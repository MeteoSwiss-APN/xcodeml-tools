.PHONY: all install clean tests clean-tests run-tests large-tests clean-large-tests run-large-tests release remote-tests distclean

SUBDIRS=libxmp/include libxmp/src libxmpf/include libxmpf/src libxmp/src_threads \
	C-FrontEnd/src F-FrontEnd/src Driver/src libtlog/src_threads libtlog/src_mpi \
	XcodeML-Common C-BackEnd F-BackEnd XcodeML-Exc-Tools

FALSE=1
TRUE=0
IS_MOD2XMOD=@MOD2XMOD@
ifeq ($(IS_MOD2XMOD), $(TRUE))
    SUBDIRS+=F-FrontEnd/gnu_module
endif

IS_SUPERUX=@SUPERUX@
ifeq ($(IS_SUPERUX), $(FALSE))
    SUBDIRS+=libompc/src libompf/src
endif

IS_ACC=@ACC@
ifeq ($(IS_ACC), $(TRUE))
    SUBDIRS+=libacc/src libacc/include
endif

IS_ATOOL=@ATOOL@
ifeq ($(IS_ATOOL), $(TRUE))
    SUBDIRS+=Driver/atool
endif

all:
	@for subdir in $(SUBDIRS) ; do \
	  $(MAKE) -C $$subdir ; \
	  if test $$? -ne 0; then exit 1; fi ; \
	done

install:
	@for subdir in $(SUBDIRS) ; do \
	  $(MAKE) -C $$subdir install ; \
	  if test $$? -ne 0; then exit 1; fi ; \
	done

clean:
	@for subdir in $(SUBDIRS) ; do \
	  $(MAKE) -C $$subdir clean ; \
	  if test $$? -ne 0; then exit 1; fi ; \
	done

BASE_TESTDIR = "tests/xcalablemp/"
<<<<<<< HEAD
TESTDIRS1 = "global-view/array/C/" "global-view/array/F/" "global-view/bcast/C/" "global-view/bcast/F/" \
	    "global-view/loop/C" "global-view/loop/F" "global-view/reduction/C" "global-view/reduction/F"
TESTDIRS2 = "global-view/shadow-reflect/C/" "global-view/shadow-reflect/F/" "global-view/task/C"  "global-view/task/F" \
            "global-view/template_fix/C/" "global-view/template_fix/F/" "global-view/gmove/C/" "global-view/gmove/F/"
TESTDIRS3 = "global-view/inquiry/C/" "global-view/inquiry/F/" "global-view/gblock/C/" "global-view/gblock/F/" \
	    "global-view/align/C/" "global-view/align/F/" "global-view/intrinsic/F/" \
	    "global-view/util/C/" "global-view/util/F/" "others/F" "others/C"
=======
TESTDIRS = "global-view/array/C/" "global-view/array/F/" "global-view/bcast/C/" "global-view/bcast/F/" \
	   "global-view/loop/C" "global-view/loop/F" "global-view/reduction/C" "global-view/reduction/F" \
	   "global-view/shadow-reflect/C/" "global-view/shadow-reflect/F/" "global-view/task/C"  "global-view/task/F" \
	   "global-view/template_fix/C/" "global-view/template_fix/F/" "global-view/gmove/C/" "global-view/gmove/F/" \
	   "global-view/inquiry/C/" "global-view/inquiry/F/" "global-view/gblock/C/" "global-view/gblock/F/" \
	   "global-view/align/C/" "global-view/align/F/" "global-view/intrinsic/F/" \
	   "global-view/util/C/" "global-view/util/F/" "others/F" "others/C"
IS_MPI3_ASYNC=@MPI3_ASYNC@
ifeq ($(IS_MPI3_ASYNC), $(TRUE))
   TESTDIRS += "global-view/async/C/" "global-view/async/F/"
endif
>>>>>>> 765f8e43
BASE_LARGE_TESTDIR = "tests/xcalablemp/LARGE-SIZE-TESTS/"
LARGE_TESTDIRS = "others/C"

# "global-view/intrinsic/C/" includes imaginary numbers.
# But SUPERUX and POWERPC cannot deal with imaginary numbers.
IS_SUPERUX_OR_POWERPC=@SUPERUX_OR_POWERPC@
ifeq ($(IS_SUPERUX_OR_POWERPC), $(FALSE))
  TESTDIRS3 += "global-view/intrinsic/C/"
endif

TESTDIRS  = $(TESTDIRS1) $(TESTDIRS2) $(TESTDIRS3)

IS_GASNET=@GASNET@
ifeq ($(IS_GASNET), $(TRUE))
   TESTDIRS_GAS = "local-view/post-wait/C" "local-view/coarray/C" "local-view/other/C" "local-view/other/F" \
	          "local-view/coarray/F/MIX" "local-view/coarray/F/ALLOC" "local-view/coarray/F/LIB" \
	          "local-view/coarray/F/GET" "local-view/coarray/F/PUT" "local-view/coarray/F/SCOPE" \
	          "local-view/coarray/F/CFOLD" "local-view/lock-unlock/C" "local-view/intrinsic/C"
   TESTDIRS += $(TESTDIRS_GAS)
   LARGE_TESTDIRS += "local-view/coarray/C/"
else
   TESTDIRS_GAS = 
endif

IS_FJRDMA=@FJRDMA@
ifeq ($(IS_FJRDMA), $(TRUE))
   TESTDIRS_FJR = "local-view/post-wait/C" "local-view/coarray/C" "local-view/other/C" "local-view/other/F" \
                  "local-view/coarray/F/MIX" "local-view/coarray/F/ALLOC" "local-view/coarray/F/LIB" \
	          "local-view/coarray/F/GET" "local-view/coarray/F/PUT" "local-view/coarray/F/SCOPE" \
	          "local-view/coarray/F/CFOLD" 
   TESTDIRS += $(TESTDIRS_FJR)
   LARGE_TESTDIRS += "local-view/coarray/C/"
else
   TESTDIRS_FJR = 
endif

<<<<<<< HEAD
IS_MPI3=@MPI3@
ifeq ($(IS_MPI3), $(TRUE))
   TESTDIRS_MP3 = "global-view/async/C/" "global-view/async/F/" \
                  "local-view/coarray/F/MIX" "local-view/coarray/F/ALLOC" "local-view/coarray/F/LIB" \
	          "local-view/coarray/F/GET" "local-view/coarray/F/PUT" "local-view/coarray/F/SCOPE" \
	          "local-view/coarray/F/CFOLD" 
   TESTDIRS += $(TESTDIRS_MP3)
else
   TESTDIRS_MP3 = 
=======
IS_MPI3_ONESIDED=@MPI3_ONESIDED@
ifeq ($(IS_MPI3_ONESIDED), $(TRUE))
   TESTDIRS += "local-view/coarray/C" "local-view/other/C" "local-view/other/F" \
               "local-view/coarray/F/MIX" "local-view/coarray/F/ALLOC" "local-view/coarray/F/LIB" \
	       "local-view/coarray/F/GET" "local-view/coarray/F/PUT" "local-view/coarray/F/SCOPE" \
	       "local-view/coarray/F/CFOLD"
   LARGE_TESTDIRS += "local-view/coarray/C/"
>>>>>>> 765f8e43
endif

tests: 
	@for subdir in $(TESTDIRS) ; do \
	  $(MAKE) -C $(BASE_TESTDIR)/$$subdir ; \
	  if test $$? -ne 0; then exit 1; fi ;\
	done

clean-tests:
	@for subdir in $(TESTDIRS) ; do \
	  (cd $(BASE_TESTDIR)/$$subdir && $(MAKE) clean ) ;\
	done

run-tests:
	@for subdir in $(TESTDIRS); do \
	  $(MAKE) run -C $(BASE_TESTDIR)$$subdir; \
	  if test $$? -ne 0; then exit 1; fi ;\
	done

submit-tests:
	@for subdir in $(TESTDIRS); do \
	  $(MAKE) submit -C $(BASE_TESTDIR)$$subdir; \
	  if test $$? -ne 0; then exit 1; fi ;\
	done

submit1-tests:
	@for subdir in $(TESTDIRS1); do \
	  $(MAKE) submit -C $(BASE_TESTDIR)$$subdir; \
	  if test $$? -ne 0; then exit 1; fi ;\
	done

submit2-tests:
	@for subdir in $(TESTDIRS2); do \
	  $(MAKE) submit -C $(BASE_TESTDIR)$$subdir; \
	  if test $$? -ne 0; then exit 1; fi ;\
	done

submit3-tests:
	@for subdir in $(TESTDIRS3); do \
	  $(MAKE) submit -C $(BASE_TESTDIR)$$subdir; \
	  if test $$? -ne 0; then exit 1; fi ;\
	done

submit4-tests:
	@for subdir in $(TESTDIRS_GAS); do \
	  $(MAKE) submit -C $(BASE_TESTDIR)$$subdir; \
	  if test $$? -ne 0; then exit 1; fi ;\
	done

submit5-tests:
	@for subdir in $(TESTDIRS_FJR); do \
	  $(MAKE) submit -C $(BASE_TESTDIR)$$subdir; \
	  if test $$? -ne 0; then exit 1; fi ;\
	done

submit6-tests:
	@for subdir in $(TESTDIRS_MP3); do \
	  $(MAKE) submit -C $(BASE_TESTDIR)$$subdir; \
	  if test $$? -ne 0; then exit 1; fi ;\
	done

showlog-tests:
	@for subdir in $(TESTDIRS); do \
	  $(MAKE) showlog -C $(BASE_TESTDIR)$$subdir; \
	  if test $$? -ne 0; then exit 1; fi ;\
	done

cleanlog-tests:
	@for subdir in $(TESTDIRS); do \
	  $(MAKE) cleanlog -C $(BASE_TESTDIR)$$subdir; \
	  if test $$? -ne 0; then exit 1; fi ;\
	done

large-tests:
	@for subdir in $(LARGE_TESTDIRS) ; do \
	  $(MAKE) -C $(BASE_LARGE_TESTDIR)/$$subdir ; \
	  if test $$? -ne 0; then exit 1; fi ;\
	done

clean-large-tests:
	@for subdir in $(LARGE_TESTDIRS) ; do \
	  (cd $(BASE_LARGE_TESTDIR)/$$subdir && $(MAKE) clean ) ;\
	done

run-large-tests:
	@for subdir in $(LARGE_TESTDIRS); do \
	  $(MAKE) run -C $(BASE_LARGE_TESTDIR)$$subdir; \
	  if test $$? -ne 0; then exit 1; fi ;\
	done

submit-large-tests:
	@for subdir in $(LARGE_TESTDIRS); do \
	  $(MAKE) submit -C $(BASE_LARGE_TESTDIR)$$subdir; \
	  if test $$? -ne 0; then exit 1; fi ;\
	done

showlog-large-tests:
	@for subdir in $(LARGE_TESTDIRS); do \
	  $(MAKE) showlog -C $(BASE_LARGE_TESTDIR)$$subdir; \
	  if test $$? -ne 0; then exit 1; fi ;\
	done

cleanlog-large-tests:
	@for subdir in $(LARGE_TESTDIRS); do \
	  $(MAKE) cleanlog -C $(BASE_LARGE_TESTDIR)$$subdir; \
	  if test $$? -ne 0; then exit 1; fi ;\
	done

PACKAGE_NAME = omnicompiler-$(VERSION)
WORKDIR = /tmp/$(PACKAGE_NAME)
release:
	@if [ -e $(WORKDIR) ]; then \
	  echo "Exist ! $(WORKDIR). Please delete it."; exit 1; \
	fi; \
	cp -a . $(WORKDIR); cd $(WORKDIR); \
	rm -rf .git .gitignore; \
	sh autogen.sh; ./configure; make clean; make clean-tests; \
	cd /tmp; tar cjf $(PACKAGE_NAME).tar.bz2 $(PACKAGE_NAME); \
	echo "/tmp/Created $(PACKAGE_NAME).tar.bz2"; \
	rm -rf $(WORKDIR)

remote-tests:
	@bash ./tests/xcalablemp/scripts/remote-tests.sh $(USER)

distclean: clean
	rm -rf autom4te.cache<|MERGE_RESOLUTION|>--- conflicted
+++ resolved
@@ -45,27 +45,17 @@
 	done
 
 BASE_TESTDIR = "tests/xcalablemp/"
-<<<<<<< HEAD
 TESTDIRS1 = "global-view/array/C/" "global-view/array/F/" "global-view/bcast/C/" "global-view/bcast/F/" \
-	    "global-view/loop/C" "global-view/loop/F" "global-view/reduction/C" "global-view/reduction/F"
-TESTDIRS2 = "global-view/shadow-reflect/C/" "global-view/shadow-reflect/F/" "global-view/task/C"  "global-view/task/F" \
-            "global-view/template_fix/C/" "global-view/template_fix/F/" "global-view/gmove/C/" "global-view/gmove/F/"
-TESTDIRS3 = "global-view/inquiry/C/" "global-view/inquiry/F/" "global-view/gblock/C/" "global-view/gblock/F/" \
-	    "global-view/align/C/" "global-view/align/F/" "global-view/intrinsic/F/" \
+	    "global-view/loop/C" "global-view/loop/F" "global-view/reduction/C" "global-view/reduction/F" \
+	    "global-view/shadow-reflect/C/" "global-view/shadow-reflect/F/" "global-view/task/C"  "global-view/task/F"
+TESTDIRS2 = "global-view/template_fix/C/" "global-view/template_fix/F/" "global-view/gmove/C/" "global-view/gmove/F/" \
+	    "global-view/inquiry/C/" "global-view/inquiry/F/" "global-view/gblock/C/" "global-view/gblock/F/"
+TESTDIRS3 = "global-view/align/C/" "global-view/align/F/" "global-view/intrinsic/F/" \
 	    "global-view/util/C/" "global-view/util/F/" "others/F" "others/C"
-=======
-TESTDIRS = "global-view/array/C/" "global-view/array/F/" "global-view/bcast/C/" "global-view/bcast/F/" \
-	   "global-view/loop/C" "global-view/loop/F" "global-view/reduction/C" "global-view/reduction/F" \
-	   "global-view/shadow-reflect/C/" "global-view/shadow-reflect/F/" "global-view/task/C"  "global-view/task/F" \
-	   "global-view/template_fix/C/" "global-view/template_fix/F/" "global-view/gmove/C/" "global-view/gmove/F/" \
-	   "global-view/inquiry/C/" "global-view/inquiry/F/" "global-view/gblock/C/" "global-view/gblock/F/" \
-	   "global-view/align/C/" "global-view/align/F/" "global-view/intrinsic/F/" \
-	   "global-view/util/C/" "global-view/util/F/" "others/F" "others/C"
 IS_MPI3_ASYNC=@MPI3_ASYNC@
 ifeq ($(IS_MPI3_ASYNC), $(TRUE))
-   TESTDIRS += "global-view/async/C/" "global-view/async/F/"
-endif
->>>>>>> 765f8e43
+   TESTDIRS3 += "global-view/async/C/" "global-view/async/F/"
+endif
 BASE_LARGE_TESTDIR = "tests/xcalablemp/LARGE-SIZE-TESTS/"
 LARGE_TESTDIRS = "others/C"
 
@@ -73,7 +63,7 @@
 # But SUPERUX and POWERPC cannot deal with imaginary numbers.
 IS_SUPERUX_OR_POWERPC=@SUPERUX_OR_POWERPC@
 ifeq ($(IS_SUPERUX_OR_POWERPC), $(FALSE))
-  TESTDIRS3 += "global-view/intrinsic/C/"
+   TESTDIRS3 += "global-view/intrinsic/C/"
 endif
 
 TESTDIRS  = $(TESTDIRS1) $(TESTDIRS2) $(TESTDIRS3)
@@ -102,25 +92,16 @@
    TESTDIRS_FJR = 
 endif
 
-<<<<<<< HEAD
-IS_MPI3=@MPI3@
-ifeq ($(IS_MPI3), $(TRUE))
-   TESTDIRS_MP3 = "global-view/async/C/" "global-view/async/F/" \
+IS_MPI3_ONESIDED=@MPI3_ONESIDED@
+ifeq ($(IS_MPI3_ONESIDED), $(TRUE))
+   TESTDIRS_MP3 = "local-view/coarray/C" "local-view/other/C" "local-view/other/F" \
                   "local-view/coarray/F/MIX" "local-view/coarray/F/ALLOC" "local-view/coarray/F/LIB" \
 	          "local-view/coarray/F/GET" "local-view/coarray/F/PUT" "local-view/coarray/F/SCOPE" \
-	          "local-view/coarray/F/CFOLD" 
+	          "local-view/coarray/F/CFOLD"
    TESTDIRS += $(TESTDIRS_MP3)
+   LARGE_TESTDIRS += "local-view/coarray/C/"
 else
    TESTDIRS_MP3 = 
-=======
-IS_MPI3_ONESIDED=@MPI3_ONESIDED@
-ifeq ($(IS_MPI3_ONESIDED), $(TRUE))
-   TESTDIRS += "local-view/coarray/C" "local-view/other/C" "local-view/other/F" \
-               "local-view/coarray/F/MIX" "local-view/coarray/F/ALLOC" "local-view/coarray/F/LIB" \
-	       "local-view/coarray/F/GET" "local-view/coarray/F/PUT" "local-view/coarray/F/SCOPE" \
-	       "local-view/coarray/F/CFOLD"
-   LARGE_TESTDIRS += "local-view/coarray/C/"
->>>>>>> 765f8e43
 endif
 
 tests: 
