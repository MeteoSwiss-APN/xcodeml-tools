# libtool.m4 - Configure libtool for the host system. -*-Autoconf-*-
#
#   Copyright (C) 1996, 1997, 1998, 1999, 2000, 2001, 2003, 2004, 2005,
#                 2006, 2007, 2008 Free Software Foundation, Inc.
#   Written by Gordon Matzigkeit, 1996
#
# This file is free software; the Free Software Foundation gives
# unlimited permission to copy and/or distribute it, with or without
# modifications, as long as this notice is preserved.

m4_define([_LT_COPYING], [dnl
#   Copyright (C) 1996, 1997, 1998, 1999, 2000, 2001, 2003, 2004, 2005,
#                 2006, 2007, 2008 Free Software Foundation, Inc.
#   Written by Gordon Matzigkeit, 1996
#
#   This file is part of GNU Libtool.
#
# GNU Libtool is free software; you can redistribute it and/or
# modify it under the terms of the GNU General Public License as
# published by the Free Software Foundation; either version 2 of
# the License, or (at your option) any later version.
#
# As a special exception to the GNU General Public License,
# if you distribute this file as part of a program or library that
# is built using GNU Libtool, you may include this file under the
# same distribution terms that you use for the rest of that program.
#
# GNU Libtool is distributed in the hope that it will be useful,
# but WITHOUT ANY WARRANTY; without even the implied warranty of
# MERCHANTABILITY or FITNESS FOR A PARTICULAR PURPOSE.  See the
# GNU General Public License for more details.
#
# You should have received a copy of the GNU General Public License
# along with GNU Libtool; see the file COPYING.  If not, a copy
# can be downloaded from http://www.gnu.org/licenses/gpl.html, or
# obtained by writing to the Free Software Foundation, Inc.,
# 51 Franklin Street, Fifth Floor, Boston, MA 02110-1301, USA.
])

# serial 56 LT_INIT


# LT_PREREQ(VERSION)
# ------------------
# Complain and exit if this libtool version is less that VERSION.
m4_defun([LT_PREREQ],
[m4_if(m4_version_compare(m4_defn([LT_PACKAGE_VERSION]), [$1]), -1,
       [m4_default([$3],
		   [m4_fatal([Libtool version $1 or higher is required],
		             63)])],
       [$2])])


# _LT_CHECK_BUILDDIR
# ------------------
# Complain if the absolute build directory name contains unusual characters
m4_defun([_LT_CHECK_BUILDDIR],
[case `pwd` in
  *\ * | *\	*)
    AC_MSG_WARN([Libtool does not cope well with whitespace in `pwd`]) ;;
esac
])


# LT_INIT([OPTIONS])
# ------------------
AC_DEFUN([LT_INIT],
[AC_PREREQ([2.58])dnl We use AC_INCLUDES_DEFAULT
AC_BEFORE([$0], [LT_LANG])dnl
AC_BEFORE([$0], [LT_OUTPUT])dnl
AC_BEFORE([$0], [LTDL_INIT])dnl
m4_require([_LT_CHECK_BUILDDIR])dnl

dnl Autoconf doesn't catch unexpanded LT_ macros by default:
m4_pattern_forbid([^_?LT_[A-Z_]+$])dnl
m4_pattern_allow([^(_LT_EOF|LT_DLGLOBAL|LT_DLLAZY_OR_NOW|LT_MULTI_MODULE)$])dnl
dnl aclocal doesn't pull ltoptions.m4, ltsugar.m4, or ltversion.m4
dnl unless we require an AC_DEFUNed macro:
AC_REQUIRE([LTOPTIONS_VERSION])dnl
AC_REQUIRE([LTSUGAR_VERSION])dnl
AC_REQUIRE([LTVERSION_VERSION])dnl
AC_REQUIRE([LTOBSOLETE_VERSION])dnl
m4_require([_LT_PROG_LTMAIN])dnl

dnl Parse OPTIONS
_LT_SET_OPTIONS([$0], [$1])

# This can be used to rebuild libtool when needed
LIBTOOL_DEPS="$ltmain"

# Always use our own libtool.
LIBTOOL='$(SHELL) $(top_builddir)/libtool'
AC_SUBST(LIBTOOL)dnl

_LT_SETUP

# Only expand once:
m4_define([LT_INIT])
])# LT_INIT

# Old names:
AU_ALIAS([AC_PROG_LIBTOOL], [LT_INIT])
AU_ALIAS([AM_PROG_LIBTOOL], [LT_INIT])
dnl aclocal-1.4 backwards compatibility:
dnl AC_DEFUN([AC_PROG_LIBTOOL], [])
dnl AC_DEFUN([AM_PROG_LIBTOOL], [])


# _LT_CC_BASENAME(CC)
# -------------------
# Calculate cc_basename.  Skip known compiler wrappers and cross-prefix.
m4_defun([_LT_CC_BASENAME],
[for cc_temp in $1""; do
  case $cc_temp in
    compile | *[[\\/]]compile | ccache | *[[\\/]]ccache ) ;;
    distcc | *[[\\/]]distcc | purify | *[[\\/]]purify ) ;;
    \-*) ;;
    *) break;;
  esac
done
cc_basename=`$ECHO "X$cc_temp" | $Xsed -e 's%.*/%%' -e "s%^$host_alias-%%"`
])


# _LT_FILEUTILS_DEFAULTS
# ----------------------
# It is okay to use these file commands and assume they have been set
# sensibly after `m4_require([_LT_FILEUTILS_DEFAULTS])'.
m4_defun([_LT_FILEUTILS_DEFAULTS],
[: ${CP="cp -f"}
: ${MV="mv -f"}
: ${RM="rm -f"}
])# _LT_FILEUTILS_DEFAULTS


# _LT_SETUP
# ---------
m4_defun([_LT_SETUP],
[AC_REQUIRE([AC_CANONICAL_HOST])dnl
AC_REQUIRE([AC_CANONICAL_BUILD])dnl
_LT_DECL([], [host_alias], [0], [The host system])dnl
_LT_DECL([], [host], [0])dnl
_LT_DECL([], [host_os], [0])dnl
dnl
_LT_DECL([], [build_alias], [0], [The build system])dnl
_LT_DECL([], [build], [0])dnl
_LT_DECL([], [build_os], [0])dnl
dnl
AC_REQUIRE([AC_PROG_CC])dnl
AC_REQUIRE([LT_PATH_LD])dnl
AC_REQUIRE([LT_PATH_NM])dnl
dnl
AC_REQUIRE([AC_PROG_LN_S])dnl
test -z "$LN_S" && LN_S="ln -s"
_LT_DECL([], [LN_S], [1], [Whether we need soft or hard links])dnl
dnl
AC_REQUIRE([LT_CMD_MAX_LEN])dnl
_LT_DECL([objext], [ac_objext], [0], [Object file suffix (normally "o")])dnl
_LT_DECL([], [exeext], [0], [Executable file suffix (normally "")])dnl
dnl
m4_require([_LT_FILEUTILS_DEFAULTS])dnl
m4_require([_LT_CHECK_SHELL_FEATURES])dnl
m4_require([_LT_CMD_RELOAD])dnl
m4_require([_LT_CHECK_MAGIC_METHOD])dnl
m4_require([_LT_CMD_OLD_ARCHIVE])dnl
m4_require([_LT_CMD_GLOBAL_SYMBOLS])dnl

_LT_CONFIG_LIBTOOL_INIT([
# See if we are running on zsh, and set the options which allow our
# commands through without removal of \ escapes INIT.
if test -n "\${ZSH_VERSION+set}" ; then
   setopt NO_GLOB_SUBST
fi
])
if test -n "${ZSH_VERSION+set}" ; then
   setopt NO_GLOB_SUBST
fi

_LT_CHECK_OBJDIR

m4_require([_LT_TAG_COMPILER])dnl
_LT_PROG_ECHO_BACKSLASH

case $host_os in
aix3*)
  # AIX sometimes has problems with the GCC collect2 program.  For some
  # reason, if we set the COLLECT_NAMES environment variable, the problems
  # vanish in a puff of smoke.
  if test "X${COLLECT_NAMES+set}" != Xset; then
    COLLECT_NAMES=
    export COLLECT_NAMES
  fi
  ;;
esac

# Sed substitution that helps us do robust quoting.  It backslashifies
# metacharacters that are still active within double-quoted strings.
sed_quote_subst='s/\([["`$\\]]\)/\\\1/g'

# Same as above, but do not quote variable references.
double_quote_subst='s/\([["`\\]]\)/\\\1/g'

# Sed substitution to delay expansion of an escaped shell variable in a
# double_quote_subst'ed string.
delay_variable_subst='s/\\\\\\\\\\\$/\\\\\\$/g'

# Sed substitution to delay expansion of an escaped single quote.
delay_single_quote_subst='s/'\''/'\'\\\\\\\'\''/g'

# Sed substitution to avoid accidental globbing in evaled expressions
no_glob_subst='s/\*/\\\*/g'

# Global variables:
ofile=libtool
can_build_shared=yes

# All known linkers require a `.a' archive for static linking (except MSVC,
# which needs '.lib').
libext=a

with_gnu_ld="$lt_cv_prog_gnu_ld"

old_CC="$CC"
old_CFLAGS="$CFLAGS"

# Set sane defaults for various variables
test -z "$CC" && CC=cc
test -z "$LTCC" && LTCC=$CC
test -z "$LTCFLAGS" && LTCFLAGS=$CFLAGS
test -z "$LD" && LD=ld
test -z "$ac_objext" && ac_objext=o

_LT_CC_BASENAME([$compiler])

# Only perform the check for file, if the check method requires it
test -z "$MAGIC_CMD" && MAGIC_CMD=file
case $deplibs_check_method in
file_magic*)
  if test "$file_magic_cmd" = '$MAGIC_CMD'; then
    _LT_PATH_MAGIC
  fi
  ;;
esac

# Use C for the default configuration in the libtool script
LT_SUPPORTED_TAG([CC])
_LT_LANG_C_CONFIG
_LT_LANG_DEFAULT_CONFIG
_LT_CONFIG_COMMANDS
])# _LT_SETUP


# _LT_PROG_LTMAIN
# ---------------
# Note that this code is called both from `configure', and `config.status'
# now that we use AC_CONFIG_COMMANDS to generate libtool.  Notably,
# `config.status' has no value for ac_aux_dir unless we are using Automake,
# so we pass a copy along to make sure it has a sensible value anyway.
m4_defun([_LT_PROG_LTMAIN],
[m4_ifdef([AC_REQUIRE_AUX_FILE], [AC_REQUIRE_AUX_FILE([ltmain.sh])])dnl
_LT_CONFIG_LIBTOOL_INIT([ac_aux_dir='$ac_aux_dir'])
ltmain="$ac_aux_dir/ltmain.sh"
])# _LT_PROG_LTMAIN


## ------------------------------------- ##
## Accumulate code for creating libtool. ##
## ------------------------------------- ##

# So that we can recreate a full libtool script including additional
# tags, we accumulate the chunks of code to send to AC_CONFIG_COMMANDS
# in macros and then make a single call at the end using the `libtool'
# label.


# _LT_CONFIG_LIBTOOL_INIT([INIT-COMMANDS])
# ----------------------------------------
# Register INIT-COMMANDS to be passed to AC_CONFIG_COMMANDS later.
m4_define([_LT_CONFIG_LIBTOOL_INIT],
[m4_ifval([$1],
          [m4_append([_LT_OUTPUT_LIBTOOL_INIT],
                     [$1
])])])

# Initialize.
m4_define([_LT_OUTPUT_LIBTOOL_INIT])


# _LT_CONFIG_LIBTOOL([COMMANDS])
# ------------------------------
# Register COMMANDS to be passed to AC_CONFIG_COMMANDS later.
m4_define([_LT_CONFIG_LIBTOOL],
[m4_ifval([$1],
          [m4_append([_LT_OUTPUT_LIBTOOL_COMMANDS],
                     [$1
])])])

# Initialize.
m4_define([_LT_OUTPUT_LIBTOOL_COMMANDS])


# _LT_CONFIG_SAVE_COMMANDS([COMMANDS], [INIT_COMMANDS])
# -----------------------------------------------------
m4_defun([_LT_CONFIG_SAVE_COMMANDS],
[_LT_CONFIG_LIBTOOL([$1])
_LT_CONFIG_LIBTOOL_INIT([$2])
])


# _LT_FORMAT_COMMENT([COMMENT])
# -----------------------------
# Add leading comment marks to the start of each line, and a trailing
# full-stop to the whole comment if one is not present already.
m4_define([_LT_FORMAT_COMMENT],
[m4_ifval([$1], [
m4_bpatsubst([m4_bpatsubst([$1], [^ *], [# ])],
              [['`$\]], [\\\&])]m4_bmatch([$1], [[!?.]$], [], [.])
)])



## ------------------------ ##
## FIXME: Eliminate VARNAME ##
## ------------------------ ##


# _LT_DECL([CONFIGNAME], VARNAME, VALUE, [DESCRIPTION], [IS-TAGGED?])
# -------------------------------------------------------------------
# CONFIGNAME is the name given to the value in the libtool script.
# VARNAME is the (base) name used in the configure script.
# VALUE may be 0, 1 or 2 for a computed quote escaped value based on
# VARNAME.  Any other value will be used directly.
m4_define([_LT_DECL],
[lt_if_append_uniq([lt_decl_varnames], [$2], [, ],
    [lt_dict_add_subkey([lt_decl_dict], [$2], [libtool_name],
	[m4_ifval([$1], [$1], [$2])])
    lt_dict_add_subkey([lt_decl_dict], [$2], [value], [$3])
    m4_ifval([$4],
	[lt_dict_add_subkey([lt_decl_dict], [$2], [description], [$4])])
    lt_dict_add_subkey([lt_decl_dict], [$2],
	[tagged?], [m4_ifval([$5], [yes], [no])])])
])


# _LT_TAGDECL([CONFIGNAME], VARNAME, VALUE, [DESCRIPTION])
# --------------------------------------------------------
m4_define([_LT_TAGDECL], [_LT_DECL([$1], [$2], [$3], [$4], [yes])])


# lt_decl_tag_varnames([SEPARATOR], [VARNAME1...])
# ------------------------------------------------
m4_define([lt_decl_tag_varnames],
[_lt_decl_filter([tagged?], [yes], $@)])


# _lt_decl_filter(SUBKEY, VALUE, [SEPARATOR], [VARNAME1..])
# ---------------------------------------------------------
m4_define([_lt_decl_filter],
[m4_case([$#],
  [0], [m4_fatal([$0: too few arguments: $#])],
  [1], [m4_fatal([$0: too few arguments: $#: $1])],
  [2], [lt_dict_filter([lt_decl_dict], [$1], [$2], [], lt_decl_varnames)],
  [3], [lt_dict_filter([lt_decl_dict], [$1], [$2], [$3], lt_decl_varnames)],
  [lt_dict_filter([lt_decl_dict], $@)])[]dnl
])


# lt_decl_quote_varnames([SEPARATOR], [VARNAME1...])
# --------------------------------------------------
m4_define([lt_decl_quote_varnames],
[_lt_decl_filter([value], [1], $@)])


# lt_decl_dquote_varnames([SEPARATOR], [VARNAME1...])
# ---------------------------------------------------
m4_define([lt_decl_dquote_varnames],
[_lt_decl_filter([value], [2], $@)])


# lt_decl_varnames_tagged([SEPARATOR], [VARNAME1...])
# ---------------------------------------------------
m4_define([lt_decl_varnames_tagged],
[m4_assert([$# <= 2])dnl
_$0(m4_quote(m4_default([$1], [[, ]])),
    m4_ifval([$2], [[$2]], [m4_dquote(lt_decl_tag_varnames)]),
    m4_split(m4_normalize(m4_quote(_LT_TAGS)), [ ]))])
m4_define([_lt_decl_varnames_tagged],
[m4_ifval([$3], [lt_combine([$1], [$2], [_], $3)])])


# lt_decl_all_varnames([SEPARATOR], [VARNAME1...])
# ------------------------------------------------
m4_define([lt_decl_all_varnames],
[_$0(m4_quote(m4_default([$1], [[, ]])),
     m4_if([$2], [],
	   m4_quote(lt_decl_varnames),
	m4_quote(m4_shift($@))))[]dnl
])
m4_define([_lt_decl_all_varnames],
[lt_join($@, lt_decl_varnames_tagged([$1],
			lt_decl_tag_varnames([[, ]], m4_shift($@))))dnl
])


# _LT_CONFIG_STATUS_DECLARE([VARNAME])
# ------------------------------------
# Quote a variable value, and forward it to `config.status' so that its
# declaration there will have the same value as in `configure'.  VARNAME
# must have a single quote delimited value for this to work.
m4_define([_LT_CONFIG_STATUS_DECLARE],
[$1='`$ECHO "X$][$1" | $Xsed -e "$delay_single_quote_subst"`'])


# _LT_CONFIG_STATUS_DECLARATIONS
# ------------------------------
# We delimit libtool config variables with single quotes, so when
# we write them to config.status, we have to be sure to quote all
# embedded single quotes properly.  In configure, this macro expands
# each variable declared with _LT_DECL (and _LT_TAGDECL) into:
#
#    <var>='`$ECHO "X$<var>" | $Xsed -e "$delay_single_quote_subst"`'
m4_defun([_LT_CONFIG_STATUS_DECLARATIONS],
[m4_foreach([_lt_var], m4_quote(lt_decl_all_varnames),
    [m4_n([_LT_CONFIG_STATUS_DECLARE(_lt_var)])])])


# _LT_LIBTOOL_TAGS
# ----------------
# Output comment and list of tags supported by the script
m4_defun([_LT_LIBTOOL_TAGS],
[_LT_FORMAT_COMMENT([The names of the tagged configurations supported by this script])dnl
available_tags="_LT_TAGS"dnl
])


# _LT_LIBTOOL_DECLARE(VARNAME, [TAG])
# -----------------------------------
# Extract the dictionary values for VARNAME (optionally with TAG) and
# expand to a commented shell variable setting:
#
#    # Some comment about what VAR is for.
#    visible_name=$lt_internal_name
m4_define([_LT_LIBTOOL_DECLARE],
[_LT_FORMAT_COMMENT(m4_quote(lt_dict_fetch([lt_decl_dict], [$1],
					   [description])))[]dnl
m4_pushdef([_libtool_name],
    m4_quote(lt_dict_fetch([lt_decl_dict], [$1], [libtool_name])))[]dnl
m4_case(m4_quote(lt_dict_fetch([lt_decl_dict], [$1], [value])),
    [0], [_libtool_name=[$]$1],
    [1], [_libtool_name=$lt_[]$1],
    [2], [_libtool_name=$lt_[]$1],
    [_libtool_name=lt_dict_fetch([lt_decl_dict], [$1], [value])])[]dnl
m4_ifval([$2], [_$2])[]m4_popdef([_libtool_name])[]dnl
])


# _LT_LIBTOOL_CONFIG_VARS
# -----------------------
# Produce commented declarations of non-tagged libtool config variables
# suitable for insertion in the LIBTOOL CONFIG section of the `libtool'
# script.  Tagged libtool config variables (even for the LIBTOOL CONFIG
# section) are produced by _LT_LIBTOOL_TAG_VARS.
m4_defun([_LT_LIBTOOL_CONFIG_VARS],
[m4_foreach([_lt_var],
    m4_quote(_lt_decl_filter([tagged?], [no], [], lt_decl_varnames)),
    [m4_n([_LT_LIBTOOL_DECLARE(_lt_var)])])])


# _LT_LIBTOOL_TAG_VARS(TAG)
# -------------------------
m4_define([_LT_LIBTOOL_TAG_VARS],
[m4_foreach([_lt_var], m4_quote(lt_decl_tag_varnames),
    [m4_n([_LT_LIBTOOL_DECLARE(_lt_var, [$1])])])])


# _LT_TAGVAR(VARNAME, [TAGNAME])
# ------------------------------
m4_define([_LT_TAGVAR], [m4_ifval([$2], [$1_$2], [$1])])


# _LT_CONFIG_COMMANDS
# -------------------
# Send accumulated output to $CONFIG_STATUS.  Thanks to the lists of
# variables for single and double quote escaping we saved from calls
# to _LT_DECL, we can put quote escaped variables declarations
# into `config.status', and then the shell code to quote escape them in
# for loops in `config.status'.  Finally, any additional code accumulated
# from calls to _LT_CONFIG_LIBTOOL_INIT is expanded.
m4_defun([_LT_CONFIG_COMMANDS],
[AC_PROVIDE_IFELSE([LT_OUTPUT],
	dnl If the libtool generation code has been placed in $CONFIG_LT,
	dnl instead of duplicating it all over again into config.status,
	dnl then we will have config.status run $CONFIG_LT later, so it
	dnl needs to know what name is stored there:
        [AC_CONFIG_COMMANDS([libtool],
            [$SHELL $CONFIG_LT || AS_EXIT(1)], [CONFIG_LT='$CONFIG_LT'])],
    dnl If the libtool generation code is destined for config.status,
    dnl expand the accumulated commands and init code now:
    [AC_CONFIG_COMMANDS([libtool],
        [_LT_OUTPUT_LIBTOOL_COMMANDS], [_LT_OUTPUT_LIBTOOL_COMMANDS_INIT])])
])#_LT_CONFIG_COMMANDS


# Initialize.
m4_define([_LT_OUTPUT_LIBTOOL_COMMANDS_INIT],
[

# The HP-UX ksh and POSIX shell print the target directory to stdout
# if CDPATH is set.
(unset CDPATH) >/dev/null 2>&1 && unset CDPATH

sed_quote_subst='$sed_quote_subst'
double_quote_subst='$double_quote_subst'
delay_variable_subst='$delay_variable_subst'
_LT_CONFIG_STATUS_DECLARATIONS
LTCC='$LTCC'
LTCFLAGS='$LTCFLAGS'
compiler='$compiler_DEFAULT'

# Quote evaled strings.
for var in lt_decl_all_varnames([[ \
]], lt_decl_quote_varnames); do
    case \`eval \\\\\$ECHO "X\\\\\$\$var"\` in
    *[[\\\\\\\`\\"\\\$]]*)
      eval "lt_\$var=\\\\\\"\\\`\\\$ECHO \\"X\\\$\$var\\" | \\\$Xsed -e \\"\\\$sed_quote_subst\\"\\\`\\\\\\""
      ;;
    *)
      eval "lt_\$var=\\\\\\"\\\$\$var\\\\\\""
      ;;
    esac
done

# Double-quote double-evaled strings.
for var in lt_decl_all_varnames([[ \
]], lt_decl_dquote_varnames); do
    case \`eval \\\\\$ECHO "X\\\\\$\$var"\` in
    *[[\\\\\\\`\\"\\\$]]*)
      eval "lt_\$var=\\\\\\"\\\`\\\$ECHO \\"X\\\$\$var\\" | \\\$Xsed -e \\"\\\$double_quote_subst\\" -e \\"\\\$sed_quote_subst\\" -e \\"\\\$delay_variable_subst\\"\\\`\\\\\\""
      ;;
    *)
      eval "lt_\$var=\\\\\\"\\\$\$var\\\\\\""
      ;;
    esac
done

# Fix-up fallback echo if it was mangled by the above quoting rules.
case \$lt_ECHO in
*'\\\[$]0 --fallback-echo"')dnl "
  lt_ECHO=\`\$ECHO "X\$lt_ECHO" | \$Xsed -e 's/\\\\\\\\\\\\\\\[$]0 --fallback-echo"\[$]/\[$]0 --fallback-echo"/'\`
  ;;
esac

_LT_OUTPUT_LIBTOOL_INIT
])


# LT_OUTPUT
# ---------
# This macro allows early generation of the libtool script (before
# AC_OUTPUT is called), incase it is used in configure for compilation
# tests.
AC_DEFUN([LT_OUTPUT],
[: ${CONFIG_LT=./config.lt}
AC_MSG_NOTICE([creating $CONFIG_LT])
cat >"$CONFIG_LT" <<_LTEOF
#! $SHELL
# Generated by $as_me.
# Run this file to recreate a libtool stub with the current configuration.

lt_cl_silent=false
SHELL=\${CONFIG_SHELL-$SHELL}
_LTEOF

cat >>"$CONFIG_LT" <<\_LTEOF
AS_SHELL_SANITIZE
_AS_PREPARE

exec AS_MESSAGE_FD>&1
exec AS_MESSAGE_LOG_FD>>config.log
{
  echo
  AS_BOX([Running $as_me.])
} >&AS_MESSAGE_LOG_FD

lt_cl_help="\
\`$as_me' creates a local libtool stub from the current configuration,
for use in further configure time tests before the real libtool is
generated.

Usage: $[0] [[OPTIONS]]

  -h, --help      print this help, then exit
  -V, --version   print version number, then exit
  -q, --quiet     do not print progress messages
  -d, --debug     don't remove temporary files

Report bugs to <bug-libtool@gnu.org>."

lt_cl_version="\
m4_ifset([AC_PACKAGE_NAME], [AC_PACKAGE_NAME ])config.lt[]dnl
m4_ifset([AC_PACKAGE_VERSION], [ AC_PACKAGE_VERSION])
configured by $[0], generated by m4_PACKAGE_STRING.

Copyright (C) 2008 Free Software Foundation, Inc.
This config.lt script is free software; the Free Software Foundation
gives unlimited permision to copy, distribute and modify it."

while test $[#] != 0
do
  case $[1] in
    --version | --v* | -V )
      echo "$lt_cl_version"; exit 0 ;;
    --help | --h* | -h )
      echo "$lt_cl_help"; exit 0 ;;
    --debug | --d* | -d )
      debug=: ;;
    --quiet | --q* | --silent | --s* | -q )
      lt_cl_silent=: ;;

    -*) AC_MSG_ERROR([unrecognized option: $[1]
Try \`$[0] --help' for more information.]) ;;

    *) AC_MSG_ERROR([unrecognized argument: $[1]
Try \`$[0] --help' for more information.]) ;;
  esac
  shift
done

if $lt_cl_silent; then
  exec AS_MESSAGE_FD>/dev/null
fi
_LTEOF

cat >>"$CONFIG_LT" <<_LTEOF
_LT_OUTPUT_LIBTOOL_COMMANDS_INIT
_LTEOF

cat >>"$CONFIG_LT" <<\_LTEOF
AC_MSG_NOTICE([creating $ofile])
_LT_OUTPUT_LIBTOOL_COMMANDS
AS_EXIT(0)
_LTEOF
chmod +x "$CONFIG_LT"

# configure is writing to config.log, but config.lt does its own redirection,
# appending to config.log, which fails on DOS, as config.log is still kept
# open by configure.  Here we exec the FD to /dev/null, effectively closing
# config.log, so it can be properly (re)opened and appended to by config.lt.
if test "$no_create" != yes; then
  lt_cl_success=:
  test "$silent" = yes &&
    lt_config_lt_args="$lt_config_lt_args --quiet"
  exec AS_MESSAGE_LOG_FD>/dev/null
  $SHELL "$CONFIG_LT" $lt_config_lt_args || lt_cl_success=false
  exec AS_MESSAGE_LOG_FD>>config.log
  $lt_cl_success || AS_EXIT(1)
fi
])# LT_OUTPUT


# _LT_CONFIG(TAG)
# ---------------
# If TAG is the built-in tag, create an initial libtool script with a
# default configuration from the untagged config vars.  Otherwise add code
# to config.status for appending the configuration named by TAG from the
# matching tagged config vars.
m4_defun([_LT_CONFIG],
[m4_require([_LT_FILEUTILS_DEFAULTS])dnl
_LT_CONFIG_SAVE_COMMANDS([
  m4_define([_LT_TAG], m4_if([$1], [], [C], [$1]))dnl
  m4_if(_LT_TAG, [C], [
    # See if we are running on zsh, and set the options which allow our
    # commands through without removal of \ escapes.
    if test -n "${ZSH_VERSION+set}" ; then
      setopt NO_GLOB_SUBST
    fi

    cfgfile="${ofile}T"
    trap "$RM \"$cfgfile\"; exit 1" 1 2 15
    $RM "$cfgfile"

    cat <<_LT_EOF >> "$cfgfile"
#! $SHELL

# `$ECHO "$ofile" | sed 's%^.*/%%'` - Provide generalized library-building support services.
# Generated automatically by $as_me ($PACKAGE$TIMESTAMP) $VERSION
# Libtool was configured on host `(hostname || uname -n) 2>/dev/null | sed 1q`:
# NOTE: Changes made to this file will be lost: look at ltmain.sh.
#
_LT_COPYING
_LT_LIBTOOL_TAGS

# ### BEGIN LIBTOOL CONFIG
_LT_LIBTOOL_CONFIG_VARS
_LT_LIBTOOL_TAG_VARS
# ### END LIBTOOL CONFIG

_LT_EOF

  case $host_os in
  aix3*)
    cat <<\_LT_EOF >> "$cfgfile"
# AIX sometimes has problems with the GCC collect2 program.  For some
# reason, if we set the COLLECT_NAMES environment variable, the problems
# vanish in a puff of smoke.
if test "X${COLLECT_NAMES+set}" != Xset; then
  COLLECT_NAMES=
  export COLLECT_NAMES
fi
_LT_EOF
    ;;
  esac

  _LT_PROG_LTMAIN

  # We use sed instead of cat because bash on DJGPP gets confused if
  # if finds mixed CR/LF and LF-only lines.  Since sed operates in
  # text mode, it properly converts lines to CR/LF.  This bash problem
  # is reportedly fixed, but why not run on old versions too?
  sed '/^# Generated shell functions inserted here/q' "$ltmain" >> "$cfgfile" \
    || (rm -f "$cfgfile"; exit 1)

  _LT_PROG_XSI_SHELLFNS

  sed -n '/^# Generated shell functions inserted here/,$p' "$ltmain" >> "$cfgfile" \
    || (rm -f "$cfgfile"; exit 1)

  mv -f "$cfgfile" "$ofile" ||
    (rm -f "$ofile" && cp "$cfgfile" "$ofile" && rm -f "$cfgfile")
  chmod +x "$ofile"
],
[cat <<_LT_EOF >> "$ofile"

dnl Unfortunately we have to use $1 here, since _LT_TAG is not expanded
dnl in a comment (ie after a #).
# ### BEGIN LIBTOOL TAG CONFIG: $1
_LT_LIBTOOL_TAG_VARS(_LT_TAG)
# ### END LIBTOOL TAG CONFIG: $1
_LT_EOF
])dnl /m4_if
],
[m4_if([$1], [], [
    PACKAGE='$PACKAGE'
    VERSION='$VERSION'
    TIMESTAMP='$TIMESTAMP'
    RM='$RM'
    ofile='$ofile'], [])
])dnl /_LT_CONFIG_SAVE_COMMANDS
])# _LT_CONFIG


# LT_SUPPORTED_TAG(TAG)
# ---------------------
# Trace this macro to discover what tags are supported by the libtool
# --tag option, using:
#    autoconf --trace 'LT_SUPPORTED_TAG:$1'
AC_DEFUN([LT_SUPPORTED_TAG], [])


# C support is built-in for now
m4_define([_LT_LANG_C_enabled], [])
m4_define([_LT_TAGS], [])


# LT_LANG(LANG)
# -------------
# Enable libtool support for the given language if not already enabled.
AC_DEFUN([LT_LANG],
[AC_BEFORE([$0], [LT_OUTPUT])dnl
m4_case([$1],
  [C],			[_LT_LANG(C)],
  [C++],		[_LT_LANG(CXX)],
  [Java],		[_LT_LANG(GCJ)],
  [Fortran 77],		[_LT_LANG(F77)],
  [Fortran],		[_LT_LANG(FC)],
  [Windows Resource],	[_LT_LANG(RC)],
  [m4_ifdef([_LT_LANG_]$1[_CONFIG],
    [_LT_LANG($1)],
    [m4_fatal([$0: unsupported language: "$1"])])])dnl
])# LT_LANG


# _LT_LANG(LANGNAME)
# ------------------
m4_defun([_LT_LANG],
[m4_ifdef([_LT_LANG_]$1[_enabled], [],
  [LT_SUPPORTED_TAG([$1])dnl
  m4_append([_LT_TAGS], [$1 ])dnl
  m4_define([_LT_LANG_]$1[_enabled], [])dnl
  _LT_LANG_$1_CONFIG($1)])dnl
])# _LT_LANG


# _LT_LANG_DEFAULT_CONFIG
# -----------------------
m4_defun([_LT_LANG_DEFAULT_CONFIG],
[AC_PROVIDE_IFELSE([AC_PROG_CXX],
  [LT_LANG(CXX)],
  [m4_define([AC_PROG_CXX], defn([AC_PROG_CXX])[LT_LANG(CXX)])])

AC_PROVIDE_IFELSE([AC_PROG_F77],
  [LT_LANG(F77)],
  [m4_define([AC_PROG_F77], defn([AC_PROG_F77])[LT_LANG(F77)])])

AC_PROVIDE_IFELSE([AC_PROG_FC],
  [LT_LANG(FC)],
  [m4_define([AC_PROG_FC], defn([AC_PROG_FC])[LT_LANG(FC)])])

dnl The call to [A][M_PROG_GCJ] is quoted like that to stop aclocal
dnl pulling things in needlessly.
AC_PROVIDE_IFELSE([AC_PROG_GCJ],
  [LT_LANG(GCJ)],
  [AC_PROVIDE_IFELSE([A][M_PROG_GCJ],
    [LT_LANG(GCJ)],
    [AC_PROVIDE_IFELSE([LT_PROG_GCJ],
      [LT_LANG(GCJ)],
      [m4_ifdef([AC_PROG_GCJ],
	[m4_define([AC_PROG_GCJ], defn([AC_PROG_GCJ])[LT_LANG(GCJ)])])
       m4_ifdef([A][M_PROG_GCJ],
	[m4_define([A][M_PROG_GCJ], defn([A][M_PROG_GCJ])[LT_LANG(GCJ)])])
       m4_ifdef([LT_PROG_GCJ],
	[m4_define([LT_PROG_GCJ], defn([LT_PROG_GCJ])[LT_LANG(GCJ)])])])])])

AC_PROVIDE_IFELSE([LT_PROG_RC],
  [LT_LANG(RC)],
  [m4_define([LT_PROG_RC], defn([LT_PROG_RC])[LT_LANG(RC)])])
])# _LT_LANG_DEFAULT_CONFIG

# Obsolete macros:
AU_DEFUN([AC_LIBTOOL_CXX], [LT_LANG(C++)])
AU_DEFUN([AC_LIBTOOL_F77], [LT_LANG(Fortran 77)])
AU_DEFUN([AC_LIBTOOL_FC], [LT_LANG(Fortran)])
AU_DEFUN([AC_LIBTOOL_GCJ], [LT_LANG(Java)])
dnl aclocal-1.4 backwards compatibility:
dnl AC_DEFUN([AC_LIBTOOL_CXX], [])
dnl AC_DEFUN([AC_LIBTOOL_F77], [])
dnl AC_DEFUN([AC_LIBTOOL_FC], [])
dnl AC_DEFUN([AC_LIBTOOL_GCJ], [])


# _LT_TAG_COMPILER
# ----------------
m4_defun([_LT_TAG_COMPILER],
[AC_REQUIRE([AC_PROG_CC])dnl

_LT_DECL([LTCC], [CC], [1], [A C compiler])dnl
_LT_DECL([LTCFLAGS], [CFLAGS], [1], [LTCC compiler flags])dnl
_LT_TAGDECL([CC], [compiler], [1], [A language specific compiler])dnl
_LT_TAGDECL([with_gcc], [GCC], [0], [Is the compiler the GNU compiler?])dnl

# If no C compiler was specified, use CC.
LTCC=${LTCC-"$CC"}

# If no C compiler flags were specified, use CFLAGS.
LTCFLAGS=${LTCFLAGS-"$CFLAGS"}

# Allow CC to be a program name with arguments.
compiler=$CC
])# _LT_TAG_COMPILER


# _LT_COMPILER_BOILERPLATE
# ------------------------
# Check for compiler boilerplate output or warnings with
# the simple compiler test code.
m4_defun([_LT_COMPILER_BOILERPLATE],
[m4_require([_LT_DECL_SED])dnl
ac_outfile=conftest.$ac_objext
echo "$lt_simple_compile_test_code" >conftest.$ac_ext
eval "$ac_compile" 2>&1 >/dev/null | $SED '/^$/d; /^ *+/d' >conftest.err
_lt_compiler_boilerplate=`cat conftest.err`
$RM conftest*
])# _LT_COMPILER_BOILERPLATE


# _LT_LINKER_BOILERPLATE
# ----------------------
# Check for linker boilerplate output or warnings with
# the simple link test code.
m4_defun([_LT_LINKER_BOILERPLATE],
[m4_require([_LT_DECL_SED])dnl
ac_outfile=conftest.$ac_objext
echo "$lt_simple_link_test_code" >conftest.$ac_ext
eval "$ac_link" 2>&1 >/dev/null | $SED '/^$/d; /^ *+/d' >conftest.err
_lt_linker_boilerplate=`cat conftest.err`
$RM -r conftest*
])# _LT_LINKER_BOILERPLATE

# _LT_REQUIRED_DARWIN_CHECKS
# -------------------------
m4_defun_once([_LT_REQUIRED_DARWIN_CHECKS],[
  case $host_os in
    rhapsody* | darwin*)
    AC_CHECK_TOOL([DSYMUTIL], [dsymutil], [:])
    AC_CHECK_TOOL([NMEDIT], [nmedit], [:])
    AC_CHECK_TOOL([LIPO], [lipo], [:])
    AC_CHECK_TOOL([OTOOL], [otool], [:])
    AC_CHECK_TOOL([OTOOL64], [otool64], [:])
    _LT_DECL([], [DSYMUTIL], [1],
      [Tool to manipulate archived DWARF debug symbol files on Mac OS X])
    _LT_DECL([], [NMEDIT], [1],
      [Tool to change global to local symbols on Mac OS X])
    _LT_DECL([], [LIPO], [1],
      [Tool to manipulate fat objects and archives on Mac OS X])
    _LT_DECL([], [OTOOL], [1],
      [ldd/readelf like tool for Mach-O binaries on Mac OS X])
    _LT_DECL([], [OTOOL64], [1],
      [ldd/readelf like tool for 64 bit Mach-O binaries on Mac OS X 10.4])

    AC_CACHE_CHECK([for -single_module linker flag],[lt_cv_apple_cc_single_mod],
      [lt_cv_apple_cc_single_mod=no
      if test -z "${LT_MULTI_MODULE}"; then
	# By default we will add the -single_module flag. You can override
	# by either setting the environment variable LT_MULTI_MODULE
	# non-empty at configure time, or by adding -multi_module to the
	# link flags.
	rm -rf libconftest.dylib*
	echo "int foo(void){return 1;}" > conftest.c
	echo "$LTCC $LTCFLAGS $LDFLAGS -o libconftest.dylib \
-dynamiclib -Wl,-single_module conftest.c" >&AS_MESSAGE_LOG_FD
	$LTCC $LTCFLAGS $LDFLAGS -o libconftest.dylib \
	  -dynamiclib -Wl,-single_module conftest.c 2>conftest.err
        _lt_result=$?
	if test -f libconftest.dylib && test ! -s conftest.err && test $_lt_result = 0; then
	  lt_cv_apple_cc_single_mod=yes
	else
	  cat conftest.err >&AS_MESSAGE_LOG_FD
	fi
	rm -rf libconftest.dylib*
	rm -f conftest.*
      fi])
    AC_CACHE_CHECK([for -exported_symbols_list linker flag],
      [lt_cv_ld_exported_symbols_list],
      [lt_cv_ld_exported_symbols_list=no
      save_LDFLAGS=$LDFLAGS
      echo "_main" > conftest.sym
      LDFLAGS="$LDFLAGS -Wl,-exported_symbols_list,conftest.sym"
      AC_LINK_IFELSE([AC_LANG_PROGRAM([],[])],
	[lt_cv_ld_exported_symbols_list=yes],
	[lt_cv_ld_exported_symbols_list=no])
	LDFLAGS="$save_LDFLAGS"
    ])
    case $host_os in
    rhapsody* | darwin1.[[012]])
      _lt_dar_allow_undefined='${wl}-undefined ${wl}suppress' ;;
    darwin1.*)
      _lt_dar_allow_undefined='${wl}-flat_namespace ${wl}-undefined ${wl}suppress' ;;
    darwin*) # darwin 5.x on
      # if running on 10.5 or later, the deployment target defaults
      # to the OS version, if on x86, and 10.4, the deployment
      # target defaults to 10.4. Don't you love it?
      case ${MACOSX_DEPLOYMENT_TARGET-10.0},$host in
	10.0,*86*-darwin8*|10.0,*-darwin[[91]]*)
	  _lt_dar_allow_undefined='${wl}-undefined ${wl}dynamic_lookup' ;;
	10.[[012]]*)
	  _lt_dar_allow_undefined='${wl}-flat_namespace ${wl}-undefined ${wl}suppress' ;;
	10.*)
	  _lt_dar_allow_undefined='${wl}-undefined ${wl}dynamic_lookup' ;;
      esac
    ;;
  esac
    if test "$lt_cv_apple_cc_single_mod" = "yes"; then
      _lt_dar_single_mod='$single_module'
    fi
    if test "$lt_cv_ld_exported_symbols_list" = "yes"; then
      _lt_dar_export_syms=' ${wl}-exported_symbols_list,$output_objdir/${libname}-symbols.expsym'
    else
      _lt_dar_export_syms='~$NMEDIT -s $output_objdir/${libname}-symbols.expsym ${lib}'
    fi
    if test "$DSYMUTIL" != ":"; then
      _lt_dsymutil='~$DSYMUTIL $lib || :'
    else
      _lt_dsymutil=
    fi
    ;;
  esac
])


# _LT_DARWIN_LINKER_FEATURES
# --------------------------
# Checks for linker and compiler features on darwin
m4_defun([_LT_DARWIN_LINKER_FEATURES],
[
  m4_require([_LT_REQUIRED_DARWIN_CHECKS])
  _LT_TAGVAR(archive_cmds_need_lc, $1)=no
  _LT_TAGVAR(hardcode_direct, $1)=no
  _LT_TAGVAR(hardcode_automatic, $1)=yes
  _LT_TAGVAR(hardcode_shlibpath_var, $1)=unsupported
  _LT_TAGVAR(whole_archive_flag_spec, $1)=''
  _LT_TAGVAR(link_all_deplibs, $1)=yes
  _LT_TAGVAR(allow_undefined_flag, $1)="$_lt_dar_allow_undefined"
  case $cc_basename in
     ifort*) _lt_dar_can_shared=yes ;;
     *) _lt_dar_can_shared=$GCC ;;
  esac
  if test "$_lt_dar_can_shared" = "yes"; then
    output_verbose_link_cmd=echo
    _LT_TAGVAR(archive_cmds, $1)="\$CC -dynamiclib \$allow_undefined_flag -o \$lib \$libobjs \$deplibs \$compiler_flags -install_name \$rpath/\$soname \$verstring $_lt_dar_single_mod${_lt_dsymutil}"
    _LT_TAGVAR(module_cmds, $1)="\$CC \$allow_undefined_flag -o \$lib -bundle \$libobjs \$deplibs \$compiler_flags${_lt_dsymutil}"
    _LT_TAGVAR(archive_expsym_cmds, $1)="sed 's,^,_,' < \$export_symbols > \$output_objdir/\${libname}-symbols.expsym~\$CC -dynamiclib \$allow_undefined_flag -o \$lib \$libobjs \$deplibs \$compiler_flags -install_name \$rpath/\$soname \$verstring ${_lt_dar_single_mod}${_lt_dar_export_syms}${_lt_dsymutil}"
    _LT_TAGVAR(module_expsym_cmds, $1)="sed -e 's,^,_,' < \$export_symbols > \$output_objdir/\${libname}-symbols.expsym~\$CC \$allow_undefined_flag -o \$lib -bundle \$libobjs \$deplibs \$compiler_flags${_lt_dar_export_syms}${_lt_dsymutil}"
    m4_if([$1], [CXX],
[   if test "$lt_cv_apple_cc_single_mod" != "yes"; then
      _LT_TAGVAR(archive_cmds, $1)="\$CC -r -keep_private_externs -nostdlib -o \${lib}-master.o \$libobjs~\$CC -dynamiclib \$allow_undefined_flag -o \$lib \${lib}-master.o \$deplibs \$compiler_flags -install_name \$rpath/\$soname \$verstring${_lt_dsymutil}"
      _LT_TAGVAR(archive_expsym_cmds, $1)="sed 's,^,_,' < \$export_symbols > \$output_objdir/\${libname}-symbols.expsym~\$CC -r -keep_private_externs -nostdlib -o \${lib}-master.o \$libobjs~\$CC -dynamiclib \$allow_undefined_flag -o \$lib \${lib}-master.o \$deplibs \$compiler_flags -install_name \$rpath/\$soname \$verstring${_lt_dar_export_syms}${_lt_dsymutil}"
    fi
],[])
  else
  _LT_TAGVAR(ld_shlibs, $1)=no
  fi
])

# _LT_SYS_MODULE_PATH_AIX
# -----------------------
# Links a minimal program and checks the executable
# for the system default hardcoded library path. In most cases,
# this is /usr/lib:/lib, but when the MPI compilers are used
# the location of the communication and MPI libs are included too.
# If we don't find anything, use the default library path according
# to the aix ld manual.
m4_defun([_LT_SYS_MODULE_PATH_AIX],
[m4_require([_LT_DECL_SED])dnl
AC_LINK_IFELSE(AC_LANG_PROGRAM,[
lt_aix_libpath_sed='
    /Import File Strings/,/^$/ {
	/^0/ {
	    s/^0  *\(.*\)$/\1/
	    p
	}
    }'
aix_libpath=`dump -H conftest$ac_exeext 2>/dev/null | $SED -n -e "$lt_aix_libpath_sed"`
# Check for a 64-bit object if we didn't find anything.
if test -z "$aix_libpath"; then
  aix_libpath=`dump -HX64 conftest$ac_exeext 2>/dev/null | $SED -n -e "$lt_aix_libpath_sed"`
fi],[])
if test -z "$aix_libpath"; then aix_libpath="/usr/lib:/lib"; fi
])# _LT_SYS_MODULE_PATH_AIX


# _LT_SHELL_INIT(ARG)
# -------------------
m4_define([_LT_SHELL_INIT],
[ifdef([AC_DIVERSION_NOTICE],
	     [AC_DIVERT_PUSH(AC_DIVERSION_NOTICE)],
	 [AC_DIVERT_PUSH(NOTICE)])
$1
AC_DIVERT_POP
])# _LT_SHELL_INIT


# _LT_PROG_ECHO_BACKSLASH
# -----------------------
# Add some code to the start of the generated configure script which
# will find an echo command which doesn't interpret backslashes.
m4_defun([_LT_PROG_ECHO_BACKSLASH],
[_LT_SHELL_INIT([
# Check that we are running under the correct shell.
SHELL=${CONFIG_SHELL-/bin/sh}

case X$lt_ECHO in
X*--fallback-echo)
  # Remove one level of quotation (which was required for Make).
  ECHO=`echo "$lt_ECHO" | sed 's,\\\\\[$]\\[$]0,'[$]0','`
  ;;
esac

ECHO=${lt_ECHO-echo}
if test "X[$]1" = X--no-reexec; then
  # Discard the --no-reexec flag, and continue.
  shift
elif test "X[$]1" = X--fallback-echo; then
  # Avoid inline document here, it may be left over
  :
elif test "X`{ $ECHO '\t'; } 2>/dev/null`" = 'X\t' ; then
  # Yippee, $ECHO works!
  :
else
  # Restart under the correct shell.
  exec $SHELL "[$]0" --no-reexec ${1+"[$]@"}
fi

if test "X[$]1" = X--fallback-echo; then
  # used as fallback echo
  shift
  cat <<_LT_EOF
[$]*
_LT_EOF
  exit 0
fi

# The HP-UX ksh and POSIX shell print the target directory to stdout
# if CDPATH is set.
(unset CDPATH) >/dev/null 2>&1 && unset CDPATH

if test -z "$lt_ECHO"; then
  if test "X${echo_test_string+set}" != Xset; then
    # find a string as large as possible, as long as the shell can cope with it
    for cmd in 'sed 50q "[$]0"' 'sed 20q "[$]0"' 'sed 10q "[$]0"' 'sed 2q "[$]0"' 'echo test'; do
      # expected sizes: less than 2Kb, 1Kb, 512 bytes, 16 bytes, ...
      if { echo_test_string=`eval $cmd`; } 2>/dev/null &&
	 { test "X$echo_test_string" = "X$echo_test_string"; } 2>/dev/null
      then
        break
      fi
    done
  fi

  if test "X`{ $ECHO '\t'; } 2>/dev/null`" = 'X\t' &&
     echo_testing_string=`{ $ECHO "$echo_test_string"; } 2>/dev/null` &&
     test "X$echo_testing_string" = "X$echo_test_string"; then
    :
  else
    # The Solaris, AIX, and Digital Unix default echo programs unquote
    # backslashes.  This makes it impossible to quote backslashes using
    #   echo "$something" | sed 's/\\/\\\\/g'
    #
    # So, first we look for a working echo in the user's PATH.

    lt_save_ifs="$IFS"; IFS=$PATH_SEPARATOR
    for dir in $PATH /usr/ucb; do
      IFS="$lt_save_ifs"
      if (test -f $dir/echo || test -f $dir/echo$ac_exeext) &&
         test "X`($dir/echo '\t') 2>/dev/null`" = 'X\t' &&
         echo_testing_string=`($dir/echo "$echo_test_string") 2>/dev/null` &&
         test "X$echo_testing_string" = "X$echo_test_string"; then
        ECHO="$dir/echo"
        break
      fi
    done
    IFS="$lt_save_ifs"

    if test "X$ECHO" = Xecho; then
      # We didn't find a better echo, so look for alternatives.
      if test "X`{ print -r '\t'; } 2>/dev/null`" = 'X\t' &&
         echo_testing_string=`{ print -r "$echo_test_string"; } 2>/dev/null` &&
         test "X$echo_testing_string" = "X$echo_test_string"; then
        # This shell has a builtin print -r that does the trick.
        ECHO='print -r'
      elif { test -f /bin/ksh || test -f /bin/ksh$ac_exeext; } &&
	   test "X$CONFIG_SHELL" != X/bin/ksh; then
        # If we have ksh, try running configure again with it.
        ORIGINAL_CONFIG_SHELL=${CONFIG_SHELL-/bin/sh}
        export ORIGINAL_CONFIG_SHELL
        CONFIG_SHELL=/bin/ksh
        export CONFIG_SHELL
        exec $CONFIG_SHELL "[$]0" --no-reexec ${1+"[$]@"}
      else
        # Try using printf.
        ECHO='printf %s\n'
        if test "X`{ $ECHO '\t'; } 2>/dev/null`" = 'X\t' &&
	   echo_testing_string=`{ $ECHO "$echo_test_string"; } 2>/dev/null` &&
	   test "X$echo_testing_string" = "X$echo_test_string"; then
	  # Cool, printf works
	  :
        elif echo_testing_string=`($ORIGINAL_CONFIG_SHELL "[$]0" --fallback-echo '\t') 2>/dev/null` &&
	     test "X$echo_testing_string" = 'X\t' &&
	     echo_testing_string=`($ORIGINAL_CONFIG_SHELL "[$]0" --fallback-echo "$echo_test_string") 2>/dev/null` &&
	     test "X$echo_testing_string" = "X$echo_test_string"; then
	  CONFIG_SHELL=$ORIGINAL_CONFIG_SHELL
	  export CONFIG_SHELL
	  SHELL="$CONFIG_SHELL"
	  export SHELL
	  ECHO="$CONFIG_SHELL [$]0 --fallback-echo"
        elif echo_testing_string=`($CONFIG_SHELL "[$]0" --fallback-echo '\t') 2>/dev/null` &&
	     test "X$echo_testing_string" = 'X\t' &&
	     echo_testing_string=`($CONFIG_SHELL "[$]0" --fallback-echo "$echo_test_string") 2>/dev/null` &&
	     test "X$echo_testing_string" = "X$echo_test_string"; then
	  ECHO="$CONFIG_SHELL [$]0 --fallback-echo"
        else
	  # maybe with a smaller string...
	  prev=:

	  for cmd in 'echo test' 'sed 2q "[$]0"' 'sed 10q "[$]0"' 'sed 20q "[$]0"' 'sed 50q "[$]0"'; do
	    if { test "X$echo_test_string" = "X`eval $cmd`"; } 2>/dev/null
	    then
	      break
	    fi
	    prev="$cmd"
	  done

	  if test "$prev" != 'sed 50q "[$]0"'; then
	    echo_test_string=`eval $prev`
	    export echo_test_string
	    exec ${ORIGINAL_CONFIG_SHELL-${CONFIG_SHELL-/bin/sh}} "[$]0" ${1+"[$]@"}
	  else
	    # Oops.  We lost completely, so just stick with echo.
	    ECHO=echo
	  fi
        fi
      fi
    fi
  fi
fi

# Copy echo and quote the copy suitably for passing to libtool from
# the Makefile, instead of quoting the original, which is used later.
lt_ECHO=$ECHO
if test "X$lt_ECHO" = "X$CONFIG_SHELL [$]0 --fallback-echo"; then
   lt_ECHO="$CONFIG_SHELL \\\$\[$]0 --fallback-echo"
fi

AC_SUBST(lt_ECHO)
])
_LT_DECL([], [SHELL], [1], [Shell to use when invoking shell scripts])
_LT_DECL([], [ECHO], [1],
    [An echo program that does not interpret backslashes])
])# _LT_PROG_ECHO_BACKSLASH


# _LT_ENABLE_LOCK
# ---------------
m4_defun([_LT_ENABLE_LOCK],
[AC_ARG_ENABLE([libtool-lock],
  [AS_HELP_STRING([--disable-libtool-lock],
    [avoid locking (might break parallel builds)])])
test "x$enable_libtool_lock" != xno && enable_libtool_lock=yes

# Some flags need to be propagated to the compiler or linker for good
# libtool support.
case $host in
ia64-*-hpux*)
  # Find out which ABI we are using.
  echo 'int i;' > conftest.$ac_ext
  if AC_TRY_EVAL(ac_compile); then
    case `/usr/bin/file conftest.$ac_objext` in
      *ELF-32*)
	HPUX_IA64_MODE="32"
	;;
      *ELF-64*)
	HPUX_IA64_MODE="64"
	;;
    esac
  fi
  rm -rf conftest*
  ;;
*-*-irix6*)
  # Find out which ABI we are using.
  echo '[#]line __oline__ "configure"' > conftest.$ac_ext
  if AC_TRY_EVAL(ac_compile); then
    if test "$lt_cv_prog_gnu_ld" = yes; then
      case `/usr/bin/file conftest.$ac_objext` in
	*32-bit*)
	  LD="${LD-ld} -melf32bsmip"
	  ;;
	*N32*)
	  LD="${LD-ld} -melf32bmipn32"
	  ;;
	*64-bit*)
	  LD="${LD-ld} -melf64bmip"
	;;
      esac
    else
      case `/usr/bin/file conftest.$ac_objext` in
	*32-bit*)
	  LD="${LD-ld} -32"
	  ;;
	*N32*)
	  LD="${LD-ld} -n32"
	  ;;
	*64-bit*)
	  LD="${LD-ld} -64"
	  ;;
      esac
    fi
  fi
  rm -rf conftest*
  ;;

x86_64-*kfreebsd*-gnu|x86_64-*linux*|ppc*-*linux*|powerpc*-*linux*| \
s390*-*linux*|s390*-*tpf*|sparc*-*linux*)
  # Find out which ABI we are using.
  echo 'int i;' > conftest.$ac_ext
  if AC_TRY_EVAL(ac_compile); then
    case `/usr/bin/file conftest.o` in
      *32-bit*)
	case $host in
	  x86_64-*kfreebsd*-gnu)
	    LD="${LD-ld} -m elf_i386_fbsd"
	    ;;
	  x86_64-*linux*)
	    LD="${LD-ld} -m elf_i386"
	    ;;
	  ppc64-*linux*|powerpc64-*linux*)
	    LD="${LD-ld} -m elf32ppclinux"
	    ;;
	  s390x-*linux*)
	    LD="${LD-ld} -m elf_s390"
	    ;;
	  sparc64-*linux*)
	    LD="${LD-ld} -m elf32_sparc"
	    ;;
	esac
	;;
      *64-bit*)
	case $host in
	  x86_64-*kfreebsd*-gnu)
	    LD="${LD-ld} -m elf_x86_64_fbsd"
	    ;;
	  x86_64-*linux*)
	    LD="${LD-ld} -m elf_x86_64"
	    ;;
	  ppc*-*linux*|powerpc*-*linux*)
	    LD="${LD-ld} -m elf64ppc"
	    ;;
	  s390*-*linux*|s390*-*tpf*)
	    LD="${LD-ld} -m elf64_s390"
	    ;;
	  sparc*-*linux*)
	    LD="${LD-ld} -m elf64_sparc"
	    ;;
	esac
	;;
    esac
  fi
  rm -rf conftest*
  ;;

*-*-sco3.2v5*)
  # On SCO OpenServer 5, we need -belf to get full-featured binaries.
  SAVE_CFLAGS="$CFLAGS"
  CFLAGS="$CFLAGS -belf"
  AC_CACHE_CHECK([whether the C compiler needs -belf], lt_cv_cc_needs_belf,
    [AC_LANG_PUSH(C)
     AC_LINK_IFELSE([AC_LANG_PROGRAM([[]],[[]])],[lt_cv_cc_needs_belf=yes],[lt_cv_cc_needs_belf=no])
     AC_LANG_POP])
  if test x"$lt_cv_cc_needs_belf" != x"yes"; then
    # this is probably gcc 2.8.0, egcs 1.0 or newer; no need for -belf
    CFLAGS="$SAVE_CFLAGS"
  fi
  ;;
sparc*-*solaris*)
  # Find out which ABI we are using.
  echo 'int i;' > conftest.$ac_ext
  if AC_TRY_EVAL(ac_compile); then
    case `/usr/bin/file conftest.o` in
    *64-bit*)
      case $lt_cv_prog_gnu_ld in
      yes*) LD="${LD-ld} -m elf64_sparc" ;;
      *)
	if ${LD-ld} -64 -r -o conftest2.o conftest.o >/dev/null 2>&1; then
	  LD="${LD-ld} -64"
	fi
	;;
      esac
      ;;
    esac
  fi
  rm -rf conftest*
  ;;
esac

need_locks="$enable_libtool_lock"
])# _LT_ENABLE_LOCK


# _LT_CMD_OLD_ARCHIVE
# -------------------
m4_defun([_LT_CMD_OLD_ARCHIVE],
[AC_CHECK_TOOL(AR, ar, false)
test -z "$AR" && AR=ar
test -z "$AR_FLAGS" && AR_FLAGS=cru
_LT_DECL([], [AR], [1], [The archiver])
_LT_DECL([], [AR_FLAGS], [1])

AC_CHECK_TOOL(STRIP, strip, :)
test -z "$STRIP" && STRIP=:
_LT_DECL([], [STRIP], [1], [A symbol stripping program])

AC_CHECK_TOOL(RANLIB, ranlib, :)
test -z "$RANLIB" && RANLIB=:
_LT_DECL([], [RANLIB], [1],
    [Commands used to install an old-style archive])

# Determine commands to create old-style static archives.
old_archive_cmds='$AR $AR_FLAGS $oldlib$oldobjs'
old_postinstall_cmds='chmod 644 $oldlib'
old_postuninstall_cmds=

if test -n "$RANLIB"; then
  case $host_os in
  openbsd*)
    old_postinstall_cmds="$old_postinstall_cmds~\$RANLIB -t \$oldlib"
    ;;
  *)
    old_postinstall_cmds="$old_postinstall_cmds~\$RANLIB \$oldlib"
    ;;
  esac
  old_archive_cmds="$old_archive_cmds~\$RANLIB \$oldlib"
fi
_LT_DECL([], [old_postinstall_cmds], [2])
_LT_DECL([], [old_postuninstall_cmds], [2])
_LT_TAGDECL([], [old_archive_cmds], [2],
    [Commands used to build an old-style archive])
])# _LT_CMD_OLD_ARCHIVE


# _LT_COMPILER_OPTION(MESSAGE, VARIABLE-NAME, FLAGS,
#		[OUTPUT-FILE], [ACTION-SUCCESS], [ACTION-FAILURE])
# ----------------------------------------------------------------
# Check whether the given compiler option works
AC_DEFUN([_LT_COMPILER_OPTION],
[m4_require([_LT_FILEUTILS_DEFAULTS])dnl
m4_require([_LT_DECL_SED])dnl
AC_CACHE_CHECK([$1], [$2],
  [$2=no
   m4_if([$4], , [ac_outfile=conftest.$ac_objext], [ac_outfile=$4])
   echo "$lt_simple_compile_test_code" > conftest.$ac_ext
   lt_compiler_flag="$3"
   # Insert the option either (1) after the last *FLAGS variable, or
   # (2) before a word containing "conftest.", or (3) at the end.
   # Note that $ac_compile itself does not contain backslashes and begins
   # with a dollar sign (not a hyphen), so the echo should work correctly.
   # The option is referenced via a variable to avoid confusing sed.
   lt_compile=`echo "$ac_compile" | $SED \
   -e 's:.*FLAGS}\{0,1\} :&$lt_compiler_flag :; t' \
   -e 's: [[^ ]]*conftest\.: $lt_compiler_flag&:; t' \
   -e 's:$: $lt_compiler_flag:'`
   (eval echo "\"\$as_me:__oline__: $lt_compile\"" >&AS_MESSAGE_LOG_FD)
   (eval "$lt_compile" 2>conftest.err)
   ac_status=$?
   cat conftest.err >&AS_MESSAGE_LOG_FD
   echo "$as_me:__oline__: \$? = $ac_status" >&AS_MESSAGE_LOG_FD
   if (exit $ac_status) && test -s "$ac_outfile"; then
     # The compiler can only warn and ignore the option if not recognized
     # So say no if there are warnings other than the usual output.
     $ECHO "X$_lt_compiler_boilerplate" | $Xsed -e '/^$/d' >conftest.exp
     $SED '/^$/d; /^ *+/d' conftest.err >conftest.er2
     if test ! -s conftest.er2 || diff conftest.exp conftest.er2 >/dev/null; then
       $2=yes
     fi
   fi
   $RM conftest*
])

if test x"[$]$2" = xyes; then
    m4_if([$5], , :, [$5])
else
    m4_if([$6], , :, [$6])
fi
])# _LT_COMPILER_OPTION

# Old name:
AU_ALIAS([AC_LIBTOOL_COMPILER_OPTION], [_LT_COMPILER_OPTION])
dnl aclocal-1.4 backwards compatibility:
dnl AC_DEFUN([AC_LIBTOOL_COMPILER_OPTION], [])


# _LT_LINKER_OPTION(MESSAGE, VARIABLE-NAME, FLAGS,
#                  [ACTION-SUCCESS], [ACTION-FAILURE])
# ----------------------------------------------------
# Check whether the given linker option works
AC_DEFUN([_LT_LINKER_OPTION],
[m4_require([_LT_FILEUTILS_DEFAULTS])dnl
m4_require([_LT_DECL_SED])dnl
AC_CACHE_CHECK([$1], [$2],
  [$2=no
   save_LDFLAGS="$LDFLAGS"
   LDFLAGS="$LDFLAGS $3"
   echo "$lt_simple_link_test_code" > conftest.$ac_ext
   if (eval $ac_link 2>conftest.err) && test -s conftest$ac_exeext; then
     # The linker can only warn and ignore the option if not recognized
     # So say no if there are warnings
     if test -s conftest.err; then
       # Append any errors to the config.log.
       cat conftest.err 1>&AS_MESSAGE_LOG_FD
       $ECHO "X$_lt_linker_boilerplate" | $Xsed -e '/^$/d' > conftest.exp
       $SED '/^$/d; /^ *+/d' conftest.err >conftest.er2
       if diff conftest.exp conftest.er2 >/dev/null; then
         $2=yes
       fi
     else
       $2=yes
     fi
   fi
   $RM -r conftest*
   LDFLAGS="$save_LDFLAGS"
])

if test x"[$]$2" = xyes; then
    m4_if([$4], , :, [$4])
else
    m4_if([$5], , :, [$5])
fi
])# _LT_LINKER_OPTION

# Old name:
AU_ALIAS([AC_LIBTOOL_LINKER_OPTION], [_LT_LINKER_OPTION])
dnl aclocal-1.4 backwards compatibility:
dnl AC_DEFUN([AC_LIBTOOL_LINKER_OPTION], [])


# LT_CMD_MAX_LEN
#---------------
AC_DEFUN([LT_CMD_MAX_LEN],
[AC_REQUIRE([AC_CANONICAL_HOST])dnl
# find the maximum length of command line arguments
AC_MSG_CHECKING([the maximum length of command line arguments])
AC_CACHE_VAL([lt_cv_sys_max_cmd_len], [dnl
  i=0
  teststring="ABCD"

  case $build_os in
  msdosdjgpp*)
    # On DJGPP, this test can blow up pretty badly due to problems in libc
    # (any single argument exceeding 2000 bytes causes a buffer overrun
    # during glob expansion).  Even if it were fixed, the result of this
    # check would be larger than it should be.
    lt_cv_sys_max_cmd_len=12288;    # 12K is about right
    ;;

  gnu*)
    # Under GNU Hurd, this test is not required because there is
    # no limit to the length of command line arguments.
    # Libtool will interpret -1 as no limit whatsoever
    lt_cv_sys_max_cmd_len=-1;
    ;;

  cygwin* | mingw* | cegcc*)
    # On Win9x/ME, this test blows up -- it succeeds, but takes
    # about 5 minutes as the teststring grows exponentially.
    # Worse, since 9x/ME are not pre-emptively multitasking,
    # you end up with a "frozen" computer, even though with patience
    # the test eventually succeeds (with a max line length of 256k).
    # Instead, let's just punt: use the minimum linelength reported by
    # all of the supported platforms: 8192 (on NT/2K/XP).
    lt_cv_sys_max_cmd_len=8192;
    ;;

  amigaos*)
    # On AmigaOS with pdksh, this test takes hours, literally.
    # So we just punt and use a minimum line length of 8192.
    lt_cv_sys_max_cmd_len=8192;
    ;;

  netbsd* | freebsd* | openbsd* | darwin* | dragonfly*)
    # This has been around since 386BSD, at least.  Likely further.
    if test -x /sbin/sysctl; then
      lt_cv_sys_max_cmd_len=`/sbin/sysctl -n kern.argmax`
    elif test -x /usr/sbin/sysctl; then
      lt_cv_sys_max_cmd_len=`/usr/sbin/sysctl -n kern.argmax`
    else
      lt_cv_sys_max_cmd_len=65536	# usable default for all BSDs
    fi
    # And add a safety zone
    lt_cv_sys_max_cmd_len=`expr $lt_cv_sys_max_cmd_len \/ 4`
    lt_cv_sys_max_cmd_len=`expr $lt_cv_sys_max_cmd_len \* 3`
    ;;

  interix*)
    # We know the value 262144 and hardcode it with a safety zone (like BSD)
    lt_cv_sys_max_cmd_len=196608
    ;;

  osf*)
    # Dr. Hans Ekkehard Plesser reports seeing a kernel panic running configure
    # due to this test when exec_disable_arg_limit is 1 on Tru64. It is not
    # nice to cause kernel panics so lets avoid the loop below.
    # First set a reasonable default.
    lt_cv_sys_max_cmd_len=16384
    #
    if test -x /sbin/sysconfig; then
      case `/sbin/sysconfig -q proc exec_disable_arg_limit` in
        *1*) lt_cv_sys_max_cmd_len=-1 ;;
      esac
    fi
    ;;
  sco3.2v5*)
    lt_cv_sys_max_cmd_len=102400
    ;;
  sysv5* | sco5v6* | sysv4.2uw2*)
    kargmax=`grep ARG_MAX /etc/conf/cf.d/stune 2>/dev/null`
    if test -n "$kargmax"; then
      lt_cv_sys_max_cmd_len=`echo $kargmax | sed 's/.*[[	 ]]//'`
    else
      lt_cv_sys_max_cmd_len=32768
    fi
    ;;
  *)
    lt_cv_sys_max_cmd_len=`(getconf ARG_MAX) 2> /dev/null`
    if test -n "$lt_cv_sys_max_cmd_len"; then
      lt_cv_sys_max_cmd_len=`expr $lt_cv_sys_max_cmd_len \/ 4`
      lt_cv_sys_max_cmd_len=`expr $lt_cv_sys_max_cmd_len \* 3`
    else
      # Make teststring a little bigger before we do anything with it.
      # a 1K string should be a reasonable start.
      for i in 1 2 3 4 5 6 7 8 ; do
        teststring=$teststring$teststring
      done
      SHELL=${SHELL-${CONFIG_SHELL-/bin/sh}}
      # If test is not a shell built-in, we'll probably end up computing a
      # maximum length that is only half of the actual maximum length, but
      # we can't tell.
      while { test "X"`$SHELL [$]0 --fallback-echo "X$teststring$teststring" 2>/dev/null` \
	         = "XX$teststring$teststring"; } >/dev/null 2>&1 &&
	      test $i != 17 # 1/2 MB should be enough
      do
        i=`expr $i + 1`
        teststring=$teststring$teststring
      done
      # Only check the string length outside the loop.
      lt_cv_sys_max_cmd_len=`expr "X$teststring" : ".*" 2>&1`
      teststring=
      # Add a significant safety factor because C++ compilers can tack on
      # massive amounts of additional arguments before passing them to the
      # linker.  It appears as though 1/2 is a usable value.
      lt_cv_sys_max_cmd_len=`expr $lt_cv_sys_max_cmd_len \/ 2`
    fi
    ;;
  esac
])
if test -n $lt_cv_sys_max_cmd_len ; then
  AC_MSG_RESULT($lt_cv_sys_max_cmd_len)
else
  AC_MSG_RESULT(none)
fi
max_cmd_len=$lt_cv_sys_max_cmd_len
_LT_DECL([], [max_cmd_len], [0],
    [What is the maximum length of a command?])
])# LT_CMD_MAX_LEN

# Old name:
AU_ALIAS([AC_LIBTOOL_SYS_MAX_CMD_LEN], [LT_CMD_MAX_LEN])
dnl aclocal-1.4 backwards compatibility:
dnl AC_DEFUN([AC_LIBTOOL_SYS_MAX_CMD_LEN], [])


# _LT_HEADER_DLFCN
# ----------------
m4_defun([_LT_HEADER_DLFCN],
[AC_CHECK_HEADERS([dlfcn.h], [], [], [AC_INCLUDES_DEFAULT])dnl
])# _LT_HEADER_DLFCN


# _LT_TRY_DLOPEN_SELF (ACTION-IF-TRUE, ACTION-IF-TRUE-W-USCORE,
#                      ACTION-IF-FALSE, ACTION-IF-CROSS-COMPILING)
# ----------------------------------------------------------------
m4_defun([_LT_TRY_DLOPEN_SELF],
[m4_require([_LT_HEADER_DLFCN])dnl
if test "$cross_compiling" = yes; then :
  [$4]
else
  lt_dlunknown=0; lt_dlno_uscore=1; lt_dlneed_uscore=2
  lt_status=$lt_dlunknown
  cat > conftest.$ac_ext <<_LT_EOF
[#line __oline__ "configure"
#include "confdefs.h"

#if HAVE_DLFCN_H
#include <dlfcn.h>
#endif

#include <stdio.h>

#ifdef RTLD_GLOBAL
#  define LT_DLGLOBAL		RTLD_GLOBAL
#else
#  ifdef DL_GLOBAL
#    define LT_DLGLOBAL		DL_GLOBAL
#  else
#    define LT_DLGLOBAL		0
#  endif
#endif

/* We may have to define LT_DLLAZY_OR_NOW in the command line if we
   find out it does not work in some platform. */
#ifndef LT_DLLAZY_OR_NOW
#  ifdef RTLD_LAZY
#    define LT_DLLAZY_OR_NOW		RTLD_LAZY
#  else
#    ifdef DL_LAZY
#      define LT_DLLAZY_OR_NOW		DL_LAZY
#    else
#      ifdef RTLD_NOW
#        define LT_DLLAZY_OR_NOW	RTLD_NOW
#      else
#        ifdef DL_NOW
#          define LT_DLLAZY_OR_NOW	DL_NOW
#        else
#          define LT_DLLAZY_OR_NOW	0
#        endif
#      endif
#    endif
#  endif
#endif

void fnord() { int i=42;}
int main ()
{
  void *self = dlopen (0, LT_DLGLOBAL|LT_DLLAZY_OR_NOW);
  int status = $lt_dlunknown;

  if (self)
    {
      if (dlsym (self,"fnord"))       status = $lt_dlno_uscore;
      else if (dlsym( self,"_fnord")) status = $lt_dlneed_uscore;
      /* dlclose (self); */
    }
  else
    puts (dlerror ());

  return status;
}]
_LT_EOF
  if AC_TRY_EVAL(ac_link) && test -s conftest${ac_exeext} 2>/dev/null; then
    (./conftest; exit; ) >&AS_MESSAGE_LOG_FD 2>/dev/null
    lt_status=$?
    case x$lt_status in
      x$lt_dlno_uscore) $1 ;;
      x$lt_dlneed_uscore) $2 ;;
      x$lt_dlunknown|x*) $3 ;;
    esac
  else :
    # compilation failed
    $3
  fi
fi
rm -fr conftest*
])# _LT_TRY_DLOPEN_SELF


# LT_SYS_DLOPEN_SELF
# ------------------
AC_DEFUN([LT_SYS_DLOPEN_SELF],
[m4_require([_LT_HEADER_DLFCN])dnl
if test "x$enable_dlopen" != xyes; then
  enable_dlopen=unknown
  enable_dlopen_self=unknown
  enable_dlopen_self_static=unknown
else
  lt_cv_dlopen=no
  lt_cv_dlopen_libs=

  case $host_os in
  beos*)
    lt_cv_dlopen="load_add_on"
    lt_cv_dlopen_libs=
    lt_cv_dlopen_self=yes
    ;;

  mingw* | pw32* | cegcc*)
    lt_cv_dlopen="LoadLibrary"
    lt_cv_dlopen_libs=
    ;;

  cygwin*)
    lt_cv_dlopen="dlopen"
    lt_cv_dlopen_libs=
    ;;

  darwin*)
  # if libdl is installed we need to link against it
    AC_CHECK_LIB([dl], [dlopen],
		[lt_cv_dlopen="dlopen" lt_cv_dlopen_libs="-ldl"],[
    lt_cv_dlopen="dyld"
    lt_cv_dlopen_libs=
    lt_cv_dlopen_self=yes
    ])
    ;;

  *)
    AC_CHECK_FUNC([shl_load],
	  [lt_cv_dlopen="shl_load"],
      [AC_CHECK_LIB([dld], [shl_load],
	    [lt_cv_dlopen="shl_load" lt_cv_dlopen_libs="-ldld"],
	[AC_CHECK_FUNC([dlopen],
	      [lt_cv_dlopen="dlopen"],
	  [AC_CHECK_LIB([dl], [dlopen],
		[lt_cv_dlopen="dlopen" lt_cv_dlopen_libs="-ldl"],
	    [AC_CHECK_LIB([svld], [dlopen],
		  [lt_cv_dlopen="dlopen" lt_cv_dlopen_libs="-lsvld"],
	      [AC_CHECK_LIB([dld], [dld_link],
		    [lt_cv_dlopen="dld_link" lt_cv_dlopen_libs="-ldld"])
	      ])
	    ])
	  ])
	])
      ])
    ;;
  esac

  if test "x$lt_cv_dlopen" != xno; then
    enable_dlopen=yes
  else
    enable_dlopen=no
  fi

  case $lt_cv_dlopen in
  dlopen)
    save_CPPFLAGS="$CPPFLAGS"
    test "x$ac_cv_header_dlfcn_h" = xyes && CPPFLAGS="$CPPFLAGS -DHAVE_DLFCN_H"

    save_LDFLAGS="$LDFLAGS"
    wl=$lt_prog_compiler_wl eval LDFLAGS=\"\$LDFLAGS $export_dynamic_flag_spec\"

    save_LIBS="$LIBS"
    LIBS="$lt_cv_dlopen_libs $LIBS"

    AC_CACHE_CHECK([whether a program can dlopen itself],
	  lt_cv_dlopen_self, [dnl
	  _LT_TRY_DLOPEN_SELF(
	    lt_cv_dlopen_self=yes, lt_cv_dlopen_self=yes,
	    lt_cv_dlopen_self=no, lt_cv_dlopen_self=cross)
    ])

    if test "x$lt_cv_dlopen_self" = xyes; then
      wl=$lt_prog_compiler_wl eval LDFLAGS=\"\$LDFLAGS $lt_prog_compiler_static\"
      AC_CACHE_CHECK([whether a statically linked program can dlopen itself],
	  lt_cv_dlopen_self_static, [dnl
	  _LT_TRY_DLOPEN_SELF(
	    lt_cv_dlopen_self_static=yes, lt_cv_dlopen_self_static=yes,
	    lt_cv_dlopen_self_static=no,  lt_cv_dlopen_self_static=cross)
      ])
    fi

    CPPFLAGS="$save_CPPFLAGS"
    LDFLAGS="$save_LDFLAGS"
    LIBS="$save_LIBS"
    ;;
  esac

  case $lt_cv_dlopen_self in
  yes|no) enable_dlopen_self=$lt_cv_dlopen_self ;;
  *) enable_dlopen_self=unknown ;;
  esac

  case $lt_cv_dlopen_self_static in
  yes|no) enable_dlopen_self_static=$lt_cv_dlopen_self_static ;;
  *) enable_dlopen_self_static=unknown ;;
  esac
fi
_LT_DECL([dlopen_support], [enable_dlopen], [0],
	 [Whether dlopen is supported])
_LT_DECL([dlopen_self], [enable_dlopen_self], [0],
	 [Whether dlopen of programs is supported])
_LT_DECL([dlopen_self_static], [enable_dlopen_self_static], [0],
	 [Whether dlopen of statically linked programs is supported])
])# LT_SYS_DLOPEN_SELF

# Old name:
AU_ALIAS([AC_LIBTOOL_DLOPEN_SELF], [LT_SYS_DLOPEN_SELF])
dnl aclocal-1.4 backwards compatibility:
dnl AC_DEFUN([AC_LIBTOOL_DLOPEN_SELF], [])


# _LT_COMPILER_C_O([TAGNAME])
# ---------------------------
# Check to see if options -c and -o are simultaneously supported by compiler.
# This macro does not hard code the compiler like AC_PROG_CC_C_O.
m4_defun([_LT_COMPILER_C_O],
[m4_require([_LT_DECL_SED])dnl
m4_require([_LT_FILEUTILS_DEFAULTS])dnl
m4_require([_LT_TAG_COMPILER])dnl
AC_CACHE_CHECK([if $compiler supports -c -o file.$ac_objext],
  [_LT_TAGVAR(lt_cv_prog_compiler_c_o, $1)],
  [_LT_TAGVAR(lt_cv_prog_compiler_c_o, $1)=no
   $RM -r conftest 2>/dev/null
   mkdir conftest
   cd conftest
   mkdir out
   echo "$lt_simple_compile_test_code" > conftest.$ac_ext

   lt_compiler_flag="-o out/conftest2.$ac_objext"
   # Insert the option either (1) after the last *FLAGS variable, or
   # (2) before a word containing "conftest.", or (3) at the end.
   # Note that $ac_compile itself does not contain backslashes and begins
   # with a dollar sign (not a hyphen), so the echo should work correctly.
   lt_compile=`echo "$ac_compile" | $SED \
   -e 's:.*FLAGS}\{0,1\} :&$lt_compiler_flag :; t' \
   -e 's: [[^ ]]*conftest\.: $lt_compiler_flag&:; t' \
   -e 's:$: $lt_compiler_flag:'`
   (eval echo "\"\$as_me:__oline__: $lt_compile\"" >&AS_MESSAGE_LOG_FD)
   (eval "$lt_compile" 2>out/conftest.err)
   ac_status=$?
   cat out/conftest.err >&AS_MESSAGE_LOG_FD
   echo "$as_me:__oline__: \$? = $ac_status" >&AS_MESSAGE_LOG_FD
   if (exit $ac_status) && test -s out/conftest2.$ac_objext
   then
     # The compiler can only warn and ignore the option if not recognized
     # So say no if there are warnings
     $ECHO "X$_lt_compiler_boilerplate" | $Xsed -e '/^$/d' > out/conftest.exp
     $SED '/^$/d; /^ *+/d' out/conftest.err >out/conftest.er2
     if test ! -s out/conftest.er2 || diff out/conftest.exp out/conftest.er2 >/dev/null; then
       _LT_TAGVAR(lt_cv_prog_compiler_c_o, $1)=yes
     fi
   fi
   chmod u+w . 2>&AS_MESSAGE_LOG_FD
   $RM conftest*
   # SGI C++ compiler will create directory out/ii_files/ for
   # template instantiation
   test -d out/ii_files && $RM out/ii_files/* && rmdir out/ii_files
   $RM out/* && rmdir out
   cd ..
   $RM -r conftest
   $RM conftest*
])
_LT_TAGDECL([compiler_c_o], [lt_cv_prog_compiler_c_o], [1],
	[Does compiler simultaneously support -c and -o options?])
])# _LT_COMPILER_C_O


# _LT_COMPILER_FILE_LOCKS([TAGNAME])
# ----------------------------------
# Check to see if we can do hard links to lock some files if needed
m4_defun([_LT_COMPILER_FILE_LOCKS],
[m4_require([_LT_ENABLE_LOCK])dnl
m4_require([_LT_FILEUTILS_DEFAULTS])dnl
_LT_COMPILER_C_O([$1])

hard_links="nottested"
if test "$_LT_TAGVAR(lt_cv_prog_compiler_c_o, $1)" = no && test "$need_locks" != no; then
  # do not overwrite the value of need_locks provided by the user
  AC_MSG_CHECKING([if we can lock with hard links])
  hard_links=yes
  $RM conftest*
  ln conftest.a conftest.b 2>/dev/null && hard_links=no
  touch conftest.a
  ln conftest.a conftest.b 2>&5 || hard_links=no
  ln conftest.a conftest.b 2>/dev/null && hard_links=no
  AC_MSG_RESULT([$hard_links])
  if test "$hard_links" = no; then
    AC_MSG_WARN([`$CC' does not support `-c -o', so `make -j' may be unsafe])
    need_locks=warn
  fi
else
  need_locks=no
fi
_LT_DECL([], [need_locks], [1], [Must we lock files when doing compilation?])
])# _LT_COMPILER_FILE_LOCKS


# _LT_CHECK_OBJDIR
# ----------------
m4_defun([_LT_CHECK_OBJDIR],
[AC_CACHE_CHECK([for objdir], [lt_cv_objdir],
[rm -f .libs 2>/dev/null
mkdir .libs 2>/dev/null
if test -d .libs; then
  lt_cv_objdir=.libs
else
  # MS-DOS does not allow filenames that begin with a dot.
  lt_cv_objdir=_libs
fi
rmdir .libs 2>/dev/null])
objdir=$lt_cv_objdir
_LT_DECL([], [objdir], [0],
         [The name of the directory that contains temporary libtool files])dnl
m4_pattern_allow([LT_OBJDIR])dnl
AC_DEFINE_UNQUOTED(LT_OBJDIR, "$lt_cv_objdir/",
  [Define to the sub-directory in which libtool stores uninstalled libraries.])
])# _LT_CHECK_OBJDIR


# _LT_LINKER_HARDCODE_LIBPATH([TAGNAME])
# --------------------------------------
# Check hardcoding attributes.
m4_defun([_LT_LINKER_HARDCODE_LIBPATH],
[AC_MSG_CHECKING([how to hardcode library paths into programs])
_LT_TAGVAR(hardcode_action, $1)=
if test -n "$_LT_TAGVAR(hardcode_libdir_flag_spec, $1)" ||
   test -n "$_LT_TAGVAR(runpath_var, $1)" ||
   test "X$_LT_TAGVAR(hardcode_automatic, $1)" = "Xyes" ; then

  # We can hardcode non-existent directories.
  if test "$_LT_TAGVAR(hardcode_direct, $1)" != no &&
     # If the only mechanism to avoid hardcoding is shlibpath_var, we
     # have to relink, otherwise we might link with an installed library
     # when we should be linking with a yet-to-be-installed one
     ## test "$_LT_TAGVAR(hardcode_shlibpath_var, $1)" != no &&
     test "$_LT_TAGVAR(hardcode_minus_L, $1)" != no; then
    # Linking always hardcodes the temporary library directory.
    _LT_TAGVAR(hardcode_action, $1)=relink
  else
    # We can link without hardcoding, and we can hardcode nonexisting dirs.
    _LT_TAGVAR(hardcode_action, $1)=immediate
  fi
else
  # We cannot hardcode anything, or else we can only hardcode existing
  # directories.
  _LT_TAGVAR(hardcode_action, $1)=unsupported
fi
AC_MSG_RESULT([$_LT_TAGVAR(hardcode_action, $1)])

if test "$_LT_TAGVAR(hardcode_action, $1)" = relink ||
   test "$_LT_TAGVAR(inherit_rpath, $1)" = yes; then
  # Fast installation is not supported
  enable_fast_install=no
elif test "$shlibpath_overrides_runpath" = yes ||
     test "$enable_shared" = no; then
  # Fast installation is not necessary
  enable_fast_install=needless
fi
_LT_TAGDECL([], [hardcode_action], [0],
    [How to hardcode a shared library path into an executable])
])# _LT_LINKER_HARDCODE_LIBPATH


# _LT_CMD_STRIPLIB
# ----------------
m4_defun([_LT_CMD_STRIPLIB],
[m4_require([_LT_DECL_EGREP])
striplib=
old_striplib=
AC_MSG_CHECKING([whether stripping libraries is possible])
if test -n "$STRIP" && $STRIP -V 2>&1 | $GREP "GNU strip" >/dev/null; then
  test -z "$old_striplib" && old_striplib="$STRIP --strip-debug"
  test -z "$striplib" && striplib="$STRIP --strip-unneeded"
  AC_MSG_RESULT([yes])
else
# FIXME - insert some real tests, host_os isn't really good enough
  case $host_os in
  darwin*)
    if test -n "$STRIP" ; then
      striplib="$STRIP -x"
      old_striplib="$STRIP -S"
      AC_MSG_RESULT([yes])
    else
      AC_MSG_RESULT([no])
    fi
    ;;
  *)
    AC_MSG_RESULT([no])
    ;;
  esac
fi
_LT_DECL([], [old_striplib], [1], [Commands to strip libraries])
_LT_DECL([], [striplib], [1])
])# _LT_CMD_STRIPLIB


# _LT_SYS_DYNAMIC_LINKER([TAG])
# -----------------------------
# PORTME Fill in your ld.so characteristics
m4_defun([_LT_SYS_DYNAMIC_LINKER],
[AC_REQUIRE([AC_CANONICAL_HOST])dnl
m4_require([_LT_DECL_EGREP])dnl
m4_require([_LT_FILEUTILS_DEFAULTS])dnl
m4_require([_LT_DECL_OBJDUMP])dnl
m4_require([_LT_DECL_SED])dnl
AC_MSG_CHECKING([dynamic linker characteristics])
m4_if([$1],
	[], [
if test "$GCC" = yes; then
  case $host_os in
    darwin*) lt_awk_arg="/^libraries:/,/LR/" ;;
    *) lt_awk_arg="/^libraries:/" ;;
  esac
  lt_search_path_spec=`$CC -print-search-dirs | awk $lt_awk_arg | $SED -e "s/^libraries://" -e "s,=/,/,g"`
  if $ECHO "$lt_search_path_spec" | $GREP ';' >/dev/null ; then
    # if the path contains ";" then we assume it to be the separator
    # otherwise default to the standard path separator (i.e. ":") - it is
    # assumed that no part of a normal pathname contains ";" but that should
    # okay in the real world where ";" in dirpaths is itself problematic.
    lt_search_path_spec=`$ECHO "$lt_search_path_spec" | $SED -e 's/;/ /g'`
  else
    lt_search_path_spec=`$ECHO "$lt_search_path_spec" | $SED  -e "s/$PATH_SEPARATOR/ /g"`
  fi
  # Ok, now we have the path, separated by spaces, we can step through it
  # and add multilib dir if necessary.
  lt_tmp_lt_search_path_spec=
  lt_multi_os_dir=`$CC $CPPFLAGS $CFLAGS $LDFLAGS -print-multi-os-directory 2>/dev/null`
  for lt_sys_path in $lt_search_path_spec; do
    if test -d "$lt_sys_path/$lt_multi_os_dir"; then
      lt_tmp_lt_search_path_spec="$lt_tmp_lt_search_path_spec $lt_sys_path/$lt_multi_os_dir"
    else
      test -d "$lt_sys_path" && \
	lt_tmp_lt_search_path_spec="$lt_tmp_lt_search_path_spec $lt_sys_path"
    fi
  done
  lt_search_path_spec=`$ECHO $lt_tmp_lt_search_path_spec | awk '
BEGIN {RS=" "; FS="/|\n";} {
  lt_foo="";
  lt_count=0;
  for (lt_i = NF; lt_i > 0; lt_i--) {
    if ($lt_i != "" && $lt_i != ".") {
      if ($lt_i == "..") {
        lt_count++;
      } else {
        if (lt_count == 0) {
          lt_foo="/" $lt_i lt_foo;
        } else {
          lt_count--;
        }
      }
    }
  }
  if (lt_foo != "") { lt_freq[[lt_foo]]++; }
  if (lt_freq[[lt_foo]] == 1) { print lt_foo; }
}'`
  sys_lib_search_path_spec=`$ECHO $lt_search_path_spec`
else
  sys_lib_search_path_spec="/lib /usr/lib /usr/local/lib"
fi])
library_names_spec=
libname_spec='lib$name'
soname_spec=
shrext_cmds=".so"
postinstall_cmds=
postuninstall_cmds=
finish_cmds=
finish_eval=
shlibpath_var=
shlibpath_overrides_runpath=unknown
version_type=none
dynamic_linker="$host_os ld.so"
sys_lib_dlsearch_path_spec="/lib /usr/lib"
need_lib_prefix=unknown
hardcode_into_libs=no

# when you set need_version to no, make sure it does not cause -set_version
# flags to be left without arguments
need_version=unknown

case $host_os in
aix3*)
  version_type=linux
  library_names_spec='${libname}${release}${shared_ext}$versuffix $libname.a'
  shlibpath_var=LIBPATH

  # AIX 3 has no versioning support, so we append a major version to the name.
  soname_spec='${libname}${release}${shared_ext}$major'
  ;;

aix[[4-9]]*)
  version_type=linux
  need_lib_prefix=no
  need_version=no
  hardcode_into_libs=yes
  if test "$host_cpu" = ia64; then
    # AIX 5 supports IA64
    library_names_spec='${libname}${release}${shared_ext}$major ${libname}${release}${shared_ext}$versuffix $libname${shared_ext}'
    shlibpath_var=LD_LIBRARY_PATH
  else
    # With GCC up to 2.95.x, collect2 would create an import file
    # for dependence libraries.  The import file would start with
    # the line `#! .'.  This would cause the generated library to
    # depend on `.', always an invalid library.  This was fixed in
    # development snapshots of GCC prior to 3.0.
    case $host_os in
      aix4 | aix4.[[01]] | aix4.[[01]].*)
      if { echo '#if __GNUC__ > 2 || (__GNUC__ == 2 && __GNUC_MINOR__ >= 97)'
	   echo ' yes '
	   echo '#endif'; } | ${CC} -E - | $GREP yes > /dev/null; then
	:
      else
	can_build_shared=no
      fi
      ;;
    esac
    # AIX (on Power*) has no versioning support, so currently we can not hardcode correct
    # soname into executable. Probably we can add versioning support to
    # collect2, so additional links can be useful in future.
    if test "$aix_use_runtimelinking" = yes; then
      # If using run time linking (on AIX 4.2 or later) use lib<name>.so
      # instead of lib<name>.a to let people know that these are not
      # typical AIX shared libraries.
      library_names_spec='${libname}${release}${shared_ext}$versuffix ${libname}${release}${shared_ext}$major $libname${shared_ext}'
    else
      # We preserve .a as extension for shared libraries through AIX4.2
      # and later when we are not doing run time linking.
      library_names_spec='${libname}${release}.a $libname.a'
      soname_spec='${libname}${release}${shared_ext}$major'
    fi
    shlibpath_var=LIBPATH
  fi
  ;;

amigaos*)
  case $host_cpu in
  powerpc)
    # Since July 2007 AmigaOS4 officially supports .so libraries.
    # When compiling the executable, add -use-dynld -Lsobjs: to the compileline.
    library_names_spec='${libname}${release}${shared_ext}$versuffix ${libname}${release}${shared_ext}$major $libname${shared_ext}'
    ;;
  m68k)
    library_names_spec='$libname.ixlibrary $libname.a'
    # Create ${libname}_ixlibrary.a entries in /sys/libs.
    finish_eval='for lib in `ls $libdir/*.ixlibrary 2>/dev/null`; do libname=`$ECHO "X$lib" | $Xsed -e '\''s%^.*/\([[^/]]*\)\.ixlibrary$%\1%'\''`; test $RM /sys/libs/${libname}_ixlibrary.a; $show "cd /sys/libs && $LN_S $lib ${libname}_ixlibrary.a"; cd /sys/libs && $LN_S $lib ${libname}_ixlibrary.a || exit 1; done'
    ;;
  esac
  ;;

beos*)
  library_names_spec='${libname}${shared_ext}'
  dynamic_linker="$host_os ld.so"
  shlibpath_var=LIBRARY_PATH
  ;;

bsdi[[45]]*)
  version_type=linux
  need_version=no
  library_names_spec='${libname}${release}${shared_ext}$versuffix ${libname}${release}${shared_ext}$major $libname${shared_ext}'
  soname_spec='${libname}${release}${shared_ext}$major'
  finish_cmds='PATH="\$PATH:/sbin" ldconfig $libdir'
  shlibpath_var=LD_LIBRARY_PATH
  sys_lib_search_path_spec="/shlib /usr/lib /usr/X11/lib /usr/contrib/lib /lib /usr/local/lib"
  sys_lib_dlsearch_path_spec="/shlib /usr/lib /usr/local/lib"
  # the default ld.so.conf also contains /usr/contrib/lib and
  # /usr/X11R6/lib (/usr/X11 is a link to /usr/X11R6), but let us allow
  # libtool to hard-code these into programs
  ;;

cygwin* | mingw* | pw32* | cegcc*)
  version_type=windows
  shrext_cmds=".dll"
  need_version=no
  need_lib_prefix=no

  case $GCC,$host_os in
  yes,cygwin* | yes,mingw* | yes,pw32* | yes,cegcc*)
    library_names_spec='$libname.dll.a'
    # DLL is installed to $(libdir)/../bin by postinstall_cmds
    postinstall_cmds='base_file=`basename \${file}`~
      dlpath=`$SHELL 2>&1 -c '\''. $dir/'\''\${base_file}'\''i; echo \$dlname'\''`~
      dldir=$destdir/`dirname \$dlpath`~
      test -d \$dldir || mkdir -p \$dldir~
      $install_prog $dir/$dlname \$dldir/$dlname~
      chmod a+x \$dldir/$dlname~
      if test -n '\''$stripme'\'' && test -n '\''$striplib'\''; then
        eval '\''$striplib \$dldir/$dlname'\'' || exit \$?;
      fi'
    postuninstall_cmds='dldll=`$SHELL 2>&1 -c '\''. $file; echo \$dlname'\''`~
      dlpath=$dir/\$dldll~
       $RM \$dlpath'
    shlibpath_overrides_runpath=yes

    case $host_os in
    cygwin*)
      # Cygwin DLLs use 'cyg' prefix rather than 'lib'
      soname_spec='`echo ${libname} | sed -e 's/^lib/cyg/'``echo ${release} | $SED -e 's/[[.]]/-/g'`${versuffix}${shared_ext}'
      sys_lib_search_path_spec="/usr/lib /lib/w32api /lib /usr/local/lib"
      ;;
    mingw* | cegcc*)
      # MinGW DLLs use traditional 'lib' prefix
      soname_spec='${libname}`echo ${release} | $SED -e 's/[[.]]/-/g'`${versuffix}${shared_ext}'
      sys_lib_search_path_spec=`$CC -print-search-dirs | $GREP "^libraries:" | $SED -e "s/^libraries://" -e "s,=/,/,g"`
      if $ECHO "$sys_lib_search_path_spec" | [$GREP ';[c-zC-Z]:/' >/dev/null]; then
        # It is most probably a Windows format PATH printed by
        # mingw gcc, but we are running on Cygwin. Gcc prints its search
        # path with ; separators, and with drive letters. We can handle the
        # drive letters (cygwin fileutils understands them), so leave them,
        # especially as we might pass files found there to a mingw objdump,
        # which wouldn't understand a cygwinified path. Ahh.
        sys_lib_search_path_spec=`$ECHO "$sys_lib_search_path_spec" | $SED -e 's/;/ /g'`
      else
        sys_lib_search_path_spec=`$ECHO "$sys_lib_search_path_spec" | $SED  -e "s/$PATH_SEPARATOR/ /g"`
      fi
      ;;
    pw32*)
      # pw32 DLLs use 'pw' prefix rather than 'lib'
      library_names_spec='`echo ${libname} | sed -e 's/^lib/pw/'``echo ${release} | $SED -e 's/[[.]]/-/g'`${versuffix}${shared_ext}'
      ;;
    esac
    ;;

  *)
    library_names_spec='${libname}`echo ${release} | $SED -e 's/[[.]]/-/g'`${versuffix}${shared_ext} $libname.lib'
    ;;
  esac
  dynamic_linker='Win32 ld.exe'
  # FIXME: first we should search . and the directory the executable is in
  shlibpath_var=PATH
  ;;

darwin* | rhapsody*)
  dynamic_linker="$host_os dyld"
  version_type=darwin
  need_lib_prefix=no
  need_version=no
  library_names_spec='${libname}${release}${major}$shared_ext ${libname}$shared_ext'
  soname_spec='${libname}${release}${major}$shared_ext'
  shlibpath_overrides_runpath=yes
  shlibpath_var=DYLD_LIBRARY_PATH
  shrext_cmds='`test .$module = .yes && echo .so || echo .dylib`'
m4_if([$1], [],[
  sys_lib_search_path_spec="$sys_lib_search_path_spec /usr/local/lib"])
  sys_lib_dlsearch_path_spec='/usr/local/lib /lib /usr/lib'
  ;;

dgux*)
  version_type=linux
  need_lib_prefix=no
  need_version=no
  library_names_spec='${libname}${release}${shared_ext}$versuffix ${libname}${release}${shared_ext}$major $libname$shared_ext'
  soname_spec='${libname}${release}${shared_ext}$major'
  shlibpath_var=LD_LIBRARY_PATH
  ;;

freebsd1*)
  dynamic_linker=no
  ;;

freebsd* | dragonfly*)
  # DragonFly does not have aout.  When/if they implement a new
  # versioning mechanism, adjust this.
  if test -x /usr/bin/objformat; then
    objformat=`/usr/bin/objformat`
  else
    case $host_os in
    freebsd[[123]]*) objformat=aout ;;
    *) objformat=elf ;;
    esac
  fi
  version_type=freebsd-$objformat
  case $version_type in
    freebsd-elf*)
      library_names_spec='${libname}${release}${shared_ext}$versuffix ${libname}${release}${shared_ext} $libname${shared_ext}'
      need_version=no
      need_lib_prefix=no
      ;;
    freebsd-*)
      library_names_spec='${libname}${release}${shared_ext}$versuffix $libname${shared_ext}$versuffix'
      need_version=yes
      ;;
  esac
  shlibpath_var=LD_LIBRARY_PATH
  case $host_os in
  freebsd2*)
    shlibpath_overrides_runpath=yes
    ;;
  freebsd3.[[01]]* | freebsdelf3.[[01]]*)
    shlibpath_overrides_runpath=yes
    hardcode_into_libs=yes
    ;;
  freebsd3.[[2-9]]* | freebsdelf3.[[2-9]]* | \
  freebsd4.[[0-5]] | freebsdelf4.[[0-5]] | freebsd4.1.1 | freebsdelf4.1.1)
    shlibpath_overrides_runpath=no
    hardcode_into_libs=yes
    ;;
  *) # from 4.6 on, and DragonFly
    shlibpath_overrides_runpath=yes
    hardcode_into_libs=yes
    ;;
  esac
  ;;

gnu*)
<<<<<<< HEAD
  version_type=linux # correct to gnu/linux during the next big refactor
  need_lib_prefix=no
  need_version=no
  library_names_spec='${libname}${release}${shared_ext}$versuffix ${libname}${release}${shared_ext}${major} ${libname}${shared_ext}'
  soname_spec='${libname}${release}${shared_ext}$major'
  shlibpath_var=LD_LIBRARY_PATH
  shlibpath_overrides_runpath=no
  hardcode_into_libs=yes
  ;;

haiku*)
  version_type=linux # correct to gnu/linux during the next big refactor
=======
  version_type=linux
>>>>>>> 454afd3b
  need_lib_prefix=no
  need_version=no
  library_names_spec='${libname}${release}${shared_ext}$versuffix ${libname}${release}${shared_ext}${major} ${libname}${shared_ext}'
  soname_spec='${libname}${release}${shared_ext}$major'
  shlibpath_var=LD_LIBRARY_PATH
  hardcode_into_libs=yes
  ;;

hpux9* | hpux10* | hpux11*)
  # Give a soname corresponding to the major version so that dld.sl refuses to
  # link against other versions.
  version_type=sunos
  need_lib_prefix=no
  need_version=no
  case $host_cpu in
  ia64*)
    shrext_cmds='.so'
    hardcode_into_libs=yes
    dynamic_linker="$host_os dld.so"
    shlibpath_var=LD_LIBRARY_PATH
    shlibpath_overrides_runpath=yes # Unless +noenvvar is specified.
    library_names_spec='${libname}${release}${shared_ext}$versuffix ${libname}${release}${shared_ext}$major $libname${shared_ext}'
    soname_spec='${libname}${release}${shared_ext}$major'
    if test "X$HPUX_IA64_MODE" = X32; then
      sys_lib_search_path_spec="/usr/lib/hpux32 /usr/local/lib/hpux32 /usr/local/lib"
    else
      sys_lib_search_path_spec="/usr/lib/hpux64 /usr/local/lib/hpux64"
    fi
    sys_lib_dlsearch_path_spec=$sys_lib_search_path_spec
    ;;
  hppa*64*)
    shrext_cmds='.sl'
    hardcode_into_libs=yes
    dynamic_linker="$host_os dld.sl"
    shlibpath_var=LD_LIBRARY_PATH # How should we handle SHLIB_PATH
    shlibpath_overrides_runpath=yes # Unless +noenvvar is specified.
    library_names_spec='${libname}${release}${shared_ext}$versuffix ${libname}${release}${shared_ext}$major $libname${shared_ext}'
    soname_spec='${libname}${release}${shared_ext}$major'
    sys_lib_search_path_spec="/usr/lib/pa20_64 /usr/ccs/lib/pa20_64"
    sys_lib_dlsearch_path_spec=$sys_lib_search_path_spec
    ;;
  *)
    shrext_cmds='.sl'
    dynamic_linker="$host_os dld.sl"
    shlibpath_var=SHLIB_PATH
    shlibpath_overrides_runpath=no # +s is required to enable SHLIB_PATH
    library_names_spec='${libname}${release}${shared_ext}$versuffix ${libname}${release}${shared_ext}$major $libname${shared_ext}'
    soname_spec='${libname}${release}${shared_ext}$major'
    ;;
  esac
  # HP-UX runs *really* slowly unless shared libraries are mode 555.
  postinstall_cmds='chmod 555 $lib'
  ;;

interix[[3-9]]*)
  version_type=linux
  need_lib_prefix=no
  need_version=no
  library_names_spec='${libname}${release}${shared_ext}$versuffix ${libname}${release}${shared_ext}$major ${libname}${shared_ext}'
  soname_spec='${libname}${release}${shared_ext}$major'
  dynamic_linker='Interix 3.x ld.so.1 (PE, like ELF)'
  shlibpath_var=LD_LIBRARY_PATH
  shlibpath_overrides_runpath=no
  hardcode_into_libs=yes
  ;;

irix5* | irix6* | nonstopux*)
  case $host_os in
    nonstopux*) version_type=nonstopux ;;
    *)
	if test "$lt_cv_prog_gnu_ld" = yes; then
		version_type=linux
	else
		version_type=irix
	fi ;;
  esac
  need_lib_prefix=no
  need_version=no
  soname_spec='${libname}${release}${shared_ext}$major'
  library_names_spec='${libname}${release}${shared_ext}$versuffix ${libname}${release}${shared_ext}$major ${libname}${release}${shared_ext} $libname${shared_ext}'
  case $host_os in
  irix5* | nonstopux*)
    libsuff= shlibsuff=
    ;;
  *)
    case $LD in # libtool.m4 will add one of these switches to LD
    *-32|*"-32 "|*-melf32bsmip|*"-melf32bsmip ")
      libsuff= shlibsuff= libmagic=32-bit;;
    *-n32|*"-n32 "|*-melf32bmipn32|*"-melf32bmipn32 ")
      libsuff=32 shlibsuff=N32 libmagic=N32;;
    *-64|*"-64 "|*-melf64bmip|*"-melf64bmip ")
      libsuff=64 shlibsuff=64 libmagic=64-bit;;
    *) libsuff= shlibsuff= libmagic=never-match;;
    esac
    ;;
  esac
  shlibpath_var=LD_LIBRARY${shlibsuff}_PATH
  shlibpath_overrides_runpath=no
  sys_lib_search_path_spec="/usr/lib${libsuff} /lib${libsuff} /usr/local/lib${libsuff}"
  sys_lib_dlsearch_path_spec="/usr/lib${libsuff} /lib${libsuff}"
  hardcode_into_libs=yes
  ;;

# No shared lib support for Linux oldld, aout, or coff.
linux*oldld* | linux*aout* | linux*coff*)
  dynamic_linker=no
  ;;

<<<<<<< HEAD
# This must be glibc/ELF.
linux* | k*bsd*-gnu | kopensolaris*-gnu)
  version_type=linux # correct to gnu/linux during the next big refactor
=======
# This must be Linux ELF.
linux* | k*bsd*-gnu)
  version_type=linux
>>>>>>> 454afd3b
  need_lib_prefix=no
  need_version=no
  library_names_spec='${libname}${release}${shared_ext}$versuffix ${libname}${release}${shared_ext}$major $libname${shared_ext}'
  soname_spec='${libname}${release}${shared_ext}$major'
  finish_cmds='PATH="\$PATH:/sbin" ldconfig -n $libdir'
  shlibpath_var=LD_LIBRARY_PATH
  shlibpath_overrides_runpath=no
  # Some binutils ld are patched to set DT_RUNPATH
  save_LDFLAGS=$LDFLAGS
  save_libdir=$libdir
  eval "libdir=/foo; wl=\"$_LT_TAGVAR(lt_prog_compiler_wl, $1)\"; \
       LDFLAGS=\"\$LDFLAGS $_LT_TAGVAR(hardcode_libdir_flag_spec, $1)\""
  AC_LINK_IFELSE([AC_LANG_PROGRAM([],[])],
    [AS_IF([ ($OBJDUMP -p conftest$ac_exeext) 2>/dev/null | grep "RUNPATH.*$libdir" >/dev/null],
       [shlibpath_overrides_runpath=yes])])
  LDFLAGS=$save_LDFLAGS
  libdir=$save_libdir

  # This implies no fast_install, which is unacceptable.
  # Some rework will be needed to allow for fast_install
  # before this can be enabled.
  hardcode_into_libs=yes

  # Add ABI-specific directories to the system library path.
  sys_lib_dlsearch_path_spec="/lib64 /usr/lib64 /lib /usr/lib"

  # Append ld.so.conf contents to the search path
  if test -f /etc/ld.so.conf; then
    lt_ld_extra=`awk '/^include / { system(sprintf("cd /etc; cat %s 2>/dev/null", \[$]2)); skip = 1; } { if (!skip) print \[$]0; skip = 0; }' < /etc/ld.so.conf | $SED -e 's/#.*//;/^[	 ]*hwcap[	 ]/d;s/[:,	]/ /g;s/=[^=]*$//;s/=[^= ]* / /g;/^$/d' | tr '\n' ' '`
    sys_lib_dlsearch_path_spec="$sys_lib_dlsearch_path_spec $lt_ld_extra"
  fi

  # We used to test for /lib/ld.so.1 and disable shared libraries on
  # powerpc, because MkLinux only supported shared libraries with the
  # GNU dynamic linker.  Since this was broken with cross compilers,
  # most powerpc-linux boxes support dynamic linking these days and
  # people can always --disable-shared, the test was removed, and we
  # assume the GNU/Linux dynamic linker is in use.
  dynamic_linker='GNU/Linux ld.so'
  ;;

netbsd*)
  version_type=sunos
  need_lib_prefix=no
  need_version=no
  if echo __ELF__ | $CC -E - | $GREP __ELF__ >/dev/null; then
    library_names_spec='${libname}${release}${shared_ext}$versuffix ${libname}${shared_ext}$versuffix'
    finish_cmds='PATH="\$PATH:/sbin" ldconfig -m $libdir'
    dynamic_linker='NetBSD (a.out) ld.so'
  else
    library_names_spec='${libname}${release}${shared_ext}$versuffix ${libname}${release}${shared_ext}$major ${libname}${shared_ext}'
    soname_spec='${libname}${release}${shared_ext}$major'
    dynamic_linker='NetBSD ld.elf_so'
  fi
  shlibpath_var=LD_LIBRARY_PATH
  shlibpath_overrides_runpath=yes
  hardcode_into_libs=yes
  ;;

newsos6)
  version_type=linux
  library_names_spec='${libname}${release}${shared_ext}$versuffix ${libname}${release}${shared_ext}$major $libname${shared_ext}'
  shlibpath_var=LD_LIBRARY_PATH
  shlibpath_overrides_runpath=yes
  ;;

*nto* | *qnx*)
  version_type=qnx
  need_lib_prefix=no
  need_version=no
  library_names_spec='${libname}${release}${shared_ext}$versuffix ${libname}${release}${shared_ext}$major $libname${shared_ext}'
  soname_spec='${libname}${release}${shared_ext}$major'
  shlibpath_var=LD_LIBRARY_PATH
  shlibpath_overrides_runpath=no
  hardcode_into_libs=yes
  dynamic_linker='ldqnx.so'
  ;;

openbsd*)
  version_type=sunos
  sys_lib_dlsearch_path_spec="/usr/lib"
  need_lib_prefix=no
  # Some older versions of OpenBSD (3.3 at least) *do* need versioned libs.
  case $host_os in
    openbsd3.3 | openbsd3.3.*)	need_version=yes ;;
    *)				need_version=no  ;;
  esac
  library_names_spec='${libname}${release}${shared_ext}$versuffix ${libname}${shared_ext}$versuffix'
  finish_cmds='PATH="\$PATH:/sbin" ldconfig -m $libdir'
  shlibpath_var=LD_LIBRARY_PATH
  if test -z "`echo __ELF__ | $CC -E - | $GREP __ELF__`" || test "$host_os-$host_cpu" = "openbsd2.8-powerpc"; then
    case $host_os in
      openbsd2.[[89]] | openbsd2.[[89]].*)
	shlibpath_overrides_runpath=no
	;;
      *)
	shlibpath_overrides_runpath=yes
	;;
      esac
  else
    shlibpath_overrides_runpath=yes
  fi
  ;;

os2*)
  libname_spec='$name'
  shrext_cmds=".dll"
  need_lib_prefix=no
  library_names_spec='$libname${shared_ext} $libname.a'
  dynamic_linker='OS/2 ld.exe'
  shlibpath_var=LIBPATH
  ;;

osf3* | osf4* | osf5*)
  version_type=osf
  need_lib_prefix=no
  need_version=no
  soname_spec='${libname}${release}${shared_ext}$major'
  library_names_spec='${libname}${release}${shared_ext}$versuffix ${libname}${release}${shared_ext}$major $libname${shared_ext}'
  shlibpath_var=LD_LIBRARY_PATH
  sys_lib_search_path_spec="/usr/shlib /usr/ccs/lib /usr/lib/cmplrs/cc /usr/lib /usr/local/lib /var/shlib"
  sys_lib_dlsearch_path_spec="$sys_lib_search_path_spec"
  ;;

rdos*)
  dynamic_linker=no
  ;;

solaris*)
  version_type=linux
  need_lib_prefix=no
  need_version=no
  library_names_spec='${libname}${release}${shared_ext}$versuffix ${libname}${release}${shared_ext}$major $libname${shared_ext}'
  soname_spec='${libname}${release}${shared_ext}$major'
  shlibpath_var=LD_LIBRARY_PATH
  shlibpath_overrides_runpath=yes
  hardcode_into_libs=yes
  # ldd complains unless libraries are executable
  postinstall_cmds='chmod +x $lib'
  ;;

sunos4*)
  version_type=sunos
  library_names_spec='${libname}${release}${shared_ext}$versuffix ${libname}${shared_ext}$versuffix'
  finish_cmds='PATH="\$PATH:/usr/etc" ldconfig $libdir'
  shlibpath_var=LD_LIBRARY_PATH
  shlibpath_overrides_runpath=yes
  if test "$with_gnu_ld" = yes; then
    need_lib_prefix=no
  fi
  need_version=yes
  ;;

sysv4 | sysv4.3*)
  version_type=linux
  library_names_spec='${libname}${release}${shared_ext}$versuffix ${libname}${release}${shared_ext}$major $libname${shared_ext}'
  soname_spec='${libname}${release}${shared_ext}$major'
  shlibpath_var=LD_LIBRARY_PATH
  case $host_vendor in
    sni)
      shlibpath_overrides_runpath=no
      need_lib_prefix=no
      runpath_var=LD_RUN_PATH
      ;;
    siemens)
      need_lib_prefix=no
      ;;
    motorola)
      need_lib_prefix=no
      need_version=no
      shlibpath_overrides_runpath=no
      sys_lib_search_path_spec='/lib /usr/lib /usr/ccs/lib'
      ;;
  esac
  ;;

sysv4*MP*)
  if test -d /usr/nec ;then
    version_type=linux
    library_names_spec='$libname${shared_ext}.$versuffix $libname${shared_ext}.$major $libname${shared_ext}'
    soname_spec='$libname${shared_ext}.$major'
    shlibpath_var=LD_LIBRARY_PATH
  fi
  ;;

sysv5* | sco3.2v5* | sco5v6* | unixware* | OpenUNIX* | sysv4*uw2*)
  version_type=freebsd-elf
  need_lib_prefix=no
  need_version=no
  library_names_spec='${libname}${release}${shared_ext}$versuffix ${libname}${release}${shared_ext} $libname${shared_ext}'
  soname_spec='${libname}${release}${shared_ext}$major'
  shlibpath_var=LD_LIBRARY_PATH
  shlibpath_overrides_runpath=yes
  hardcode_into_libs=yes
  if test "$with_gnu_ld" = yes; then
    sys_lib_search_path_spec='/usr/local/lib /usr/gnu/lib /usr/ccs/lib /usr/lib /lib'
  else
    sys_lib_search_path_spec='/usr/ccs/lib /usr/lib'
    case $host_os in
      sco3.2v5*)
        sys_lib_search_path_spec="$sys_lib_search_path_spec /lib"
	;;
    esac
  fi
  sys_lib_dlsearch_path_spec='/usr/lib'
  ;;

tpf*)
  # TPF is a cross-target only.  Preferred cross-host = GNU/Linux.
  version_type=linux
  need_lib_prefix=no
  need_version=no
  library_names_spec='${libname}${release}${shared_ext}$versuffix ${libname}${release}${shared_ext}$major $libname${shared_ext}'
  shlibpath_var=LD_LIBRARY_PATH
  shlibpath_overrides_runpath=no
  hardcode_into_libs=yes
  ;;

uts4*)
  version_type=linux
  library_names_spec='${libname}${release}${shared_ext}$versuffix ${libname}${release}${shared_ext}$major $libname${shared_ext}'
  soname_spec='${libname}${release}${shared_ext}$major'
  shlibpath_var=LD_LIBRARY_PATH
  ;;

*)
  dynamic_linker=no
  ;;
esac
AC_MSG_RESULT([$dynamic_linker])
test "$dynamic_linker" = no && can_build_shared=no

variables_saved_for_relink="PATH $shlibpath_var $runpath_var"
if test "$GCC" = yes; then
  variables_saved_for_relink="$variables_saved_for_relink GCC_EXEC_PREFIX COMPILER_PATH LIBRARY_PATH"
fi

if test "${lt_cv_sys_lib_search_path_spec+set}" = set; then
  sys_lib_search_path_spec="$lt_cv_sys_lib_search_path_spec"
fi
if test "${lt_cv_sys_lib_dlsearch_path_spec+set}" = set; then
  sys_lib_dlsearch_path_spec="$lt_cv_sys_lib_dlsearch_path_spec"
fi

_LT_DECL([], [variables_saved_for_relink], [1],
    [Variables whose values should be saved in libtool wrapper scripts and
    restored at link time])
_LT_DECL([], [need_lib_prefix], [0],
    [Do we need the "lib" prefix for modules?])
_LT_DECL([], [need_version], [0], [Do we need a version for libraries?])
_LT_DECL([], [version_type], [0], [Library versioning type])
_LT_DECL([], [runpath_var], [0],  [Shared library runtime path variable])
_LT_DECL([], [shlibpath_var], [0],[Shared library path variable])
_LT_DECL([], [shlibpath_overrides_runpath], [0],
    [Is shlibpath searched before the hard-coded library search path?])
_LT_DECL([], [libname_spec], [1], [Format of library name prefix])
_LT_DECL([], [library_names_spec], [1],
    [[List of archive names.  First name is the real one, the rest are links.
    The last name is the one that the linker finds with -lNAME]])
_LT_DECL([], [soname_spec], [1],
    [[The coded name of the library, if different from the real name]])
_LT_DECL([], [postinstall_cmds], [2],
    [Command to use after installation of a shared archive])
_LT_DECL([], [postuninstall_cmds], [2],
    [Command to use after uninstallation of a shared archive])
_LT_DECL([], [finish_cmds], [2],
    [Commands used to finish a libtool library installation in a directory])
_LT_DECL([], [finish_eval], [1],
    [[As "finish_cmds", except a single script fragment to be evaled but
    not shown]])
_LT_DECL([], [hardcode_into_libs], [0],
    [Whether we should hardcode library paths into libraries])
_LT_DECL([], [sys_lib_search_path_spec], [2],
    [Compile-time system search path for libraries])
_LT_DECL([], [sys_lib_dlsearch_path_spec], [2],
    [Run-time system search path for libraries])
])# _LT_SYS_DYNAMIC_LINKER


# _LT_PATH_TOOL_PREFIX(TOOL)
# --------------------------
# find a file program which can recognize shared library
AC_DEFUN([_LT_PATH_TOOL_PREFIX],
[m4_require([_LT_DECL_EGREP])dnl
AC_MSG_CHECKING([for $1])
AC_CACHE_VAL(lt_cv_path_MAGIC_CMD,
[case $MAGIC_CMD in
[[\\/*] |  ?:[\\/]*])
  lt_cv_path_MAGIC_CMD="$MAGIC_CMD" # Let the user override the test with a path.
  ;;
*)
  lt_save_MAGIC_CMD="$MAGIC_CMD"
  lt_save_ifs="$IFS"; IFS=$PATH_SEPARATOR
dnl $ac_dummy forces splitting on constant user-supplied paths.
dnl POSIX.2 word splitting is done only on the output of word expansions,
dnl not every word.  This closes a longstanding sh security hole.
  ac_dummy="m4_if([$2], , $PATH, [$2])"
  for ac_dir in $ac_dummy; do
    IFS="$lt_save_ifs"
    test -z "$ac_dir" && ac_dir=.
    if test -f $ac_dir/$1; then
      lt_cv_path_MAGIC_CMD="$ac_dir/$1"
      if test -n "$file_magic_test_file"; then
	case $deplibs_check_method in
	"file_magic "*)
	  file_magic_regex=`expr "$deplibs_check_method" : "file_magic \(.*\)"`
	  MAGIC_CMD="$lt_cv_path_MAGIC_CMD"
	  if eval $file_magic_cmd \$file_magic_test_file 2> /dev/null |
	    $EGREP "$file_magic_regex" > /dev/null; then
	    :
	  else
	    cat <<_LT_EOF 1>&2

*** Warning: the command libtool uses to detect shared libraries,
*** $file_magic_cmd, produces output that libtool cannot recognize.
*** The result is that libtool may fail to recognize shared libraries
*** as such.  This will affect the creation of libtool libraries that
*** depend on shared libraries, but programs linked with such libtool
*** libraries will work regardless of this problem.  Nevertheless, you
*** may want to report the problem to your system manager and/or to
*** bug-libtool@gnu.org

_LT_EOF
	  fi ;;
	esac
      fi
      break
    fi
  done
  IFS="$lt_save_ifs"
  MAGIC_CMD="$lt_save_MAGIC_CMD"
  ;;
esac])
MAGIC_CMD="$lt_cv_path_MAGIC_CMD"
if test -n "$MAGIC_CMD"; then
  AC_MSG_RESULT($MAGIC_CMD)
else
  AC_MSG_RESULT(no)
fi
_LT_DECL([], [MAGIC_CMD], [0],
	 [Used to examine libraries when file_magic_cmd begins with "file"])dnl
])# _LT_PATH_TOOL_PREFIX

# Old name:
AU_ALIAS([AC_PATH_TOOL_PREFIX], [_LT_PATH_TOOL_PREFIX])
dnl aclocal-1.4 backwards compatibility:
dnl AC_DEFUN([AC_PATH_TOOL_PREFIX], [])


# _LT_PATH_MAGIC
# --------------
# find a file program which can recognize a shared library
m4_defun([_LT_PATH_MAGIC],
[_LT_PATH_TOOL_PREFIX(${ac_tool_prefix}file, /usr/bin$PATH_SEPARATOR$PATH)
if test -z "$lt_cv_path_MAGIC_CMD"; then
  if test -n "$ac_tool_prefix"; then
    _LT_PATH_TOOL_PREFIX(file, /usr/bin$PATH_SEPARATOR$PATH)
  else
    MAGIC_CMD=:
  fi
fi
])# _LT_PATH_MAGIC


# LT_PATH_LD
# ----------
# find the pathname to the GNU or non-GNU linker
AC_DEFUN([LT_PATH_LD],
[AC_REQUIRE([AC_PROG_CC])dnl
AC_REQUIRE([AC_CANONICAL_HOST])dnl
AC_REQUIRE([AC_CANONICAL_BUILD])dnl
m4_require([_LT_DECL_SED])dnl
m4_require([_LT_DECL_EGREP])dnl

AC_ARG_WITH([gnu-ld],
    [AS_HELP_STRING([--with-gnu-ld],
	[assume the C compiler uses GNU ld @<:@default=no@:>@])],
    [test "$withval" = no || with_gnu_ld=yes],
    [with_gnu_ld=no])dnl

ac_prog=ld
if test "$GCC" = yes; then
  # Check if gcc -print-prog-name=ld gives a path.
  AC_MSG_CHECKING([for ld used by $CC])
  case $host in
  *-*-mingw*)
    # gcc leaves a trailing carriage return which upsets mingw
    ac_prog=`($CC -print-prog-name=ld) 2>&5 | tr -d '\015'` ;;
  *)
    ac_prog=`($CC -print-prog-name=ld) 2>&5` ;;
  esac
  case $ac_prog in
    # Accept absolute paths.
    [[\\/]]* | ?:[[\\/]]*)
      re_direlt='/[[^/]][[^/]]*/\.\./'
      # Canonicalize the pathname of ld
      ac_prog=`$ECHO "$ac_prog"| $SED 's%\\\\%/%g'`
      while $ECHO "$ac_prog" | $GREP "$re_direlt" > /dev/null 2>&1; do
	ac_prog=`$ECHO $ac_prog| $SED "s%$re_direlt%/%"`
      done
      test -z "$LD" && LD="$ac_prog"
      ;;
  "")
    # If it fails, then pretend we aren't using GCC.
    ac_prog=ld
    ;;
  *)
    # If it is relative, then search for the first ld in PATH.
    with_gnu_ld=unknown
    ;;
  esac
elif test "$with_gnu_ld" = yes; then
  AC_MSG_CHECKING([for GNU ld])
else
  AC_MSG_CHECKING([for non-GNU ld])
fi
AC_CACHE_VAL(lt_cv_path_LD,
[if test -z "$LD"; then
  lt_save_ifs="$IFS"; IFS=$PATH_SEPARATOR
  for ac_dir in $PATH; do
    IFS="$lt_save_ifs"
    test -z "$ac_dir" && ac_dir=.
    if test -f "$ac_dir/$ac_prog" || test -f "$ac_dir/$ac_prog$ac_exeext"; then
      lt_cv_path_LD="$ac_dir/$ac_prog"
      # Check to see if the program is GNU ld.  I'd rather use --version,
      # but apparently some variants of GNU ld only accept -v.
      # Break only if it was the GNU/non-GNU ld that we prefer.
      case `"$lt_cv_path_LD" -v 2>&1 </dev/null` in
      *GNU* | *'with BFD'*)
	test "$with_gnu_ld" != no && break
	;;
      *)
	test "$with_gnu_ld" != yes && break
	;;
      esac
    fi
  done
  IFS="$lt_save_ifs"
else
  lt_cv_path_LD="$LD" # Let the user override the test with a path.
fi])
LD="$lt_cv_path_LD"
if test -n "$LD"; then
  AC_MSG_RESULT($LD)
else
  AC_MSG_RESULT(no)
fi
test -z "$LD" && AC_MSG_ERROR([no acceptable ld found in \$PATH])
_LT_PATH_LD_GNU
AC_SUBST([LD])

_LT_TAGDECL([], [LD], [1], [The linker used to build libraries])
])# LT_PATH_LD

# Old names:
AU_ALIAS([AM_PROG_LD], [LT_PATH_LD])
AU_ALIAS([AC_PROG_LD], [LT_PATH_LD])
dnl aclocal-1.4 backwards compatibility:
dnl AC_DEFUN([AM_PROG_LD], [])
dnl AC_DEFUN([AC_PROG_LD], [])


# _LT_PATH_LD_GNU
#- --------------
m4_defun([_LT_PATH_LD_GNU],
[AC_CACHE_CHECK([if the linker ($LD) is GNU ld], lt_cv_prog_gnu_ld,
[# I'd rather use --version here, but apparently some GNU lds only accept -v.
case `$LD -v 2>&1 </dev/null` in
*GNU* | *'with BFD'*)
  lt_cv_prog_gnu_ld=yes
  ;;
*)
  lt_cv_prog_gnu_ld=no
  ;;
esac])
with_gnu_ld=$lt_cv_prog_gnu_ld
])# _LT_PATH_LD_GNU


# _LT_CMD_RELOAD
# --------------
# find reload flag for linker
#   -- PORTME Some linkers may need a different reload flag.
m4_defun([_LT_CMD_RELOAD],
[AC_CACHE_CHECK([for $LD option to reload object files],
  lt_cv_ld_reload_flag,
  [lt_cv_ld_reload_flag='-r'])
reload_flag=$lt_cv_ld_reload_flag
case $reload_flag in
"" | " "*) ;;
*) reload_flag=" $reload_flag" ;;
esac
reload_cmds='$LD$reload_flag -o $output$reload_objs'
case $host_os in
  darwin*)
    if test "$GCC" = yes; then
      reload_cmds='$LTCC $LTCFLAGS -nostdlib ${wl}-r -o $output$reload_objs'
    else
      reload_cmds='$LD$reload_flag -o $output$reload_objs'
    fi
    ;;
esac
_LT_DECL([], [reload_flag], [1], [How to create reloadable object files])dnl
_LT_DECL([], [reload_cmds], [2])dnl
])# _LT_CMD_RELOAD


# _LT_CHECK_MAGIC_METHOD
# ----------------------
# how to check for library dependencies
#  -- PORTME fill in with the dynamic library characteristics
m4_defun([_LT_CHECK_MAGIC_METHOD],
[m4_require([_LT_DECL_EGREP])
m4_require([_LT_DECL_OBJDUMP])
AC_CACHE_CHECK([how to recognize dependent libraries],
lt_cv_deplibs_check_method,
[lt_cv_file_magic_cmd='$MAGIC_CMD'
lt_cv_file_magic_test_file=
lt_cv_deplibs_check_method='unknown'
# Need to set the preceding variable on all platforms that support
# interlibrary dependencies.
# 'none' -- dependencies not supported.
# `unknown' -- same as none, but documents that we really don't know.
# 'pass_all' -- all dependencies passed with no checks.
# 'test_compile' -- check by making test program.
# 'file_magic [[regex]]' -- check by looking for files in library path
# which responds to the $file_magic_cmd with a given extended regex.
# If you have `file' or equivalent on your system and you're not sure
# whether `pass_all' will *always* work, you probably want this one.

case $host_os in
aix[[4-9]]*)
  lt_cv_deplibs_check_method=pass_all
  ;;

beos*)
  lt_cv_deplibs_check_method=pass_all
  ;;

bsdi[[45]]*)
  lt_cv_deplibs_check_method='file_magic ELF [[0-9]][[0-9]]*-bit [[ML]]SB (shared object|dynamic lib)'
  lt_cv_file_magic_cmd='/usr/bin/file -L'
  lt_cv_file_magic_test_file=/shlib/libc.so
  ;;

cygwin*)
  # func_win32_libid is a shell function defined in ltmain.sh
  lt_cv_deplibs_check_method='file_magic ^x86 archive import|^x86 DLL'
  lt_cv_file_magic_cmd='func_win32_libid'
  ;;

mingw* | pw32*)
  # Base MSYS/MinGW do not provide the 'file' command needed by
  # func_win32_libid shell function, so use a weaker test based on 'objdump',
  # unless we find 'file', for example because we are cross-compiling.
  if ( file / ) >/dev/null 2>&1; then
    lt_cv_deplibs_check_method='file_magic ^x86 archive import|^x86 DLL'
    lt_cv_file_magic_cmd='func_win32_libid'
  else
    lt_cv_deplibs_check_method='file_magic file format pei*-i386(.*architecture: i386)?'
    lt_cv_file_magic_cmd='$OBJDUMP -f'
  fi
  ;;

cegcc)
  # use the weaker test based on 'objdump'. See mingw*.
  lt_cv_deplibs_check_method='file_magic file format pe-arm-.*little(.*architecture: arm)?'
  lt_cv_file_magic_cmd='$OBJDUMP -f'
  ;;

darwin* | rhapsody*)
  lt_cv_deplibs_check_method=pass_all
  ;;

freebsd* | dragonfly*)
  if echo __ELF__ | $CC -E - | $GREP __ELF__ > /dev/null; then
    case $host_cpu in
    i*86 )
      # Not sure whether the presence of OpenBSD here was a mistake.
      # Let's accept both of them until this is cleared up.
      lt_cv_deplibs_check_method='file_magic (FreeBSD|OpenBSD|DragonFly)/i[[3-9]]86 (compact )?demand paged shared library'
      lt_cv_file_magic_cmd=/usr/bin/file
      lt_cv_file_magic_test_file=`echo /usr/lib/libc.so.*`
      ;;
    esac
  else
    lt_cv_deplibs_check_method=pass_all
  fi
  ;;

gnu*)
<<<<<<< HEAD
  lt_cv_deplibs_check_method=pass_all
  ;;

haiku*)
=======
>>>>>>> 454afd3b
  lt_cv_deplibs_check_method=pass_all
  ;;

hpux10.20* | hpux11*)
  lt_cv_file_magic_cmd=/usr/bin/file
  case $host_cpu in
  ia64*)
    lt_cv_deplibs_check_method='file_magic (s[[0-9]][[0-9]][[0-9]]|ELF-[[0-9]][[0-9]]) shared object file - IA64'
    lt_cv_file_magic_test_file=/usr/lib/hpux32/libc.so
    ;;
  hppa*64*)
    [lt_cv_deplibs_check_method='file_magic (s[0-9][0-9][0-9]|ELF-[0-9][0-9]) shared object file - PA-RISC [0-9].[0-9]']
    lt_cv_file_magic_test_file=/usr/lib/pa20_64/libc.sl
    ;;
  *)
    lt_cv_deplibs_check_method='file_magic (s[[0-9]][[0-9]][[0-9]]|PA-RISC[[0-9]].[[0-9]]) shared library'
    lt_cv_file_magic_test_file=/usr/lib/libc.sl
    ;;
  esac
  ;;

interix[[3-9]]*)
  # PIC code is broken on Interix 3.x, that's why |\.a not |_pic\.a here
  lt_cv_deplibs_check_method='match_pattern /lib[[^/]]+(\.so|\.a)$'
  ;;

irix5* | irix6* | nonstopux*)
  case $LD in
  *-32|*"-32 ") libmagic=32-bit;;
  *-n32|*"-n32 ") libmagic=N32;;
  *-64|*"-64 ") libmagic=64-bit;;
  *) libmagic=never-match;;
  esac
  lt_cv_deplibs_check_method=pass_all
  ;;

<<<<<<< HEAD
# This must be glibc/ELF.
linux* | k*bsd*-gnu | kopensolaris*-gnu)
=======
# This must be Linux ELF.
linux* | k*bsd*-gnu)
>>>>>>> 454afd3b
  lt_cv_deplibs_check_method=pass_all
  ;;

netbsd*)
  if echo __ELF__ | $CC -E - | $GREP __ELF__ > /dev/null; then
    lt_cv_deplibs_check_method='match_pattern /lib[[^/]]+(\.so\.[[0-9]]+\.[[0-9]]+|_pic\.a)$'
  else
    lt_cv_deplibs_check_method='match_pattern /lib[[^/]]+(\.so|_pic\.a)$'
  fi
  ;;

newos6*)
  lt_cv_deplibs_check_method='file_magic ELF [[0-9]][[0-9]]*-bit [[ML]]SB (executable|dynamic lib)'
  lt_cv_file_magic_cmd=/usr/bin/file
  lt_cv_file_magic_test_file=/usr/lib/libnls.so
  ;;

*nto* | *qnx*)
  lt_cv_deplibs_check_method=pass_all
  ;;

openbsd*)
  if test -z "`echo __ELF__ | $CC -E - | $GREP __ELF__`" || test "$host_os-$host_cpu" = "openbsd2.8-powerpc"; then
    lt_cv_deplibs_check_method='match_pattern /lib[[^/]]+(\.so\.[[0-9]]+\.[[0-9]]+|\.so|_pic\.a)$'
  else
    lt_cv_deplibs_check_method='match_pattern /lib[[^/]]+(\.so\.[[0-9]]+\.[[0-9]]+|_pic\.a)$'
  fi
  ;;

osf3* | osf4* | osf5*)
  lt_cv_deplibs_check_method=pass_all
  ;;

rdos*)
  lt_cv_deplibs_check_method=pass_all
  ;;

solaris*)
  lt_cv_deplibs_check_method=pass_all
  ;;

sysv5* | sco3.2v5* | sco5v6* | unixware* | OpenUNIX* | sysv4*uw2*)
  lt_cv_deplibs_check_method=pass_all
  ;;

sysv4 | sysv4.3*)
  case $host_vendor in
  motorola)
    lt_cv_deplibs_check_method='file_magic ELF [[0-9]][[0-9]]*-bit [[ML]]SB (shared object|dynamic lib) M[[0-9]][[0-9]]* Version [[0-9]]'
    lt_cv_file_magic_test_file=`echo /usr/lib/libc.so*`
    ;;
  ncr)
    lt_cv_deplibs_check_method=pass_all
    ;;
  sequent)
    lt_cv_file_magic_cmd='/bin/file'
    lt_cv_deplibs_check_method='file_magic ELF [[0-9]][[0-9]]*-bit [[LM]]SB (shared object|dynamic lib )'
    ;;
  sni)
    lt_cv_file_magic_cmd='/bin/file'
    lt_cv_deplibs_check_method="file_magic ELF [[0-9]][[0-9]]*-bit [[LM]]SB dynamic lib"
    lt_cv_file_magic_test_file=/lib/libc.so
    ;;
  siemens)
    lt_cv_deplibs_check_method=pass_all
    ;;
  pc)
    lt_cv_deplibs_check_method=pass_all
    ;;
  esac
  ;;

tpf*)
  lt_cv_deplibs_check_method=pass_all
  ;;
esac
])
file_magic_cmd=$lt_cv_file_magic_cmd
deplibs_check_method=$lt_cv_deplibs_check_method
test -z "$deplibs_check_method" && deplibs_check_method=unknown

_LT_DECL([], [deplibs_check_method], [1],
    [Method to check whether dependent libraries are shared objects])
_LT_DECL([], [file_magic_cmd], [1],
    [Command to use when deplibs_check_method == "file_magic"])
])# _LT_CHECK_MAGIC_METHOD


# LT_PATH_NM
# ----------
# find the pathname to a BSD- or MS-compatible name lister
AC_DEFUN([LT_PATH_NM],
[AC_REQUIRE([AC_PROG_CC])dnl
AC_CACHE_CHECK([for BSD- or MS-compatible name lister (nm)], lt_cv_path_NM,
[if test -n "$NM"; then
  # Let the user override the test.
  lt_cv_path_NM="$NM"
else
  lt_nm_to_check="${ac_tool_prefix}nm"
  if test -n "$ac_tool_prefix" && test "$build" = "$host"; then
    lt_nm_to_check="$lt_nm_to_check nm"
  fi
  for lt_tmp_nm in $lt_nm_to_check; do
    lt_save_ifs="$IFS"; IFS=$PATH_SEPARATOR
    for ac_dir in $PATH /usr/ccs/bin/elf /usr/ccs/bin /usr/ucb /bin; do
      IFS="$lt_save_ifs"
      test -z "$ac_dir" && ac_dir=.
      tmp_nm="$ac_dir/$lt_tmp_nm"
      if test -f "$tmp_nm" || test -f "$tmp_nm$ac_exeext" ; then
	# Check to see if the nm accepts a BSD-compat flag.
	# Adding the `sed 1q' prevents false positives on HP-UX, which says:
	#   nm: unknown option "B" ignored
	# Tru64's nm complains that /dev/null is an invalid object file
	case `"$tmp_nm" -B /dev/null 2>&1 | sed '1q'` in
	*/dev/null* | *'Invalid file or object type'*)
	  lt_cv_path_NM="$tmp_nm -B"
	  break
	  ;;
	*)
	  case `"$tmp_nm" -p /dev/null 2>&1 | sed '1q'` in
	  */dev/null*)
	    lt_cv_path_NM="$tmp_nm -p"
	    break
	    ;;
	  *)
	    lt_cv_path_NM=${lt_cv_path_NM="$tmp_nm"} # keep the first match, but
	    continue # so that we can try to find one that supports BSD flags
	    ;;
	  esac
	  ;;
	esac
      fi
    done
    IFS="$lt_save_ifs"
  done
  : ${lt_cv_path_NM=no}
fi])
if test "$lt_cv_path_NM" != "no"; then
  NM="$lt_cv_path_NM"
else
  # Didn't find any BSD compatible name lister, look for dumpbin.
  AC_CHECK_TOOLS(DUMPBIN, ["dumpbin -symbols" "link -dump -symbols"], :)
  AC_SUBST([DUMPBIN])
  if test "$DUMPBIN" != ":"; then
    NM="$DUMPBIN"
  fi
fi
test -z "$NM" && NM=nm
AC_SUBST([NM])
_LT_DECL([], [NM], [1], [A BSD- or MS-compatible name lister])dnl

AC_CACHE_CHECK([the name lister ($NM) interface], [lt_cv_nm_interface],
  [lt_cv_nm_interface="BSD nm"
  echo "int some_variable = 0;" > conftest.$ac_ext
  (eval echo "\"\$as_me:__oline__: $ac_compile\"" >&AS_MESSAGE_LOG_FD)
  (eval "$ac_compile" 2>conftest.err)
  cat conftest.err >&AS_MESSAGE_LOG_FD
  (eval echo "\"\$as_me:__oline__: $NM \\\"conftest.$ac_objext\\\"\"" >&AS_MESSAGE_LOG_FD)
  (eval "$NM \"conftest.$ac_objext\"" 2>conftest.err > conftest.out)
  cat conftest.err >&AS_MESSAGE_LOG_FD
  (eval echo "\"\$as_me:__oline__: output\"" >&AS_MESSAGE_LOG_FD)
  cat conftest.out >&AS_MESSAGE_LOG_FD
  if $GREP 'External.*some_variable' conftest.out > /dev/null; then
    lt_cv_nm_interface="MS dumpbin"
  fi
  rm -f conftest*])
])# LT_PATH_NM

# Old names:
AU_ALIAS([AM_PROG_NM], [LT_PATH_NM])
AU_ALIAS([AC_PROG_NM], [LT_PATH_NM])
dnl aclocal-1.4 backwards compatibility:
dnl AC_DEFUN([AM_PROG_NM], [])
dnl AC_DEFUN([AC_PROG_NM], [])


# LT_LIB_M
# --------
# check for math library
AC_DEFUN([LT_LIB_M],
[AC_REQUIRE([AC_CANONICAL_HOST])dnl
LIBM=
case $host in
*-*-beos* | *-*-cygwin* | *-*-pw32* | *-*-darwin*)
  # These system don't have libm, or don't need it
  ;;
*-ncr-sysv4.3*)
  AC_CHECK_LIB(mw, _mwvalidcheckl, LIBM="-lmw")
  AC_CHECK_LIB(m, cos, LIBM="$LIBM -lm")
  ;;
*)
  AC_CHECK_LIB(m, cos, LIBM="-lm")
  ;;
esac
AC_SUBST([LIBM])
])# LT_LIB_M

# Old name:
AU_ALIAS([AC_CHECK_LIBM], [LT_LIB_M])
dnl aclocal-1.4 backwards compatibility:
dnl AC_DEFUN([AC_CHECK_LIBM], [])


# _LT_COMPILER_NO_RTTI([TAGNAME])
# -------------------------------
m4_defun([_LT_COMPILER_NO_RTTI],
[m4_require([_LT_TAG_COMPILER])dnl

_LT_TAGVAR(lt_prog_compiler_no_builtin_flag, $1)=

if test "$GCC" = yes; then
  _LT_TAGVAR(lt_prog_compiler_no_builtin_flag, $1)=' -fno-builtin'

  _LT_COMPILER_OPTION([if $compiler supports -fno-rtti -fno-exceptions],
    lt_cv_prog_compiler_rtti_exceptions,
    [-fno-rtti -fno-exceptions], [],
    [_LT_TAGVAR(lt_prog_compiler_no_builtin_flag, $1)="$_LT_TAGVAR(lt_prog_compiler_no_builtin_flag, $1) -fno-rtti -fno-exceptions"])
fi
_LT_TAGDECL([no_builtin_flag], [lt_prog_compiler_no_builtin_flag], [1],
	[Compiler flag to turn off builtin functions])
])# _LT_COMPILER_NO_RTTI


# _LT_CMD_GLOBAL_SYMBOLS
# ----------------------
m4_defun([_LT_CMD_GLOBAL_SYMBOLS],
[AC_REQUIRE([AC_CANONICAL_HOST])dnl
AC_REQUIRE([AC_PROG_CC])dnl
AC_REQUIRE([LT_PATH_NM])dnl
AC_REQUIRE([LT_PATH_LD])dnl
m4_require([_LT_DECL_SED])dnl
m4_require([_LT_DECL_EGREP])dnl
m4_require([_LT_TAG_COMPILER])dnl

# Check for command to grab the raw symbol name followed by C symbol from nm.
AC_MSG_CHECKING([command to parse $NM output from $compiler object])
AC_CACHE_VAL([lt_cv_sys_global_symbol_pipe],
[
# These are sane defaults that work on at least a few old systems.
# [They come from Ultrix.  What could be older than Ultrix?!! ;)]

# Character class describing NM global symbol codes.
symcode='[[BCDEGRST]]'

# Regexp to match symbols that can be accessed directly from C.
sympat='\([[_A-Za-z]][[_A-Za-z0-9]]*\)'

# Define system-specific variables.
case $host_os in
aix*)
  symcode='[[BCDT]]'
  ;;
cygwin* | mingw* | pw32* | cegcc*)
  symcode='[[ABCDGISTW]]'
  ;;
hpux*)
  if test "$host_cpu" = ia64; then
    symcode='[[ABCDEGRST]]'
  fi
  ;;
irix* | nonstopux*)
  symcode='[[BCDEGRST]]'
  ;;
osf*)
  symcode='[[BCDEGQRST]]'
  ;;
solaris*)
  symcode='[[BDRT]]'
  ;;
sco3.2v5*)
  symcode='[[DT]]'
  ;;
sysv4.2uw2*)
  symcode='[[DT]]'
  ;;
sysv5* | sco5v6* | unixware* | OpenUNIX*)
  symcode='[[ABDT]]'
  ;;
sysv4)
  symcode='[[DFNSTU]]'
  ;;
esac

# If we're using GNU nm, then use its standard symbol codes.
case `$NM -V 2>&1` in
*GNU* | *'with BFD'*)
  symcode='[[ABCDGIRSTW]]' ;;
esac

# Transform an extracted symbol line into a proper C declaration.
# Some systems (esp. on ia64) link data and code symbols differently,
# so use this general approach.
lt_cv_sys_global_symbol_to_cdecl="sed -n -e 's/^T .* \(.*\)$/extern int \1();/p' -e 's/^$symcode* .* \(.*\)$/extern char \1;/p'"

# Transform an extracted symbol line into symbol name and symbol address
lt_cv_sys_global_symbol_to_c_name_address="sed -n -e 's/^: \([[^ ]]*\) $/  {\\\"\1\\\", (void *) 0},/p' -e 's/^$symcode* \([[^ ]]*\) \([[^ ]]*\)$/  {\"\2\", (void *) \&\2},/p'"
lt_cv_sys_global_symbol_to_c_name_address_lib_prefix="sed -n -e 's/^: \([[^ ]]*\) $/  {\\\"\1\\\", (void *) 0},/p' -e 's/^$symcode* \([[^ ]]*\) \(lib[[^ ]]*\)$/  {\"\2\", (void *) \&\2},/p' -e 's/^$symcode* \([[^ ]]*\) \([[^ ]]*\)$/  {\"lib\2\", (void *) \&\2},/p'"

# Handle CRLF in mingw tool chain
opt_cr=
case $build_os in
mingw*)
  opt_cr=`$ECHO 'x\{0,1\}' | tr x '\015'` # option cr in regexp
  ;;
esac

# Try without a prefix underscore, then with it.
for ac_symprfx in "" "_"; do

  # Transform symcode, sympat, and symprfx into a raw symbol and a C symbol.
  symxfrm="\\1 $ac_symprfx\\2 \\2"

  # Write the raw and C identifiers.
  if test "$lt_cv_nm_interface" = "MS dumpbin"; then
    # Fake it for dumpbin and say T for any non-static function
    # and D for any global variable.
    # Also find C++ and __fastcall symbols from MSVC++,
    # which start with @ or ?.
    lt_cv_sys_global_symbol_pipe="$AWK ['"\
"     {last_section=section; section=\$ 3};"\
"     /Section length .*#relocs.*(pick any)/{hide[last_section]=1};"\
"     \$ 0!~/External *\|/{next};"\
"     / 0+ UNDEF /{next}; / UNDEF \([^|]\)*()/{next};"\
"     {if(hide[section]) next};"\
"     {f=0}; \$ 0~/\(\).*\|/{f=1}; {printf f ? \"T \" : \"D \"};"\
"     {split(\$ 0, a, /\||\r/); split(a[2], s)};"\
"     s[1]~/^[@?]/{print s[1], s[1]; next};"\
"     s[1]~prfx {split(s[1],t,\"@\"); print t[1], substr(t[1],length(prfx))}"\
"     ' prfx=^$ac_symprfx]"
  else
    lt_cv_sys_global_symbol_pipe="sed -n -e 's/^.*[[	 ]]\($symcode$symcode*\)[[	 ]][[	 ]]*$ac_symprfx$sympat$opt_cr$/$symxfrm/p'"
  fi

  # Check to see that the pipe works correctly.
  pipe_works=no

  rm -f conftest*
  cat > conftest.$ac_ext <<_LT_EOF
#ifdef __cplusplus
extern "C" {
#endif
char nm_test_var;
void nm_test_func(void);
void nm_test_func(void){}
#ifdef __cplusplus
}
#endif
int main(){nm_test_var='a';nm_test_func();return(0);}
_LT_EOF

  if AC_TRY_EVAL(ac_compile); then
    # Now try to grab the symbols.
    nlist=conftest.nm
    if AC_TRY_EVAL(NM conftest.$ac_objext \| $lt_cv_sys_global_symbol_pipe \> $nlist) && test -s "$nlist"; then
      # Try sorting and uniquifying the output.
      if sort "$nlist" | uniq > "$nlist"T; then
	mv -f "$nlist"T "$nlist"
      else
	rm -f "$nlist"T
      fi

      # Make sure that we snagged all the symbols we need.
      if $GREP ' nm_test_var$' "$nlist" >/dev/null; then
	if $GREP ' nm_test_func$' "$nlist" >/dev/null; then
	  cat <<_LT_EOF > conftest.$ac_ext
#ifdef __cplusplus
extern "C" {
#endif

_LT_EOF
	  # Now generate the symbol file.
	  eval "$lt_cv_sys_global_symbol_to_cdecl"' < "$nlist" | $GREP -v main >> conftest.$ac_ext'

	  cat <<_LT_EOF >> conftest.$ac_ext

/* The mapping between symbol names and symbols.  */
const struct {
  const char *name;
  void       *address;
}
lt__PROGRAM__LTX_preloaded_symbols[[]] =
{
  { "@PROGRAM@", (void *) 0 },
_LT_EOF
	  $SED "s/^$symcode$symcode* \(.*\) \(.*\)$/  {\"\2\", (void *) \&\2},/" < "$nlist" | $GREP -v main >> conftest.$ac_ext
	  cat <<\_LT_EOF >> conftest.$ac_ext
  {0, (void *) 0}
};

/* This works around a problem in FreeBSD linker */
#ifdef FREEBSD_WORKAROUND
static const void *lt_preloaded_setup() {
  return lt__PROGRAM__LTX_preloaded_symbols;
}
#endif

#ifdef __cplusplus
}
#endif
_LT_EOF
	  # Now try linking the two files.
	  mv conftest.$ac_objext conftstm.$ac_objext
	  lt_save_LIBS="$LIBS"
	  lt_save_CFLAGS="$CFLAGS"
	  LIBS="conftstm.$ac_objext"
	  CFLAGS="$CFLAGS$_LT_TAGVAR(lt_prog_compiler_no_builtin_flag, $1)"
	  if AC_TRY_EVAL(ac_link) && test -s conftest${ac_exeext}; then
	    pipe_works=yes
	  fi
	  LIBS="$lt_save_LIBS"
	  CFLAGS="$lt_save_CFLAGS"
	else
	  echo "cannot find nm_test_func in $nlist" >&AS_MESSAGE_LOG_FD
	fi
      else
	echo "cannot find nm_test_var in $nlist" >&AS_MESSAGE_LOG_FD
      fi
    else
      echo "cannot run $lt_cv_sys_global_symbol_pipe" >&AS_MESSAGE_LOG_FD
    fi
  else
    echo "$progname: failed program was:" >&AS_MESSAGE_LOG_FD
    cat conftest.$ac_ext >&5
  fi
  rm -rf conftest* conftst*

  # Do not use the global_symbol_pipe unless it works.
  if test "$pipe_works" = yes; then
    break
  else
    lt_cv_sys_global_symbol_pipe=
  fi
done
])
if test -z "$lt_cv_sys_global_symbol_pipe"; then
  lt_cv_sys_global_symbol_to_cdecl=
fi
if test -z "$lt_cv_sys_global_symbol_pipe$lt_cv_sys_global_symbol_to_cdecl"; then
  AC_MSG_RESULT(failed)
else
  AC_MSG_RESULT(ok)
fi

_LT_DECL([global_symbol_pipe], [lt_cv_sys_global_symbol_pipe], [1],
    [Take the output of nm and produce a listing of raw symbols and C names])
_LT_DECL([global_symbol_to_cdecl], [lt_cv_sys_global_symbol_to_cdecl], [1],
    [Transform the output of nm in a proper C declaration])
_LT_DECL([global_symbol_to_c_name_address],
    [lt_cv_sys_global_symbol_to_c_name_address], [1],
    [Transform the output of nm in a C name address pair])
_LT_DECL([global_symbol_to_c_name_address_lib_prefix],
    [lt_cv_sys_global_symbol_to_c_name_address_lib_prefix], [1],
    [Transform the output of nm in a C name address pair when lib prefix is needed])
]) # _LT_CMD_GLOBAL_SYMBOLS


# _LT_COMPILER_PIC([TAGNAME])
# ---------------------------
m4_defun([_LT_COMPILER_PIC],
[m4_require([_LT_TAG_COMPILER])dnl
_LT_TAGVAR(lt_prog_compiler_wl, $1)=
_LT_TAGVAR(lt_prog_compiler_pic, $1)=
_LT_TAGVAR(lt_prog_compiler_static, $1)=

AC_MSG_CHECKING([for $compiler option to produce PIC])
m4_if([$1], [CXX], [
  # C++ specific cases for pic, static, wl, etc.
  if test "$GXX" = yes; then
    _LT_TAGVAR(lt_prog_compiler_wl, $1)='-Wl,'
    _LT_TAGVAR(lt_prog_compiler_static, $1)='-static'

    case $host_os in
    aix*)
      # All AIX code is PIC.
      if test "$host_cpu" = ia64; then
	# AIX 5 now supports IA64 processor
	_LT_TAGVAR(lt_prog_compiler_static, $1)='-Bstatic'
      fi
      ;;

    amigaos*)
      case $host_cpu in
      powerpc)
            # see comment about AmigaOS4 .so support
            _LT_TAGVAR(lt_prog_compiler_pic, $1)='-fPIC'
        ;;
      m68k)
            # FIXME: we need at least 68020 code to build shared libraries, but
            # adding the `-m68020' flag to GCC prevents building anything better,
            # like `-m68040'.
            _LT_TAGVAR(lt_prog_compiler_pic, $1)='-m68020 -resident32 -malways-restore-a4'
        ;;
      esac
      ;;

    beos* | irix5* | irix6* | nonstopux* | osf3* | osf4* | osf5*)
      # PIC is the default for these OSes.
      ;;
    mingw* | cygwin* | os2* | pw32* | cegcc*)
      # This hack is so that the source file can tell whether it is being
      # built for inclusion in a dll (and should export symbols for example).
      # Although the cygwin gcc ignores -fPIC, still need this for old-style
      # (--disable-auto-import) libraries
      m4_if([$1], [GCJ], [],
	[_LT_TAGVAR(lt_prog_compiler_pic, $1)='-DDLL_EXPORT'])
      ;;
    darwin* | rhapsody*)
      # PIC is the default on this platform
      # Common symbols not allowed in MH_DYLIB files
      _LT_TAGVAR(lt_prog_compiler_pic, $1)='-fno-common'
      ;;
    *djgpp*)
      # DJGPP does not support shared libraries at all
      _LT_TAGVAR(lt_prog_compiler_pic, $1)=
      ;;
    interix[[3-9]]*)
      # Interix 3.x gcc -fpic/-fPIC options generate broken code.
      # Instead, we relocate shared libraries at runtime.
      ;;
    sysv4*MP*)
      if test -d /usr/nec; then
	_LT_TAGVAR(lt_prog_compiler_pic, $1)=-Kconform_pic
      fi
      ;;
    hpux*)
      # PIC is the default for 64-bit PA HP-UX, but not for 32-bit
      # PA HP-UX.  On IA64 HP-UX, PIC is the default but the pic flag
      # sets the default TLS model and affects inlining.
      case $host_cpu in
      hppa*64*)
	;;
      *)
	_LT_TAGVAR(lt_prog_compiler_pic, $1)='-fPIC'
	;;
      esac
      ;;
    *qnx* | *nto*)
      # QNX uses GNU C++, but need to define -shared option too, otherwise
      # it will coredump.
      _LT_TAGVAR(lt_prog_compiler_pic, $1)='-fPIC -shared'
      ;;
    *)
      _LT_TAGVAR(lt_prog_compiler_pic, $1)='-fPIC'
      ;;
    esac
  else
    case $host_os in
      aix[[4-9]]*)
	# All AIX code is PIC.
	if test "$host_cpu" = ia64; then
	  # AIX 5 now supports IA64 processor
	  _LT_TAGVAR(lt_prog_compiler_static, $1)='-Bstatic'
	else
	  _LT_TAGVAR(lt_prog_compiler_static, $1)='-bnso -bI:/lib/syscalls.exp'
	fi
	;;
      chorus*)
	case $cc_basename in
	cxch68*)
	  # Green Hills C++ Compiler
	  # _LT_TAGVAR(lt_prog_compiler_static, $1)="--no_auto_instantiation -u __main -u __premain -u _abort -r $COOL_DIR/lib/libOrb.a $MVME_DIR/lib/CC/libC.a $MVME_DIR/lib/classix/libcx.s.a"
	  ;;
	esac
	;;
      dgux*)
	case $cc_basename in
	  ec++*)
	    _LT_TAGVAR(lt_prog_compiler_pic, $1)='-KPIC'
	    ;;
	  ghcx*)
	    # Green Hills C++ Compiler
	    _LT_TAGVAR(lt_prog_compiler_pic, $1)='-pic'
	    ;;
	  *)
	    ;;
	esac
	;;
      freebsd* | dragonfly*)
	# FreeBSD uses GNU C++
	;;
      hpux9* | hpux10* | hpux11*)
	case $cc_basename in
	  CC*)
	    _LT_TAGVAR(lt_prog_compiler_wl, $1)='-Wl,'
	    _LT_TAGVAR(lt_prog_compiler_static, $1)='${wl}-a ${wl}archive'
	    if test "$host_cpu" != ia64; then
	      _LT_TAGVAR(lt_prog_compiler_pic, $1)='+Z'
	    fi
	    ;;
	  aCC*)
	    _LT_TAGVAR(lt_prog_compiler_wl, $1)='-Wl,'
	    _LT_TAGVAR(lt_prog_compiler_static, $1)='${wl}-a ${wl}archive'
	    case $host_cpu in
	    hppa*64*|ia64*)
	      # +Z the default
	      ;;
	    *)
	      _LT_TAGVAR(lt_prog_compiler_pic, $1)='+Z'
	      ;;
	    esac
	    ;;
	  *)
	    ;;
	esac
	;;
      interix*)
	# This is c89, which is MS Visual C++ (no shared libs)
	# Anyone wants to do a port?
	;;
      irix5* | irix6* | nonstopux*)
	case $cc_basename in
	  CC*)
	    _LT_TAGVAR(lt_prog_compiler_wl, $1)='-Wl,'
	    _LT_TAGVAR(lt_prog_compiler_static, $1)='-non_shared'
	    # CC pic flag -KPIC is the default.
	    ;;
	  *)
	    ;;
	esac
	;;
<<<<<<< HEAD
      linux* | k*bsd*-gnu | kopensolaris*-gnu)
=======
      linux* | k*bsd*-gnu)
>>>>>>> 454afd3b
	case $cc_basename in
	  KCC*)
	    # KAI C++ Compiler
	    _LT_TAGVAR(lt_prog_compiler_wl, $1)='--backend -Wl,'
	    _LT_TAGVAR(lt_prog_compiler_pic, $1)='-fPIC'
	    ;;
	  ecpc* )
	    # old Intel C++ for x86_64 which still supported -KPIC.
	    _LT_TAGVAR(lt_prog_compiler_wl, $1)='-Wl,'
	    _LT_TAGVAR(lt_prog_compiler_pic, $1)='-KPIC'
	    _LT_TAGVAR(lt_prog_compiler_static, $1)='-static'
	    ;;
	  icpc* )
	    # Intel C++, used to be incompatible with GCC.
	    # ICC 10 doesn't accept -KPIC any more.
	    _LT_TAGVAR(lt_prog_compiler_wl, $1)='-Wl,'
	    _LT_TAGVAR(lt_prog_compiler_pic, $1)='-fPIC'
	    _LT_TAGVAR(lt_prog_compiler_static, $1)='-static'
	    ;;
	  pgCC* | pgcpp*)
	    # Portland Group C++ compiler
	    _LT_TAGVAR(lt_prog_compiler_wl, $1)='-Wl,'
	    _LT_TAGVAR(lt_prog_compiler_pic, $1)='-fpic'
	    _LT_TAGVAR(lt_prog_compiler_static, $1)='-Bstatic'
	    ;;
	  cxx*)
	    # Compaq C++
	    # Make sure the PIC flag is empty.  It appears that all Alpha
	    # Linux and Compaq Tru64 Unix objects are PIC.
	    _LT_TAGVAR(lt_prog_compiler_pic, $1)=
	    _LT_TAGVAR(lt_prog_compiler_static, $1)='-non_shared'
	    ;;
	  xlc* | xlC*)
	    # IBM XL 8.0 on PPC
	    _LT_TAGVAR(lt_prog_compiler_wl, $1)='-Wl,'
	    _LT_TAGVAR(lt_prog_compiler_pic, $1)='-qpic'
	    _LT_TAGVAR(lt_prog_compiler_static, $1)='-qstaticlink'
	    ;;
	  *)
	    case `$CC -V 2>&1 | sed 5q` in
	    *Sun\ C*)
	      # Sun C++ 5.9
	      _LT_TAGVAR(lt_prog_compiler_pic, $1)='-KPIC'
	      _LT_TAGVAR(lt_prog_compiler_static, $1)='-Bstatic'
	      _LT_TAGVAR(lt_prog_compiler_wl, $1)='-Qoption ld '
	      ;;
	    esac
	    ;;
	esac
	;;
      lynxos*)
	;;
      m88k*)
	;;
      mvs*)
	case $cc_basename in
	  cxx*)
	    _LT_TAGVAR(lt_prog_compiler_pic, $1)='-W c,exportall'
	    ;;
	  *)
	    ;;
	esac
	;;
      netbsd*)
	;;
      *qnx* | *nto*)
        # QNX uses GNU C++, but need to define -shared option too, otherwise
        # it will coredump.
        _LT_TAGVAR(lt_prog_compiler_pic, $1)='-fPIC -shared'
        ;;
      osf3* | osf4* | osf5*)
	case $cc_basename in
	  KCC*)
	    _LT_TAGVAR(lt_prog_compiler_wl, $1)='--backend -Wl,'
	    ;;
	  RCC*)
	    # Rational C++ 2.4.1
	    _LT_TAGVAR(lt_prog_compiler_pic, $1)='-pic'
	    ;;
	  cxx*)
	    # Digital/Compaq C++
	    _LT_TAGVAR(lt_prog_compiler_wl, $1)='-Wl,'
	    # Make sure the PIC flag is empty.  It appears that all Alpha
	    # Linux and Compaq Tru64 Unix objects are PIC.
	    _LT_TAGVAR(lt_prog_compiler_pic, $1)=
	    _LT_TAGVAR(lt_prog_compiler_static, $1)='-non_shared'
	    ;;
	  *)
	    ;;
	esac
	;;
      psos*)
	;;
      solaris*)
	case $cc_basename in
	  CC*)
	    # Sun C++ 4.2, 5.x and Centerline C++
	    _LT_TAGVAR(lt_prog_compiler_pic, $1)='-KPIC'
	    _LT_TAGVAR(lt_prog_compiler_static, $1)='-Bstatic'
	    _LT_TAGVAR(lt_prog_compiler_wl, $1)='-Qoption ld '
	    ;;
	  gcx*)
	    # Green Hills C++ Compiler
	    _LT_TAGVAR(lt_prog_compiler_pic, $1)='-PIC'
	    ;;
	  *)
	    ;;
	esac
	;;
      sunos4*)
	case $cc_basename in
	  CC*)
	    # Sun C++ 4.x
	    _LT_TAGVAR(lt_prog_compiler_pic, $1)='-pic'
	    _LT_TAGVAR(lt_prog_compiler_static, $1)='-Bstatic'
	    ;;
	  lcc*)
	    # Lucid
	    _LT_TAGVAR(lt_prog_compiler_pic, $1)='-pic'
	    ;;
	  *)
	    ;;
	esac
	;;
      sysv5* | unixware* | sco3.2v5* | sco5v6* | OpenUNIX*)
	case $cc_basename in
	  CC*)
	    _LT_TAGVAR(lt_prog_compiler_wl, $1)='-Wl,'
	    _LT_TAGVAR(lt_prog_compiler_pic, $1)='-KPIC'
	    _LT_TAGVAR(lt_prog_compiler_static, $1)='-Bstatic'
	    ;;
	esac
	;;
      tandem*)
	case $cc_basename in
	  NCC*)
	    # NonStop-UX NCC 3.20
	    _LT_TAGVAR(lt_prog_compiler_pic, $1)='-KPIC'
	    ;;
	  *)
	    ;;
	esac
	;;
      vxworks*)
	;;
      *)
	_LT_TAGVAR(lt_prog_compiler_can_build_shared, $1)=no
	;;
    esac
  fi
],
[
  if test "$GCC" = yes; then
    _LT_TAGVAR(lt_prog_compiler_wl, $1)='-Wl,'
    _LT_TAGVAR(lt_prog_compiler_static, $1)='-static'

    case $host_os in
      aix*)
      # All AIX code is PIC.
      if test "$host_cpu" = ia64; then
	# AIX 5 now supports IA64 processor
	_LT_TAGVAR(lt_prog_compiler_static, $1)='-Bstatic'
      fi
      ;;

    amigaos*)
      case $host_cpu in
      powerpc)
            # see comment about AmigaOS4 .so support
            _LT_TAGVAR(lt_prog_compiler_pic, $1)='-fPIC'
        ;;
      m68k)
            # FIXME: we need at least 68020 code to build shared libraries, but
            # adding the `-m68020' flag to GCC prevents building anything better,
            # like `-m68040'.
            _LT_TAGVAR(lt_prog_compiler_pic, $1)='-m68020 -resident32 -malways-restore-a4'
        ;;
      esac
      ;;

    beos* | irix5* | irix6* | nonstopux* | osf3* | osf4* | osf5*)
      # PIC is the default for these OSes.
      ;;

    mingw* | cygwin* | pw32* | os2* | cegcc*)
      # This hack is so that the source file can tell whether it is being
      # built for inclusion in a dll (and should export symbols for example).
      # Although the cygwin gcc ignores -fPIC, still need this for old-style
      # (--disable-auto-import) libraries
      m4_if([$1], [GCJ], [],
	[_LT_TAGVAR(lt_prog_compiler_pic, $1)='-DDLL_EXPORT'])
      ;;

    darwin* | rhapsody*)
      # PIC is the default on this platform
      # Common symbols not allowed in MH_DYLIB files
      _LT_TAGVAR(lt_prog_compiler_pic, $1)='-fno-common'
      ;;

    hpux*)
      # PIC is the default for 64-bit PA HP-UX, but not for 32-bit
      # PA HP-UX.  On IA64 HP-UX, PIC is the default but the pic flag
      # sets the default TLS model and affects inlining.
      case $host_cpu in
      hppa*64*)
	# +Z the default
	;;
      *)
	_LT_TAGVAR(lt_prog_compiler_pic, $1)='-fPIC'
	;;
      esac
      ;;

    interix[[3-9]]*)
      # Interix 3.x gcc -fpic/-fPIC options generate broken code.
      # Instead, we relocate shared libraries at runtime.
      ;;

    msdosdjgpp*)
      # Just because we use GCC doesn't mean we suddenly get shared libraries
      # on systems that don't support them.
      _LT_TAGVAR(lt_prog_compiler_can_build_shared, $1)=no
      enable_shared=no
      ;;

    *nto* | *qnx*)
      # QNX uses GNU C++, but need to define -shared option too, otherwise
      # it will coredump.
      _LT_TAGVAR(lt_prog_compiler_pic, $1)='-fPIC -shared'
      ;;

    sysv4*MP*)
      if test -d /usr/nec; then
	_LT_TAGVAR(lt_prog_compiler_pic, $1)=-Kconform_pic
      fi
      ;;

    *)
      _LT_TAGVAR(lt_prog_compiler_pic, $1)='-fPIC'
      ;;
    esac
  else
    # PORTME Check for flag to pass linker flags through the system compiler.
    case $host_os in
    aix*)
      _LT_TAGVAR(lt_prog_compiler_wl, $1)='-Wl,'
      if test "$host_cpu" = ia64; then
	# AIX 5 now supports IA64 processor
	_LT_TAGVAR(lt_prog_compiler_static, $1)='-Bstatic'
      else
	_LT_TAGVAR(lt_prog_compiler_static, $1)='-bnso -bI:/lib/syscalls.exp'
      fi
      ;;

    mingw* | cygwin* | pw32* | os2* | cegcc*)
      # This hack is so that the source file can tell whether it is being
      # built for inclusion in a dll (and should export symbols for example).
      m4_if([$1], [GCJ], [],
	[_LT_TAGVAR(lt_prog_compiler_pic, $1)='-DDLL_EXPORT'])
      ;;

    hpux9* | hpux10* | hpux11*)
      _LT_TAGVAR(lt_prog_compiler_wl, $1)='-Wl,'
      # PIC is the default for IA64 HP-UX and 64-bit HP-UX, but
      # not for PA HP-UX.
      case $host_cpu in
      hppa*64*|ia64*)
	# +Z the default
	;;
      *)
	_LT_TAGVAR(lt_prog_compiler_pic, $1)='+Z'
	;;
      esac
      # Is there a better lt_prog_compiler_static that works with the bundled CC?
      _LT_TAGVAR(lt_prog_compiler_static, $1)='${wl}-a ${wl}archive'
      ;;

    irix5* | irix6* | nonstopux*)
      _LT_TAGVAR(lt_prog_compiler_wl, $1)='-Wl,'
      # PIC (with -KPIC) is the default.
      _LT_TAGVAR(lt_prog_compiler_static, $1)='-non_shared'
      ;;

<<<<<<< HEAD
    linux* | k*bsd*-gnu | kopensolaris*-gnu)
=======
    linux* | k*bsd*-gnu)
>>>>>>> 454afd3b
      case $cc_basename in
      # old Intel for x86_64 which still supported -KPIC.
      ecc*)
	_LT_TAGVAR(lt_prog_compiler_wl, $1)='-Wl,'
	_LT_TAGVAR(lt_prog_compiler_pic, $1)='-KPIC'
	_LT_TAGVAR(lt_prog_compiler_static, $1)='-static'
        ;;
      # icc used to be incompatible with GCC.
      # ICC 10 doesn't accept -KPIC any more.
      icc* | ifort*)
	_LT_TAGVAR(lt_prog_compiler_wl, $1)='-Wl,'
	_LT_TAGVAR(lt_prog_compiler_pic, $1)='-fPIC'
	_LT_TAGVAR(lt_prog_compiler_static, $1)='-static'
        ;;
      # Lahey Fortran 8.1.
      lf95*)
	_LT_TAGVAR(lt_prog_compiler_wl, $1)='-Wl,'
	_LT_TAGVAR(lt_prog_compiler_pic, $1)='--shared'
	_LT_TAGVAR(lt_prog_compiler_static, $1)='--static'
	;;
      pgcc* | pgf77* | pgf90* | pgf95*)
        # Portland Group compilers (*not* the Pentium gcc compiler,
	# which looks to be a dead project)
	_LT_TAGVAR(lt_prog_compiler_wl, $1)='-Wl,'
	_LT_TAGVAR(lt_prog_compiler_pic, $1)='-fpic'
	_LT_TAGVAR(lt_prog_compiler_static, $1)='-Bstatic'
        ;;
      ccc*)
        _LT_TAGVAR(lt_prog_compiler_wl, $1)='-Wl,'
        # All Alpha code is PIC.
        _LT_TAGVAR(lt_prog_compiler_static, $1)='-non_shared'
        ;;
      xl*)
	# IBM XL C 8.0/Fortran 10.1 on PPC
	_LT_TAGVAR(lt_prog_compiler_wl, $1)='-Wl,'
	_LT_TAGVAR(lt_prog_compiler_pic, $1)='-qpic'
	_LT_TAGVAR(lt_prog_compiler_static, $1)='-qstaticlink'
	;;
      *)
	case `$CC -V 2>&1 | sed 5q` in
	*Sun\ C*)
	  # Sun C 5.9
	  _LT_TAGVAR(lt_prog_compiler_pic, $1)='-KPIC'
	  _LT_TAGVAR(lt_prog_compiler_static, $1)='-Bstatic'
	  _LT_TAGVAR(lt_prog_compiler_wl, $1)='-Wl,'
	  ;;
	*Sun\ F*)
	  # Sun Fortran 8.3 passes all unrecognized flags to the linker
	  _LT_TAGVAR(lt_prog_compiler_pic, $1)='-KPIC'
	  _LT_TAGVAR(lt_prog_compiler_static, $1)='-Bstatic'
	  _LT_TAGVAR(lt_prog_compiler_wl, $1)=''
	  ;;
	esac
	;;
      esac
      ;;

    newsos6)
      _LT_TAGVAR(lt_prog_compiler_pic, $1)='-KPIC'
      _LT_TAGVAR(lt_prog_compiler_static, $1)='-Bstatic'
      ;;

    *nto* | *qnx*)
      # QNX uses GNU C++, but need to define -shared option too, otherwise
      # it will coredump.
      _LT_TAGVAR(lt_prog_compiler_pic, $1)='-fPIC -shared'
      ;;

    osf3* | osf4* | osf5*)
      _LT_TAGVAR(lt_prog_compiler_wl, $1)='-Wl,'
      # All OSF/1 code is PIC.
      _LT_TAGVAR(lt_prog_compiler_static, $1)='-non_shared'
      ;;

    rdos*)
      _LT_TAGVAR(lt_prog_compiler_static, $1)='-non_shared'
      ;;

    solaris*)
      _LT_TAGVAR(lt_prog_compiler_pic, $1)='-KPIC'
      _LT_TAGVAR(lt_prog_compiler_static, $1)='-Bstatic'
      case $cc_basename in
      f77* | f90* | f95*)
	_LT_TAGVAR(lt_prog_compiler_wl, $1)='-Qoption ld ';;
      *)
	_LT_TAGVAR(lt_prog_compiler_wl, $1)='-Wl,';;
      esac
      ;;

    sunos4*)
      _LT_TAGVAR(lt_prog_compiler_wl, $1)='-Qoption ld '
      _LT_TAGVAR(lt_prog_compiler_pic, $1)='-PIC'
      _LT_TAGVAR(lt_prog_compiler_static, $1)='-Bstatic'
      ;;

    sysv4 | sysv4.2uw2* | sysv4.3*)
      _LT_TAGVAR(lt_prog_compiler_wl, $1)='-Wl,'
      _LT_TAGVAR(lt_prog_compiler_pic, $1)='-KPIC'
      _LT_TAGVAR(lt_prog_compiler_static, $1)='-Bstatic'
      ;;

    sysv4*MP*)
      if test -d /usr/nec ;then
	_LT_TAGVAR(lt_prog_compiler_pic, $1)='-Kconform_pic'
	_LT_TAGVAR(lt_prog_compiler_static, $1)='-Bstatic'
      fi
      ;;

    sysv5* | unixware* | sco3.2v5* | sco5v6* | OpenUNIX*)
      _LT_TAGVAR(lt_prog_compiler_wl, $1)='-Wl,'
      _LT_TAGVAR(lt_prog_compiler_pic, $1)='-KPIC'
      _LT_TAGVAR(lt_prog_compiler_static, $1)='-Bstatic'
      ;;

    unicos*)
      _LT_TAGVAR(lt_prog_compiler_wl, $1)='-Wl,'
      _LT_TAGVAR(lt_prog_compiler_can_build_shared, $1)=no
      ;;

    uts4*)
      _LT_TAGVAR(lt_prog_compiler_pic, $1)='-pic'
      _LT_TAGVAR(lt_prog_compiler_static, $1)='-Bstatic'
      ;;

    *)
      _LT_TAGVAR(lt_prog_compiler_can_build_shared, $1)=no
      ;;
    esac
  fi
])
case $host_os in
  # For platforms which do not support PIC, -DPIC is meaningless:
  *djgpp*)
    _LT_TAGVAR(lt_prog_compiler_pic, $1)=
    ;;
  *)
    _LT_TAGVAR(lt_prog_compiler_pic, $1)="$_LT_TAGVAR(lt_prog_compiler_pic, $1)@&t@m4_if([$1],[],[ -DPIC],[m4_if([$1],[CXX],[ -DPIC],[])])"
    ;;
esac
AC_MSG_RESULT([$_LT_TAGVAR(lt_prog_compiler_pic, $1)])
_LT_TAGDECL([wl], [lt_prog_compiler_wl], [1],
	[How to pass a linker flag through the compiler])

#
# Check to make sure the PIC flag actually works.
#
if test -n "$_LT_TAGVAR(lt_prog_compiler_pic, $1)"; then
  _LT_COMPILER_OPTION([if $compiler PIC flag $_LT_TAGVAR(lt_prog_compiler_pic, $1) works],
    [_LT_TAGVAR(lt_cv_prog_compiler_pic_works, $1)],
    [$_LT_TAGVAR(lt_prog_compiler_pic, $1)@&t@m4_if([$1],[],[ -DPIC],[m4_if([$1],[CXX],[ -DPIC],[])])], [],
    [case $_LT_TAGVAR(lt_prog_compiler_pic, $1) in
     "" | " "*) ;;
     *) _LT_TAGVAR(lt_prog_compiler_pic, $1)=" $_LT_TAGVAR(lt_prog_compiler_pic, $1)" ;;
     esac],
    [_LT_TAGVAR(lt_prog_compiler_pic, $1)=
     _LT_TAGVAR(lt_prog_compiler_can_build_shared, $1)=no])
fi
_LT_TAGDECL([pic_flag], [lt_prog_compiler_pic], [1],
	[Additional compiler flags for building library objects])

#
# Check to make sure the static flag actually works.
#
wl=$_LT_TAGVAR(lt_prog_compiler_wl, $1) eval lt_tmp_static_flag=\"$_LT_TAGVAR(lt_prog_compiler_static, $1)\"
_LT_LINKER_OPTION([if $compiler static flag $lt_tmp_static_flag works],
  _LT_TAGVAR(lt_cv_prog_compiler_static_works, $1),
  $lt_tmp_static_flag,
  [],
  [_LT_TAGVAR(lt_prog_compiler_static, $1)=])
_LT_TAGDECL([link_static_flag], [lt_prog_compiler_static], [1],
	[Compiler flag to prevent dynamic linking])
])# _LT_COMPILER_PIC


# _LT_LINKER_SHLIBS([TAGNAME])
# ----------------------------
# See if the linker supports building shared libraries.
m4_defun([_LT_LINKER_SHLIBS],
[AC_REQUIRE([LT_PATH_LD])dnl
AC_REQUIRE([LT_PATH_NM])dnl
m4_require([_LT_FILEUTILS_DEFAULTS])dnl
m4_require([_LT_DECL_EGREP])dnl
m4_require([_LT_DECL_SED])dnl
m4_require([_LT_CMD_GLOBAL_SYMBOLS])dnl
m4_require([_LT_TAG_COMPILER])dnl
AC_MSG_CHECKING([whether the $compiler linker ($LD) supports shared libraries])
m4_if([$1], [CXX], [
  _LT_TAGVAR(export_symbols_cmds, $1)='$NM $libobjs $convenience | $global_symbol_pipe | $SED '\''s/.* //'\'' | sort | uniq > $export_symbols'
  case $host_os in
  aix[[4-9]]*)
    # If we're using GNU nm, then we don't want the "-C" option.
    # -C means demangle to AIX nm, but means don't demangle with GNU nm
    if $NM -V 2>&1 | $GREP 'GNU' > /dev/null; then
      _LT_TAGVAR(export_symbols_cmds, $1)='$NM -Bpg $libobjs $convenience | awk '\''{ if (((\$ 2 == "T") || (\$ 2 == "D") || (\$ 2 == "B")) && ([substr](\$ 3,1,1) != ".")) { print \$ 3 } }'\'' | sort -u > $export_symbols'
    else
      _LT_TAGVAR(export_symbols_cmds, $1)='$NM -BCpg $libobjs $convenience | awk '\''{ if (((\$ 2 == "T") || (\$ 2 == "D") || (\$ 2 == "B")) && ([substr](\$ 3,1,1) != ".")) { print \$ 3 } }'\'' | sort -u > $export_symbols'
    fi
    ;;
  pw32*)
    _LT_TAGVAR(export_symbols_cmds, $1)="$ltdll_cmds"
  ;;
  cygwin* | mingw* | cegcc*)
<<<<<<< HEAD
    case $cc_basename in
    cl*)
      _LT_TAGVAR(exclude_expsyms, $1)='_NULL_IMPORT_DESCRIPTOR|_IMPORT_DESCRIPTOR_.*'
      ;;
    *)
      _LT_TAGVAR(export_symbols_cmds, $1)='$NM $libobjs $convenience | $global_symbol_pipe | $SED -e '\''/^[[BCDGRS]][[ ]]/s/.*[[ ]]\([[^ ]]*\)/\1 DATA/;s/^.*[[ ]]__nm__\([[^ ]]*\)[[ ]][[^ ]]*/\1 DATA/;/^I[[ ]]/d;/^[[AITW]][[ ]]/s/.* //'\'' | sort | uniq > $export_symbols'
      _LT_TAGVAR(exclude_expsyms, $1)=['[_]+GLOBAL_OFFSET_TABLE_|[_]+GLOBAL__[FID]_.*|[_]+head_[A-Za-z0-9_]+_dll|[A-Za-z0-9_]+_dll_iname']
      ;;
    esac
    ;;
=======
    _LT_TAGVAR(export_symbols_cmds, $1)='$NM $libobjs $convenience | $global_symbol_pipe | $SED -e '\''/^[[BCDGRS]][[ ]]/s/.*[[ ]]\([[^ ]]*\)/\1 DATA/;/^.*[[ ]]__nm__/s/^.*[[ ]]__nm__\([[^ ]]*\)[[ ]][[^ ]]*/\1 DATA/;/^I[[ ]]/d;/^[[AITW]][[ ]]/s/.* //'\'' | sort | uniq > $export_symbols'
  ;;
>>>>>>> 454afd3b
  *)
    _LT_TAGVAR(export_symbols_cmds, $1)='$NM $libobjs $convenience | $global_symbol_pipe | $SED '\''s/.* //'\'' | sort | uniq > $export_symbols'
  ;;
  esac
  _LT_TAGVAR(exclude_expsyms, $1)=['_GLOBAL_OFFSET_TABLE_|_GLOBAL__F[ID]_.*']
], [
  runpath_var=
  _LT_TAGVAR(allow_undefined_flag, $1)=
  _LT_TAGVAR(always_export_symbols, $1)=no
  _LT_TAGVAR(archive_cmds, $1)=
  _LT_TAGVAR(archive_expsym_cmds, $1)=
  _LT_TAGVAR(compiler_needs_object, $1)=no
  _LT_TAGVAR(enable_shared_with_static_runtimes, $1)=no
  _LT_TAGVAR(export_dynamic_flag_spec, $1)=
  _LT_TAGVAR(export_symbols_cmds, $1)='$NM $libobjs $convenience | $global_symbol_pipe | $SED '\''s/.* //'\'' | sort | uniq > $export_symbols'
  _LT_TAGVAR(hardcode_automatic, $1)=no
  _LT_TAGVAR(hardcode_direct, $1)=no
  _LT_TAGVAR(hardcode_direct_absolute, $1)=no
  _LT_TAGVAR(hardcode_libdir_flag_spec, $1)=
  _LT_TAGVAR(hardcode_libdir_flag_spec_ld, $1)=
  _LT_TAGVAR(hardcode_libdir_separator, $1)=
  _LT_TAGVAR(hardcode_minus_L, $1)=no
  _LT_TAGVAR(hardcode_shlibpath_var, $1)=unsupported
  _LT_TAGVAR(inherit_rpath, $1)=no
  _LT_TAGVAR(link_all_deplibs, $1)=unknown
  _LT_TAGVAR(module_cmds, $1)=
  _LT_TAGVAR(module_expsym_cmds, $1)=
  _LT_TAGVAR(old_archive_from_new_cmds, $1)=
  _LT_TAGVAR(old_archive_from_expsyms_cmds, $1)=
  _LT_TAGVAR(thread_safe_flag_spec, $1)=
  _LT_TAGVAR(whole_archive_flag_spec, $1)=
  # include_expsyms should be a list of space-separated symbols to be *always*
  # included in the symbol list
  _LT_TAGVAR(include_expsyms, $1)=
  # exclude_expsyms can be an extended regexp of symbols to exclude
  # it will be wrapped by ` (' and `)$', so one must not match beginning or
  # end of line.  Example: `a|bc|.*d.*' will exclude the symbols `a' and `bc',
  # as well as any symbol that contains `d'.
  _LT_TAGVAR(exclude_expsyms, $1)=['_GLOBAL_OFFSET_TABLE_|_GLOBAL__F[ID]_.*']
  # Although _GLOBAL_OFFSET_TABLE_ is a valid symbol C name, most a.out
  # platforms (ab)use it in PIC code, but their linkers get confused if
  # the symbol is explicitly referenced.  Since portable code cannot
  # rely on this symbol name, it's probably fine to never include it in
  # preloaded symbol tables.
  # Exclude shared library initialization/finalization symbols.
dnl Note also adjust exclude_expsyms for C++ above.
  extract_expsyms_cmds=

  case $host_os in
  cygwin* | mingw* | pw32* | cegcc*)
    # FIXME: the MSVC++ port hasn't been tested in a loooong time
    # When not using gcc, we currently assume that we are using
    # Microsoft Visual C++.
    if test "$GCC" != yes; then
      with_gnu_ld=no
    fi
    ;;
  interix*)
    # we just hope/assume this is gcc and not c89 (= MSVC++)
    with_gnu_ld=yes
    ;;
  openbsd*)
    with_gnu_ld=no
    ;;
  esac

  _LT_TAGVAR(ld_shlibs, $1)=yes
  if test "$with_gnu_ld" = yes; then
    # If archive_cmds runs LD, not CC, wlarc should be empty
    wlarc='${wl}'

    # Set some defaults for GNU ld with shared library support. These
    # are reset later if shared libraries are not supported. Putting them
    # here allows them to be overridden if necessary.
    runpath_var=LD_RUN_PATH
    _LT_TAGVAR(hardcode_libdir_flag_spec, $1)='${wl}-rpath ${wl}$libdir'
    _LT_TAGVAR(export_dynamic_flag_spec, $1)='${wl}--export-dynamic'
    # ancient GNU ld didn't support --whole-archive et. al.
    if $LD --help 2>&1 | $GREP 'no-whole-archive' > /dev/null; then
      _LT_TAGVAR(whole_archive_flag_spec, $1)="$wlarc"'--whole-archive$convenience '"$wlarc"'--no-whole-archive'
    else
      _LT_TAGVAR(whole_archive_flag_spec, $1)=
    fi
    supports_anon_versioning=no
    case `$LD -v 2>&1` in
      *\ [[01]].* | *\ 2.[[0-9]].* | *\ 2.10.*) ;; # catch versions < 2.11
      *\ 2.11.93.0.2\ *) supports_anon_versioning=yes ;; # RH7.3 ...
      *\ 2.11.92.0.12\ *) supports_anon_versioning=yes ;; # Mandrake 8.2 ...
      *\ 2.11.*) ;; # other 2.11 versions
      *) supports_anon_versioning=yes ;;
    esac

    # See if GNU ld supports shared libraries.
    case $host_os in
    aix[[3-9]]*)
      # On AIX/PPC, the GNU linker is very broken
      if test "$host_cpu" != ia64; then
	_LT_TAGVAR(ld_shlibs, $1)=no
	cat <<_LT_EOF 1>&2

*** Warning: the GNU linker, at least up to release 2.9.1, is reported
*** to be unable to reliably create shared libraries on AIX.
*** Therefore, libtool is disabling shared libraries support.  If you
*** really care for shared libraries, you may want to modify your PATH
*** so that a non-GNU linker is found, and then restart.

_LT_EOF
      fi
      ;;

    amigaos*)
      case $host_cpu in
      powerpc)
            # see comment about AmigaOS4 .so support
            _LT_TAGVAR(archive_cmds, $1)='$CC -shared $libobjs $deplibs $compiler_flags ${wl}-soname $wl$soname -o $lib'
            _LT_TAGVAR(archive_expsym_cmds, $1)=''
        ;;
      m68k)
            _LT_TAGVAR(archive_cmds, $1)='$RM $output_objdir/a2ixlibrary.data~$ECHO "#define NAME $libname" > $output_objdir/a2ixlibrary.data~$ECHO "#define LIBRARY_ID 1" >> $output_objdir/a2ixlibrary.data~$ECHO "#define VERSION $major" >> $output_objdir/a2ixlibrary.data~$ECHO "#define REVISION $revision" >> $output_objdir/a2ixlibrary.data~$AR $AR_FLAGS $lib $libobjs~$RANLIB $lib~(cd $output_objdir && a2ixlibrary -32)'
            _LT_TAGVAR(hardcode_libdir_flag_spec, $1)='-L$libdir'
            _LT_TAGVAR(hardcode_minus_L, $1)=yes
        ;;
      esac
      ;;

    beos*)
      if $LD --help 2>&1 | $GREP ': supported targets:.* elf' > /dev/null; then
	_LT_TAGVAR(allow_undefined_flag, $1)=unsupported
	# Joseph Beckenbach <jrb3@best.com> says some releases of gcc
	# support --undefined.  This deserves some investigation.  FIXME
	_LT_TAGVAR(archive_cmds, $1)='$CC -nostart $libobjs $deplibs $compiler_flags ${wl}-soname $wl$soname -o $lib'
      else
	_LT_TAGVAR(ld_shlibs, $1)=no
      fi
      ;;

    cygwin* | mingw* | pw32* | cegcc*)
      # _LT_TAGVAR(hardcode_libdir_flag_spec, $1) is actually meaningless,
      # as there is no search path for DLLs.
      _LT_TAGVAR(hardcode_libdir_flag_spec, $1)='-L$libdir'
      _LT_TAGVAR(allow_undefined_flag, $1)=unsupported
      _LT_TAGVAR(always_export_symbols, $1)=no
      _LT_TAGVAR(enable_shared_with_static_runtimes, $1)=yes
      _LT_TAGVAR(export_symbols_cmds, $1)='$NM $libobjs $convenience | $global_symbol_pipe | $SED -e '\''/^[[BCDGRS]][[ ]]/s/.*[[ ]]\([[^ ]]*\)/\1 DATA/'\'' | $SED -e '\''/^[[AITW]][[ ]]/s/.*[[ ]]//'\'' | sort | uniq > $export_symbols'

      if $LD --help 2>&1 | $GREP 'auto-import' > /dev/null; then
        _LT_TAGVAR(archive_cmds, $1)='$CC -shared $libobjs $deplibs $compiler_flags -o $output_objdir/$soname ${wl}--enable-auto-image-base -Xlinker --out-implib -Xlinker $lib'
	# If the export-symbols file already is a .def file (1st line
	# is EXPORTS), use it as is; otherwise, prepend...
	_LT_TAGVAR(archive_expsym_cmds, $1)='if test "x`$SED 1q $export_symbols`" = xEXPORTS; then
	  cp $export_symbols $output_objdir/$soname.def;
	else
	  echo EXPORTS > $output_objdir/$soname.def;
	  cat $export_symbols >> $output_objdir/$soname.def;
	fi~
	$CC -shared $output_objdir/$soname.def $libobjs $deplibs $compiler_flags -o $output_objdir/$soname ${wl}--enable-auto-image-base -Xlinker --out-implib -Xlinker $lib'
      else
	_LT_TAGVAR(ld_shlibs, $1)=no
      fi
      ;;

    interix[[3-9]]*)
      _LT_TAGVAR(hardcode_direct, $1)=no
      _LT_TAGVAR(hardcode_shlibpath_var, $1)=no
      _LT_TAGVAR(hardcode_libdir_flag_spec, $1)='${wl}-rpath,$libdir'
      _LT_TAGVAR(export_dynamic_flag_spec, $1)='${wl}-E'
      # Hack: On Interix 3.x, we cannot compile PIC because of a broken gcc.
      # Instead, shared libraries are loaded at an image base (0x10000000 by
      # default) and relocated if they conflict, which is a slow very memory
      # consuming and fragmenting process.  To avoid this, we pick a random,
      # 256 KiB-aligned image base between 0x50000000 and 0x6FFC0000 at link
      # time.  Moving up from 0x10000000 also allows more sbrk(2) space.
      _LT_TAGVAR(archive_cmds, $1)='$CC -shared $pic_flag $libobjs $deplibs $compiler_flags ${wl}-h,$soname ${wl}--image-base,`expr ${RANDOM-$$} % 4096 / 2 \* 262144 + 1342177280` -o $lib'
      _LT_TAGVAR(archive_expsym_cmds, $1)='sed "s,^,_," $export_symbols >$output_objdir/$soname.expsym~$CC -shared $pic_flag $libobjs $deplibs $compiler_flags ${wl}-h,$soname ${wl}--retain-symbols-file,$output_objdir/$soname.expsym ${wl}--image-base,`expr ${RANDOM-$$} % 4096 / 2 \* 262144 + 1342177280` -o $lib'
      ;;

    gnu* | linux* | tpf* | k*bsd*-gnu)
      tmp_diet=no
      if test "$host_os" = linux-dietlibc; then
	case $cc_basename in
	  diet\ *) tmp_diet=yes;;	# linux-dietlibc with static linking (!diet-dyn)
	esac
      fi
      if $LD --help 2>&1 | $EGREP ': supported targets:.* elf' > /dev/null \
	 && test "$tmp_diet" = no
      then
	tmp_addflag=
	tmp_sharedflag='-shared'
	case $cc_basename,$host_cpu in
        pgcc*)				# Portland Group C compiler
	  _LT_TAGVAR(whole_archive_flag_spec, $1)='${wl}--whole-archive`for conv in $convenience\"\"; do test  -n \"$conv\" && new_convenience=\"$new_convenience,$conv\"; done; $ECHO \"$new_convenience\"` ${wl}--no-whole-archive'
	  tmp_addflag=' $pic_flag'
	  ;;
	pgf77* | pgf90* | pgf95*)	# Portland Group f77 and f90 compilers
	  _LT_TAGVAR(whole_archive_flag_spec, $1)='${wl}--whole-archive`for conv in $convenience\"\"; do test  -n \"$conv\" && new_convenience=\"$new_convenience,$conv\"; done; $ECHO \"$new_convenience\"` ${wl}--no-whole-archive'
	  tmp_addflag=' $pic_flag -Mnomain' ;;
	ecc*,ia64* | icc*,ia64*)	# Intel C compiler on ia64
	  tmp_addflag=' -i_dynamic' ;;
	efc*,ia64* | ifort*,ia64*)	# Intel Fortran compiler on ia64
	  tmp_addflag=' -i_dynamic -nofor_main' ;;
	ifc* | ifort*)			# Intel Fortran compiler
	  tmp_addflag=' -nofor_main' ;;
	lf95*)				# Lahey Fortran 8.1
	  _LT_TAGVAR(whole_archive_flag_spec, $1)=
	  tmp_sharedflag='--shared' ;;
	xl[[cC]]*)			# IBM XL C 8.0 on PPC (deal with xlf below)
	  tmp_sharedflag='-qmkshrobj'
	  tmp_addflag= ;;
	esac
	case `$CC -V 2>&1 | sed 5q` in
	*Sun\ C*)			# Sun C 5.9
	  _LT_TAGVAR(whole_archive_flag_spec, $1)='${wl}--whole-archive`new_convenience=; for conv in $convenience\"\"; do test -z \"$conv\" || new_convenience=\"$new_convenience,$conv\"; done; $ECHO \"$new_convenience\"` ${wl}--no-whole-archive'
	  _LT_TAGVAR(compiler_needs_object, $1)=yes
	  tmp_sharedflag='-G' ;;
	*Sun\ F*)			# Sun Fortran 8.3
	  tmp_sharedflag='-G' ;;
	esac
	_LT_TAGVAR(archive_cmds, $1)='$CC '"$tmp_sharedflag""$tmp_addflag"' $libobjs $deplibs $compiler_flags ${wl}-soname $wl$soname -o $lib'

        if test "x$supports_anon_versioning" = xyes; then
          _LT_TAGVAR(archive_expsym_cmds, $1)='echo "{ global:" > $output_objdir/$libname.ver~
	    cat $export_symbols | sed -e "s/\(.*\)/\1;/" >> $output_objdir/$libname.ver~
	    echo "local: *; };" >> $output_objdir/$libname.ver~
	    $CC '"$tmp_sharedflag""$tmp_addflag"' $libobjs $deplibs $compiler_flags ${wl}-soname $wl$soname ${wl}-version-script ${wl}$output_objdir/$libname.ver -o $lib'
        fi

	case $cc_basename in
	xlf*)
	  # IBM XL Fortran 10.1 on PPC cannot create shared libs itself
	  _LT_TAGVAR(whole_archive_flag_spec, $1)='--whole-archive$convenience --no-whole-archive'
	  _LT_TAGVAR(hardcode_libdir_flag_spec, $1)=
	  _LT_TAGVAR(hardcode_libdir_flag_spec_ld, $1)='-rpath $libdir'
	  _LT_TAGVAR(archive_cmds, $1)='$LD -shared $libobjs $deplibs $compiler_flags -soname $soname -o $lib'
	  if test "x$supports_anon_versioning" = xyes; then
	    _LT_TAGVAR(archive_expsym_cmds, $1)='echo "{ global:" > $output_objdir/$libname.ver~
	      cat $export_symbols | sed -e "s/\(.*\)/\1;/" >> $output_objdir/$libname.ver~
	      echo "local: *; };" >> $output_objdir/$libname.ver~
	      $LD -shared $libobjs $deplibs $compiler_flags -soname $soname -version-script $output_objdir/$libname.ver -o $lib'
	  fi
	  ;;
	esac
      else
        _LT_TAGVAR(ld_shlibs, $1)=no
      fi
      ;;

    netbsd*)
      if echo __ELF__ | $CC -E - | $GREP __ELF__ >/dev/null; then
	_LT_TAGVAR(archive_cmds, $1)='$LD -Bshareable $libobjs $deplibs $linker_flags -o $lib'
	wlarc=
      else
	_LT_TAGVAR(archive_cmds, $1)='$CC -shared $libobjs $deplibs $compiler_flags ${wl}-soname $wl$soname -o $lib'
	_LT_TAGVAR(archive_expsym_cmds, $1)='$CC -shared $libobjs $deplibs $compiler_flags ${wl}-soname $wl$soname ${wl}-retain-symbols-file $wl$export_symbols -o $lib'
      fi
      ;;

    solaris*)
      if $LD -v 2>&1 | $GREP 'BFD 2\.8' > /dev/null; then
	_LT_TAGVAR(ld_shlibs, $1)=no
	cat <<_LT_EOF 1>&2

*** Warning: The releases 2.8.* of the GNU linker cannot reliably
*** create shared libraries on Solaris systems.  Therefore, libtool
*** is disabling shared libraries support.  We urge you to upgrade GNU
*** binutils to release 2.9.1 or newer.  Another option is to modify
*** your PATH or compiler configuration so that the native linker is
*** used, and then restart.

_LT_EOF
      elif $LD --help 2>&1 | $GREP ': supported targets:.* elf' > /dev/null; then
	_LT_TAGVAR(archive_cmds, $1)='$CC -shared $libobjs $deplibs $compiler_flags ${wl}-soname $wl$soname -o $lib'
	_LT_TAGVAR(archive_expsym_cmds, $1)='$CC -shared $libobjs $deplibs $compiler_flags ${wl}-soname $wl$soname ${wl}-retain-symbols-file $wl$export_symbols -o $lib'
      else
	_LT_TAGVAR(ld_shlibs, $1)=no
      fi
      ;;

    sysv5* | sco3.2v5* | sco5v6* | unixware* | OpenUNIX*)
      case `$LD -v 2>&1` in
        *\ [[01]].* | *\ 2.[[0-9]].* | *\ 2.1[[0-5]].*)
	_LT_TAGVAR(ld_shlibs, $1)=no
	cat <<_LT_EOF 1>&2

*** Warning: Releases of the GNU linker prior to 2.16.91.0.3 can not
*** reliably create shared libraries on SCO systems.  Therefore, libtool
*** is disabling shared libraries support.  We urge you to upgrade GNU
*** binutils to release 2.16.91.0.3 or newer.  Another option is to modify
*** your PATH or compiler configuration so that the native linker is
*** used, and then restart.

_LT_EOF
	;;
	*)
	  # For security reasons, it is highly recommended that you always
	  # use absolute paths for naming shared libraries, and exclude the
	  # DT_RUNPATH tag from executables and libraries.  But doing so
	  # requires that you compile everything twice, which is a pain.
	  if $LD --help 2>&1 | $GREP ': supported targets:.* elf' > /dev/null; then
	    _LT_TAGVAR(hardcode_libdir_flag_spec, $1)='${wl}-rpath ${wl}$libdir'
	    _LT_TAGVAR(archive_cmds, $1)='$CC -shared $libobjs $deplibs $compiler_flags ${wl}-soname $wl$soname -o $lib'
	    _LT_TAGVAR(archive_expsym_cmds, $1)='$CC -shared $libobjs $deplibs $compiler_flags ${wl}-soname $wl$soname ${wl}-retain-symbols-file $wl$export_symbols -o $lib'
	  else
	    _LT_TAGVAR(ld_shlibs, $1)=no
	  fi
	;;
      esac
      ;;

    sunos4*)
      _LT_TAGVAR(archive_cmds, $1)='$LD -assert pure-text -Bshareable -o $lib $libobjs $deplibs $linker_flags'
      wlarc=
      _LT_TAGVAR(hardcode_direct, $1)=yes
      _LT_TAGVAR(hardcode_shlibpath_var, $1)=no
      ;;

    *)
      if $LD --help 2>&1 | $GREP ': supported targets:.* elf' > /dev/null; then
	_LT_TAGVAR(archive_cmds, $1)='$CC -shared $libobjs $deplibs $compiler_flags ${wl}-soname $wl$soname -o $lib'
	_LT_TAGVAR(archive_expsym_cmds, $1)='$CC -shared $libobjs $deplibs $compiler_flags ${wl}-soname $wl$soname ${wl}-retain-symbols-file $wl$export_symbols -o $lib'
      else
	_LT_TAGVAR(ld_shlibs, $1)=no
      fi
      ;;
    esac

    if test "$_LT_TAGVAR(ld_shlibs, $1)" = no; then
      runpath_var=
      _LT_TAGVAR(hardcode_libdir_flag_spec, $1)=
      _LT_TAGVAR(export_dynamic_flag_spec, $1)=
      _LT_TAGVAR(whole_archive_flag_spec, $1)=
    fi
  else
    # PORTME fill in a description of your system's linker (not GNU ld)
    case $host_os in
    aix3*)
      _LT_TAGVAR(allow_undefined_flag, $1)=unsupported
      _LT_TAGVAR(always_export_symbols, $1)=yes
      _LT_TAGVAR(archive_expsym_cmds, $1)='$LD -o $output_objdir/$soname $libobjs $deplibs $linker_flags -bE:$export_symbols -T512 -H512 -bM:SRE~$AR $AR_FLAGS $lib $output_objdir/$soname'
      # Note: this linker hardcodes the directories in LIBPATH if there
      # are no directories specified by -L.
      _LT_TAGVAR(hardcode_minus_L, $1)=yes
      if test "$GCC" = yes && test -z "$lt_prog_compiler_static"; then
	# Neither direct hardcoding nor static linking is supported with a
	# broken collect2.
	_LT_TAGVAR(hardcode_direct, $1)=unsupported
      fi
      ;;

    aix[[4-9]]*)
      if test "$host_cpu" = ia64; then
	# On IA64, the linker does run time linking by default, so we don't
	# have to do anything special.
	aix_use_runtimelinking=no
	exp_sym_flag='-Bexport'
	no_entry_flag=""
      else
	# If we're using GNU nm, then we don't want the "-C" option.
	# -C means demangle to AIX nm, but means don't demangle with GNU nm
	if $NM -V 2>&1 | $GREP 'GNU' > /dev/null; then
	  _LT_TAGVAR(export_symbols_cmds, $1)='$NM -Bpg $libobjs $convenience | awk '\''{ if (((\$ 2 == "T") || (\$ 2 == "D") || (\$ 2 == "B")) && ([substr](\$ 3,1,1) != ".")) { print \$ 3 } }'\'' | sort -u > $export_symbols'
	else
	  _LT_TAGVAR(export_symbols_cmds, $1)='$NM -BCpg $libobjs $convenience | awk '\''{ if (((\$ 2 == "T") || (\$ 2 == "D") || (\$ 2 == "B")) && ([substr](\$ 3,1,1) != ".")) { print \$ 3 } }'\'' | sort -u > $export_symbols'
	fi
	aix_use_runtimelinking=no

	# Test if we are trying to use run time linking or normal
	# AIX style linking. If -brtl is somewhere in LDFLAGS, we
	# need to do runtime linking.
	case $host_os in aix4.[[23]]|aix4.[[23]].*|aix[[5-9]]*)
	  for ld_flag in $LDFLAGS; do
	  if (test $ld_flag = "-brtl" || test $ld_flag = "-Wl,-brtl"); then
	    aix_use_runtimelinking=yes
	    break
	  fi
	  done
	  ;;
	esac

	exp_sym_flag='-bexport'
	no_entry_flag='-bnoentry'
      fi

      # When large executables or shared objects are built, AIX ld can
      # have problems creating the table of contents.  If linking a library
      # or program results in "error TOC overflow" add -mminimal-toc to
      # CXXFLAGS/CFLAGS for g++/gcc.  In the cases where that is not
      # enough to fix the problem, add -Wl,-bbigtoc to LDFLAGS.

      _LT_TAGVAR(archive_cmds, $1)=''
      _LT_TAGVAR(hardcode_direct, $1)=yes
      _LT_TAGVAR(hardcode_direct_absolute, $1)=yes
      _LT_TAGVAR(hardcode_libdir_separator, $1)=':'
      _LT_TAGVAR(link_all_deplibs, $1)=yes
      _LT_TAGVAR(file_list_spec, $1)='${wl}-f,'

      if test "$GCC" = yes; then
	case $host_os in aix4.[[012]]|aix4.[[012]].*)
	# We only want to do this on AIX 4.2 and lower, the check
	# below for broken collect2 doesn't work under 4.3+
	  collect2name=`${CC} -print-prog-name=collect2`
	  if test -f "$collect2name" &&
	   strings "$collect2name" | $GREP resolve_lib_name >/dev/null
	  then
	  # We have reworked collect2
	  :
	  else
	  # We have old collect2
	  _LT_TAGVAR(hardcode_direct, $1)=unsupported
	  # It fails to find uninstalled libraries when the uninstalled
	  # path is not listed in the libpath.  Setting hardcode_minus_L
	  # to unsupported forces relinking
	  _LT_TAGVAR(hardcode_minus_L, $1)=yes
	  _LT_TAGVAR(hardcode_libdir_flag_spec, $1)='-L$libdir'
	  _LT_TAGVAR(hardcode_libdir_separator, $1)=
	  fi
	  ;;
	esac
	shared_flag='-shared'
	if test "$aix_use_runtimelinking" = yes; then
	  shared_flag="$shared_flag "'${wl}-G'
	fi
      else
	# not using gcc
	if test "$host_cpu" = ia64; then
	# VisualAge C++, Version 5.5 for AIX 5L for IA-64, Beta 3 Release
	# chokes on -Wl,-G. The following line is correct:
	  shared_flag='-G'
	else
	  if test "$aix_use_runtimelinking" = yes; then
	    shared_flag='${wl}-G'
	  else
	    shared_flag='${wl}-bM:SRE'
	  fi
	fi
      fi

      _LT_TAGVAR(export_dynamic_flag_spec, $1)='${wl}-bexpall'
      # It seems that -bexpall does not export symbols beginning with
      # underscore (_), so it is better to generate a list of symbols to export.
      _LT_TAGVAR(always_export_symbols, $1)=yes
      if test "$aix_use_runtimelinking" = yes; then
	# Warning - without using the other runtime loading flags (-brtl),
	# -berok will link without error, but may produce a broken library.
	_LT_TAGVAR(allow_undefined_flag, $1)='-berok'
        # Determine the default libpath from the value encoded in an
        # empty executable.
        _LT_SYS_MODULE_PATH_AIX
        _LT_TAGVAR(hardcode_libdir_flag_spec, $1)='${wl}-blibpath:$libdir:'"$aix_libpath"
        _LT_TAGVAR(archive_expsym_cmds, $1)='$CC -o $output_objdir/$soname $libobjs $deplibs '"\${wl}$no_entry_flag"' $compiler_flags `if test "x${allow_undefined_flag}" != "x"; then $ECHO "X${wl}${allow_undefined_flag}" | $Xsed; else :; fi` '"\${wl}$exp_sym_flag:\$export_symbols $shared_flag"
      else
	if test "$host_cpu" = ia64; then
	  _LT_TAGVAR(hardcode_libdir_flag_spec, $1)='${wl}-R $libdir:/usr/lib:/lib'
	  _LT_TAGVAR(allow_undefined_flag, $1)="-z nodefs"
	  _LT_TAGVAR(archive_expsym_cmds, $1)="\$CC $shared_flag"' -o $output_objdir/$soname $libobjs $deplibs '"\${wl}$no_entry_flag"' $compiler_flags ${wl}${allow_undefined_flag} '"\${wl}$exp_sym_flag:\$export_symbols"
	else
	 # Determine the default libpath from the value encoded in an
	 # empty executable.
	 _LT_SYS_MODULE_PATH_AIX
	 _LT_TAGVAR(hardcode_libdir_flag_spec, $1)='${wl}-blibpath:$libdir:'"$aix_libpath"
	  # Warning - without using the other run time loading flags,
	  # -berok will link without error, but may produce a broken library.
	  _LT_TAGVAR(no_undefined_flag, $1)=' ${wl}-bernotok'
	  _LT_TAGVAR(allow_undefined_flag, $1)=' ${wl}-berok'
	  # Exported symbols can be pulled into shared objects from archives
	  _LT_TAGVAR(whole_archive_flag_spec, $1)='$convenience'
	  _LT_TAGVAR(archive_cmds_need_lc, $1)=yes
	  # This is similar to how AIX traditionally builds its shared libraries.
	  _LT_TAGVAR(archive_expsym_cmds, $1)="\$CC $shared_flag"' -o $output_objdir/$soname $libobjs $deplibs ${wl}-bnoentry $compiler_flags ${wl}-bE:$export_symbols${allow_undefined_flag}~$AR $AR_FLAGS $output_objdir/$libname$release.a $output_objdir/$soname'
	fi
      fi
      ;;

    amigaos*)
      case $host_cpu in
      powerpc)
            # see comment about AmigaOS4 .so support
            _LT_TAGVAR(archive_cmds, $1)='$CC -shared $libobjs $deplibs $compiler_flags ${wl}-soname $wl$soname -o $lib'
            _LT_TAGVAR(archive_expsym_cmds, $1)=''
        ;;
      m68k)
            _LT_TAGVAR(archive_cmds, $1)='$RM $output_objdir/a2ixlibrary.data~$ECHO "#define NAME $libname" > $output_objdir/a2ixlibrary.data~$ECHO "#define LIBRARY_ID 1" >> $output_objdir/a2ixlibrary.data~$ECHO "#define VERSION $major" >> $output_objdir/a2ixlibrary.data~$ECHO "#define REVISION $revision" >> $output_objdir/a2ixlibrary.data~$AR $AR_FLAGS $lib $libobjs~$RANLIB $lib~(cd $output_objdir && a2ixlibrary -32)'
            _LT_TAGVAR(hardcode_libdir_flag_spec, $1)='-L$libdir'
            _LT_TAGVAR(hardcode_minus_L, $1)=yes
        ;;
      esac
      ;;

    bsdi[[45]]*)
      _LT_TAGVAR(export_dynamic_flag_spec, $1)=-rdynamic
      ;;

    cygwin* | mingw* | pw32* | cegcc*)
      # When not using gcc, we currently assume that we are using
      # Microsoft Visual C++.
      # hardcode_libdir_flag_spec is actually meaningless, as there is
      # no search path for DLLs.
      _LT_TAGVAR(hardcode_libdir_flag_spec, $1)=' '
      _LT_TAGVAR(allow_undefined_flag, $1)=unsupported
      # Tell ltmain to make .lib files, not .a files.
      libext=lib
      # Tell ltmain to make .dll files, not .so files.
      shrext_cmds=".dll"
      # FIXME: Setting linknames here is a bad hack.
      _LT_TAGVAR(archive_cmds, $1)='$CC -o $lib $libobjs $compiler_flags `$ECHO "X$deplibs" | $Xsed -e '\''s/ -lc$//'\''` -link -dll~linknames='
      # The linker will automatically build a .lib file if we build a DLL.
      _LT_TAGVAR(old_archive_from_new_cmds, $1)='true'
      # FIXME: Should let the user specify the lib program.
      _LT_TAGVAR(old_archive_cmds, $1)='lib -OUT:$oldlib$oldobjs$old_deplibs'
      _LT_TAGVAR(fix_srcfile_path, $1)='`cygpath -w "$srcfile"`'
      _LT_TAGVAR(enable_shared_with_static_runtimes, $1)=yes
      ;;

    darwin* | rhapsody*)
      _LT_DARWIN_LINKER_FEATURES($1)
      ;;

    dgux*)
      _LT_TAGVAR(archive_cmds, $1)='$LD -G -h $soname -o $lib $libobjs $deplibs $linker_flags'
      _LT_TAGVAR(hardcode_libdir_flag_spec, $1)='-L$libdir'
      _LT_TAGVAR(hardcode_shlibpath_var, $1)=no
      ;;

    freebsd1*)
      _LT_TAGVAR(ld_shlibs, $1)=no
      ;;

    # FreeBSD 2.2.[012] allows us to include c++rt0.o to get C++ constructor
    # support.  Future versions do this automatically, but an explicit c++rt0.o
    # does not break anything, and helps significantly (at the cost of a little
    # extra space).
    freebsd2.2*)
      _LT_TAGVAR(archive_cmds, $1)='$LD -Bshareable -o $lib $libobjs $deplibs $linker_flags /usr/lib/c++rt0.o'
      _LT_TAGVAR(hardcode_libdir_flag_spec, $1)='-R$libdir'
      _LT_TAGVAR(hardcode_direct, $1)=yes
      _LT_TAGVAR(hardcode_shlibpath_var, $1)=no
      ;;

    # Unfortunately, older versions of FreeBSD 2 do not have this feature.
    freebsd2*)
      _LT_TAGVAR(archive_cmds, $1)='$LD -Bshareable -o $lib $libobjs $deplibs $linker_flags'
      _LT_TAGVAR(hardcode_direct, $1)=yes
      _LT_TAGVAR(hardcode_minus_L, $1)=yes
      _LT_TAGVAR(hardcode_shlibpath_var, $1)=no
      ;;

    # FreeBSD 3 and greater uses gcc -shared to do shared libraries.
    freebsd* | dragonfly*)
      _LT_TAGVAR(archive_cmds, $1)='$CC -shared -o $lib $libobjs $deplibs $compiler_flags'
      _LT_TAGVAR(hardcode_libdir_flag_spec, $1)='-R$libdir'
      _LT_TAGVAR(hardcode_direct, $1)=yes
      _LT_TAGVAR(hardcode_shlibpath_var, $1)=no
      ;;

    hpux9*)
      if test "$GCC" = yes; then
	_LT_TAGVAR(archive_cmds, $1)='$RM $output_objdir/$soname~$CC -shared -fPIC ${wl}+b ${wl}$install_libdir -o $output_objdir/$soname $libobjs $deplibs $compiler_flags~test $output_objdir/$soname = $lib || mv $output_objdir/$soname $lib'
      else
	_LT_TAGVAR(archive_cmds, $1)='$RM $output_objdir/$soname~$LD -b +b $install_libdir -o $output_objdir/$soname $libobjs $deplibs $linker_flags~test $output_objdir/$soname = $lib || mv $output_objdir/$soname $lib'
      fi
      _LT_TAGVAR(hardcode_libdir_flag_spec, $1)='${wl}+b ${wl}$libdir'
      _LT_TAGVAR(hardcode_libdir_separator, $1)=:
      _LT_TAGVAR(hardcode_direct, $1)=yes

      # hardcode_minus_L: Not really in the search PATH,
      # but as the default location of the library.
      _LT_TAGVAR(hardcode_minus_L, $1)=yes
      _LT_TAGVAR(export_dynamic_flag_spec, $1)='${wl}-E'
      ;;

    hpux10*)
      if test "$GCC" = yes -a "$with_gnu_ld" = no; then
	_LT_TAGVAR(archive_cmds, $1)='$CC -shared -fPIC ${wl}+h ${wl}$soname ${wl}+b ${wl}$install_libdir -o $lib $libobjs $deplibs $compiler_flags'
      else
	_LT_TAGVAR(archive_cmds, $1)='$LD -b +h $soname +b $install_libdir -o $lib $libobjs $deplibs $linker_flags'
      fi
      if test "$with_gnu_ld" = no; then
	_LT_TAGVAR(hardcode_libdir_flag_spec, $1)='${wl}+b ${wl}$libdir'
	_LT_TAGVAR(hardcode_libdir_flag_spec_ld, $1)='+b $libdir'
	_LT_TAGVAR(hardcode_libdir_separator, $1)=:
	_LT_TAGVAR(hardcode_direct, $1)=yes
	_LT_TAGVAR(hardcode_direct_absolute, $1)=yes
	_LT_TAGVAR(export_dynamic_flag_spec, $1)='${wl}-E'
	# hardcode_minus_L: Not really in the search PATH,
	# but as the default location of the library.
	_LT_TAGVAR(hardcode_minus_L, $1)=yes
      fi
      ;;

    hpux11*)
      if test "$GCC" = yes -a "$with_gnu_ld" = no; then
	case $host_cpu in
	hppa*64*)
	  _LT_TAGVAR(archive_cmds, $1)='$CC -shared ${wl}+h ${wl}$soname -o $lib $libobjs $deplibs $compiler_flags'
	  ;;
	ia64*)
	  _LT_TAGVAR(archive_cmds, $1)='$CC -shared -fPIC ${wl}+h ${wl}$soname ${wl}+nodefaultrpath -o $lib $libobjs $deplibs $compiler_flags'
	  ;;
	*)
	  _LT_TAGVAR(archive_cmds, $1)='$CC -shared -fPIC ${wl}+h ${wl}$soname ${wl}+b ${wl}$install_libdir -o $lib $libobjs $deplibs $compiler_flags'
	  ;;
	esac
      else
	case $host_cpu in
	hppa*64*)
	  _LT_TAGVAR(archive_cmds, $1)='$CC -b ${wl}+h ${wl}$soname -o $lib $libobjs $deplibs $compiler_flags'
	  ;;
	ia64*)
	  _LT_TAGVAR(archive_cmds, $1)='$CC -b ${wl}+h ${wl}$soname ${wl}+nodefaultrpath -o $lib $libobjs $deplibs $compiler_flags'
	  ;;
	*)
	  _LT_TAGVAR(archive_cmds, $1)='$CC -b ${wl}+h ${wl}$soname ${wl}+b ${wl}$install_libdir -o $lib $libobjs $deplibs $compiler_flags'
	  ;;
	esac
      fi
      if test "$with_gnu_ld" = no; then
	_LT_TAGVAR(hardcode_libdir_flag_spec, $1)='${wl}+b ${wl}$libdir'
	_LT_TAGVAR(hardcode_libdir_separator, $1)=:

	case $host_cpu in
	hppa*64*|ia64*)
	  _LT_TAGVAR(hardcode_direct, $1)=no
	  _LT_TAGVAR(hardcode_shlibpath_var, $1)=no
	  ;;
	*)
	  _LT_TAGVAR(hardcode_direct, $1)=yes
	  _LT_TAGVAR(hardcode_direct_absolute, $1)=yes
	  _LT_TAGVAR(export_dynamic_flag_spec, $1)='${wl}-E'

	  # hardcode_minus_L: Not really in the search PATH,
	  # but as the default location of the library.
	  _LT_TAGVAR(hardcode_minus_L, $1)=yes
	  ;;
	esac
      fi
      ;;

    irix5* | irix6* | nonstopux*)
      if test "$GCC" = yes; then
	_LT_TAGVAR(archive_cmds, $1)='$CC -shared $libobjs $deplibs $compiler_flags ${wl}-soname ${wl}$soname `test -n "$verstring" && $ECHO "X${wl}-set_version ${wl}$verstring" | $Xsed` ${wl}-update_registry ${wl}${output_objdir}/so_locations -o $lib'
	# Try to use the -exported_symbol ld option, if it does not
	# work, assume that -exports_file does not work either and
	# implicitly export all symbols.
        save_LDFLAGS="$LDFLAGS"
        LDFLAGS="$LDFLAGS -shared ${wl}-exported_symbol ${wl}foo ${wl}-update_registry ${wl}/dev/null"
        AC_LINK_IFELSE(int foo(void) {},
          _LT_TAGVAR(archive_expsym_cmds, $1)='$CC -shared $libobjs $deplibs $compiler_flags ${wl}-soname ${wl}$soname `test -n "$verstring" && $ECHO "X${wl}-set_version ${wl}$verstring" | $Xsed` ${wl}-update_registry ${wl}${output_objdir}/so_locations ${wl}-exports_file ${wl}$export_symbols -o $lib'
        )
        LDFLAGS="$save_LDFLAGS"
      else
	_LT_TAGVAR(archive_cmds, $1)='$CC -shared $libobjs $deplibs $compiler_flags -soname $soname `test -n "$verstring" && $ECHO "X-set_version $verstring" | $Xsed` -update_registry ${output_objdir}/so_locations -o $lib'
	_LT_TAGVAR(archive_expsym_cmds, $1)='$CC -shared $libobjs $deplibs $compiler_flags -soname $soname `test -n "$verstring" && $ECHO "X-set_version $verstring" | $Xsed` -update_registry ${output_objdir}/so_locations -exports_file $export_symbols -o $lib'
      fi
      _LT_TAGVAR(archive_cmds_need_lc, $1)='no'
      _LT_TAGVAR(hardcode_libdir_flag_spec, $1)='${wl}-rpath ${wl}$libdir'
      _LT_TAGVAR(hardcode_libdir_separator, $1)=:
      _LT_TAGVAR(inherit_rpath, $1)=yes
      _LT_TAGVAR(link_all_deplibs, $1)=yes
      ;;

    netbsd*)
      if echo __ELF__ | $CC -E - | $GREP __ELF__ >/dev/null; then
	_LT_TAGVAR(archive_cmds, $1)='$LD -Bshareable -o $lib $libobjs $deplibs $linker_flags'  # a.out
      else
	_LT_TAGVAR(archive_cmds, $1)='$LD -shared -o $lib $libobjs $deplibs $linker_flags'      # ELF
      fi
      _LT_TAGVAR(hardcode_libdir_flag_spec, $1)='-R$libdir'
      _LT_TAGVAR(hardcode_direct, $1)=yes
      _LT_TAGVAR(hardcode_shlibpath_var, $1)=no
      ;;

    newsos6)
      _LT_TAGVAR(archive_cmds, $1)='$LD -G -h $soname -o $lib $libobjs $deplibs $linker_flags'
      _LT_TAGVAR(hardcode_direct, $1)=yes
      _LT_TAGVAR(hardcode_libdir_flag_spec, $1)='${wl}-rpath ${wl}$libdir'
      _LT_TAGVAR(hardcode_libdir_separator, $1)=:
      _LT_TAGVAR(hardcode_shlibpath_var, $1)=no
      ;;

    *nto* | *qnx*)
      ;;

    openbsd*)
      if test -f /usr/libexec/ld.so; then
	_LT_TAGVAR(hardcode_direct, $1)=yes
	_LT_TAGVAR(hardcode_shlibpath_var, $1)=no
	_LT_TAGVAR(hardcode_direct_absolute, $1)=yes
	if test -z "`echo __ELF__ | $CC -E - | $GREP __ELF__`" || test "$host_os-$host_cpu" = "openbsd2.8-powerpc"; then
	  _LT_TAGVAR(archive_cmds, $1)='$CC -shared $pic_flag -o $lib $libobjs $deplibs $compiler_flags'
	  _LT_TAGVAR(archive_expsym_cmds, $1)='$CC -shared $pic_flag -o $lib $libobjs $deplibs $compiler_flags ${wl}-retain-symbols-file,$export_symbols'
	  _LT_TAGVAR(hardcode_libdir_flag_spec, $1)='${wl}-rpath,$libdir'
	  _LT_TAGVAR(export_dynamic_flag_spec, $1)='${wl}-E'
	else
	  case $host_os in
	   openbsd[[01]].* | openbsd2.[[0-7]] | openbsd2.[[0-7]].*)
	     _LT_TAGVAR(archive_cmds, $1)='$LD -Bshareable -o $lib $libobjs $deplibs $linker_flags'
	     _LT_TAGVAR(hardcode_libdir_flag_spec, $1)='-R$libdir'
	     ;;
	   *)
	     _LT_TAGVAR(archive_cmds, $1)='$CC -shared $pic_flag -o $lib $libobjs $deplibs $compiler_flags'
	     _LT_TAGVAR(hardcode_libdir_flag_spec, $1)='${wl}-rpath,$libdir'
	     ;;
	  esac
	fi
      else
	_LT_TAGVAR(ld_shlibs, $1)=no
      fi
      ;;

    os2*)
      _LT_TAGVAR(hardcode_libdir_flag_spec, $1)='-L$libdir'
      _LT_TAGVAR(hardcode_minus_L, $1)=yes
      _LT_TAGVAR(allow_undefined_flag, $1)=unsupported
      _LT_TAGVAR(archive_cmds, $1)='$ECHO "LIBRARY $libname INITINSTANCE" > $output_objdir/$libname.def~$ECHO "DESCRIPTION \"$libname\"" >> $output_objdir/$libname.def~$ECHO DATA >> $output_objdir/$libname.def~$ECHO " SINGLE NONSHARED" >> $output_objdir/$libname.def~$ECHO EXPORTS >> $output_objdir/$libname.def~emxexp $libobjs >> $output_objdir/$libname.def~$CC -Zdll -Zcrtdll -o $lib $libobjs $deplibs $compiler_flags $output_objdir/$libname.def'
      _LT_TAGVAR(old_archive_from_new_cmds, $1)='emximp -o $output_objdir/$libname.a $output_objdir/$libname.def'
      ;;

    osf3*)
      if test "$GCC" = yes; then
	_LT_TAGVAR(allow_undefined_flag, $1)=' ${wl}-expect_unresolved ${wl}\*'
	_LT_TAGVAR(archive_cmds, $1)='$CC -shared${allow_undefined_flag} $libobjs $deplibs $compiler_flags ${wl}-soname ${wl}$soname `test -n "$verstring" && $ECHO "X${wl}-set_version ${wl}$verstring" | $Xsed` ${wl}-update_registry ${wl}${output_objdir}/so_locations -o $lib'
      else
	_LT_TAGVAR(allow_undefined_flag, $1)=' -expect_unresolved \*'
	_LT_TAGVAR(archive_cmds, $1)='$CC -shared${allow_undefined_flag} $libobjs $deplibs $compiler_flags -soname $soname `test -n "$verstring" && $ECHO "X-set_version $verstring" | $Xsed` -update_registry ${output_objdir}/so_locations -o $lib'
      fi
      _LT_TAGVAR(archive_cmds_need_lc, $1)='no'
      _LT_TAGVAR(hardcode_libdir_flag_spec, $1)='${wl}-rpath ${wl}$libdir'
      _LT_TAGVAR(hardcode_libdir_separator, $1)=:
      ;;

    osf4* | osf5*)	# as osf3* with the addition of -msym flag
      if test "$GCC" = yes; then
	_LT_TAGVAR(allow_undefined_flag, $1)=' ${wl}-expect_unresolved ${wl}\*'
	_LT_TAGVAR(archive_cmds, $1)='$CC -shared${allow_undefined_flag} $libobjs $deplibs $compiler_flags ${wl}-msym ${wl}-soname ${wl}$soname `test -n "$verstring" && $ECHO "X${wl}-set_version ${wl}$verstring" | $Xsed` ${wl}-update_registry ${wl}${output_objdir}/so_locations -o $lib'
	_LT_TAGVAR(hardcode_libdir_flag_spec, $1)='${wl}-rpath ${wl}$libdir'
      else
	_LT_TAGVAR(allow_undefined_flag, $1)=' -expect_unresolved \*'
	_LT_TAGVAR(archive_cmds, $1)='$CC -shared${allow_undefined_flag} $libobjs $deplibs $compiler_flags -msym -soname $soname `test -n "$verstring" && $ECHO "X-set_version $verstring" | $Xsed` -update_registry ${output_objdir}/so_locations -o $lib'
	_LT_TAGVAR(archive_expsym_cmds, $1)='for i in `cat $export_symbols`; do printf "%s %s\\n" -exported_symbol "\$i" >> $lib.exp; done; printf "%s\\n" "-hidden">> $lib.exp~
	$CC -shared${allow_undefined_flag} ${wl}-input ${wl}$lib.exp $compiler_flags $libobjs $deplibs -soname $soname `test -n "$verstring" && $ECHO "X-set_version $verstring" | $Xsed` -update_registry ${output_objdir}/so_locations -o $lib~$RM $lib.exp'

	# Both c and cxx compiler support -rpath directly
	_LT_TAGVAR(hardcode_libdir_flag_spec, $1)='-rpath $libdir'
      fi
      _LT_TAGVAR(archive_cmds_need_lc, $1)='no'
      _LT_TAGVAR(hardcode_libdir_separator, $1)=:
      ;;

    solaris*)
      _LT_TAGVAR(no_undefined_flag, $1)=' -z defs'
      if test "$GCC" = yes; then
	wlarc='${wl}'
	_LT_TAGVAR(archive_cmds, $1)='$CC -shared ${wl}-z ${wl}text ${wl}-h ${wl}$soname -o $lib $libobjs $deplibs $compiler_flags'
	_LT_TAGVAR(archive_expsym_cmds, $1)='echo "{ global:" > $lib.exp~cat $export_symbols | $SED -e "s/\(.*\)/\1;/" >> $lib.exp~echo "local: *; };" >> $lib.exp~
	  $CC -shared ${wl}-z ${wl}text ${wl}-M ${wl}$lib.exp ${wl}-h ${wl}$soname -o $lib $libobjs $deplibs $compiler_flags~$RM $lib.exp'
      else
	case `$CC -V 2>&1` in
	*"Compilers 5.0"*)
	  wlarc=''
	  _LT_TAGVAR(archive_cmds, $1)='$LD -G${allow_undefined_flag} -h $soname -o $lib $libobjs $deplibs $linker_flags'
	  _LT_TAGVAR(archive_expsym_cmds, $1)='echo "{ global:" > $lib.exp~cat $export_symbols | $SED -e "s/\(.*\)/\1;/" >> $lib.exp~echo "local: *; };" >> $lib.exp~
	  $LD -G${allow_undefined_flag} -M $lib.exp -h $soname -o $lib $libobjs $deplibs $linker_flags~$RM $lib.exp'
	  ;;
	*)
	  wlarc='${wl}'
	  _LT_TAGVAR(archive_cmds, $1)='$CC -G${allow_undefined_flag} -h $soname -o $lib $libobjs $deplibs $compiler_flags'
	  _LT_TAGVAR(archive_expsym_cmds, $1)='echo "{ global:" > $lib.exp~cat $export_symbols | $SED -e "s/\(.*\)/\1;/" >> $lib.exp~echo "local: *; };" >> $lib.exp~
	  $CC -G${allow_undefined_flag} -M $lib.exp -h $soname -o $lib $libobjs $deplibs $compiler_flags~$RM $lib.exp'
	  ;;
	esac
      fi
      _LT_TAGVAR(hardcode_libdir_flag_spec, $1)='-R$libdir'
      _LT_TAGVAR(hardcode_shlibpath_var, $1)=no
      case $host_os in
      solaris2.[[0-5]] | solaris2.[[0-5]].*) ;;
      *)
	# The compiler driver will combine and reorder linker options,
	# but understands `-z linker_flag'.  GCC discards it without `$wl',
	# but is careful enough not to reorder.
	# Supported since Solaris 2.6 (maybe 2.5.1?)
	if test "$GCC" = yes; then
	  _LT_TAGVAR(whole_archive_flag_spec, $1)='${wl}-z ${wl}allextract$convenience ${wl}-z ${wl}defaultextract'
	else
	  _LT_TAGVAR(whole_archive_flag_spec, $1)='-z allextract$convenience -z defaultextract'
	fi
	;;
      esac
      _LT_TAGVAR(link_all_deplibs, $1)=yes
      ;;

    sunos4*)
      if test "x$host_vendor" = xsequent; then
	# Use $CC to link under sequent, because it throws in some extra .o
	# files that make .init and .fini sections work.
	_LT_TAGVAR(archive_cmds, $1)='$CC -G ${wl}-h $soname -o $lib $libobjs $deplibs $compiler_flags'
      else
	_LT_TAGVAR(archive_cmds, $1)='$LD -assert pure-text -Bstatic -o $lib $libobjs $deplibs $linker_flags'
      fi
      _LT_TAGVAR(hardcode_libdir_flag_spec, $1)='-L$libdir'
      _LT_TAGVAR(hardcode_direct, $1)=yes
      _LT_TAGVAR(hardcode_minus_L, $1)=yes
      _LT_TAGVAR(hardcode_shlibpath_var, $1)=no
      ;;

    sysv4)
      case $host_vendor in
	sni)
	  _LT_TAGVAR(archive_cmds, $1)='$LD -G -h $soname -o $lib $libobjs $deplibs $linker_flags'
	  _LT_TAGVAR(hardcode_direct, $1)=yes # is this really true???
	;;
	siemens)
	  ## LD is ld it makes a PLAMLIB
	  ## CC just makes a GrossModule.
	  _LT_TAGVAR(archive_cmds, $1)='$LD -G -o $lib $libobjs $deplibs $linker_flags'
	  _LT_TAGVAR(reload_cmds, $1)='$CC -r -o $output$reload_objs'
	  _LT_TAGVAR(hardcode_direct, $1)=no
        ;;
	motorola)
	  _LT_TAGVAR(archive_cmds, $1)='$LD -G -h $soname -o $lib $libobjs $deplibs $linker_flags'
	  _LT_TAGVAR(hardcode_direct, $1)=no #Motorola manual says yes, but my tests say they lie
	;;
      esac
      runpath_var='LD_RUN_PATH'
      _LT_TAGVAR(hardcode_shlibpath_var, $1)=no
      ;;

    sysv4.3*)
      _LT_TAGVAR(archive_cmds, $1)='$LD -G -h $soname -o $lib $libobjs $deplibs $linker_flags'
      _LT_TAGVAR(hardcode_shlibpath_var, $1)=no
      _LT_TAGVAR(export_dynamic_flag_spec, $1)='-Bexport'
      ;;

    sysv4*MP*)
      if test -d /usr/nec; then
	_LT_TAGVAR(archive_cmds, $1)='$LD -G -h $soname -o $lib $libobjs $deplibs $linker_flags'
	_LT_TAGVAR(hardcode_shlibpath_var, $1)=no
	runpath_var=LD_RUN_PATH
	hardcode_runpath_var=yes
	_LT_TAGVAR(ld_shlibs, $1)=yes
      fi
      ;;

    sysv4*uw2* | sysv5OpenUNIX* | sysv5UnixWare7.[[01]].[[10]]* | unixware7* | sco3.2v5.0.[[024]]*)
      _LT_TAGVAR(no_undefined_flag, $1)='${wl}-z,text'
      _LT_TAGVAR(archive_cmds_need_lc, $1)=no
      _LT_TAGVAR(hardcode_shlibpath_var, $1)=no
      runpath_var='LD_RUN_PATH'

      if test "$GCC" = yes; then
	_LT_TAGVAR(archive_cmds, $1)='$CC -shared ${wl}-h,$soname -o $lib $libobjs $deplibs $compiler_flags'
	_LT_TAGVAR(archive_expsym_cmds, $1)='$CC -shared ${wl}-Bexport:$export_symbols ${wl}-h,$soname -o $lib $libobjs $deplibs $compiler_flags'
      else
	_LT_TAGVAR(archive_cmds, $1)='$CC -G ${wl}-h,$soname -o $lib $libobjs $deplibs $compiler_flags'
	_LT_TAGVAR(archive_expsym_cmds, $1)='$CC -G ${wl}-Bexport:$export_symbols ${wl}-h,$soname -o $lib $libobjs $deplibs $compiler_flags'
      fi
      ;;

    sysv5* | sco3.2v5* | sco5v6*)
      # Note: We can NOT use -z defs as we might desire, because we do not
      # link with -lc, and that would cause any symbols used from libc to
      # always be unresolved, which means just about no library would
      # ever link correctly.  If we're not using GNU ld we use -z text
      # though, which does catch some bad symbols but isn't as heavy-handed
      # as -z defs.
      _LT_TAGVAR(no_undefined_flag, $1)='${wl}-z,text'
      _LT_TAGVAR(allow_undefined_flag, $1)='${wl}-z,nodefs'
      _LT_TAGVAR(archive_cmds_need_lc, $1)=no
      _LT_TAGVAR(hardcode_shlibpath_var, $1)=no
      _LT_TAGVAR(hardcode_libdir_flag_spec, $1)='${wl}-R,$libdir'
      _LT_TAGVAR(hardcode_libdir_separator, $1)=':'
      _LT_TAGVAR(link_all_deplibs, $1)=yes
      _LT_TAGVAR(export_dynamic_flag_spec, $1)='${wl}-Bexport'
      runpath_var='LD_RUN_PATH'

      if test "$GCC" = yes; then
	_LT_TAGVAR(archive_cmds, $1)='$CC -shared ${wl}-h,$soname -o $lib $libobjs $deplibs $compiler_flags'
	_LT_TAGVAR(archive_expsym_cmds, $1)='$CC -shared ${wl}-Bexport:$export_symbols ${wl}-h,$soname -o $lib $libobjs $deplibs $compiler_flags'
      else
	_LT_TAGVAR(archive_cmds, $1)='$CC -G ${wl}-h,$soname -o $lib $libobjs $deplibs $compiler_flags'
	_LT_TAGVAR(archive_expsym_cmds, $1)='$CC -G ${wl}-Bexport:$export_symbols ${wl}-h,$soname -o $lib $libobjs $deplibs $compiler_flags'
      fi
      ;;

    uts4*)
      _LT_TAGVAR(archive_cmds, $1)='$LD -G -h $soname -o $lib $libobjs $deplibs $linker_flags'
      _LT_TAGVAR(hardcode_libdir_flag_spec, $1)='-L$libdir'
      _LT_TAGVAR(hardcode_shlibpath_var, $1)=no
      ;;

    *)
      _LT_TAGVAR(ld_shlibs, $1)=no
      ;;
    esac

    if test x$host_vendor = xsni; then
      case $host in
      sysv4 | sysv4.2uw2* | sysv4.3* | sysv5*)
	_LT_TAGVAR(export_dynamic_flag_spec, $1)='${wl}-Blargedynsym'
	;;
      esac
    fi
  fi
])
AC_MSG_RESULT([$_LT_TAGVAR(ld_shlibs, $1)])
test "$_LT_TAGVAR(ld_shlibs, $1)" = no && can_build_shared=no

_LT_TAGVAR(with_gnu_ld, $1)=$with_gnu_ld

_LT_DECL([], [libext], [0], [Old archive suffix (normally "a")])dnl
_LT_DECL([], [shrext_cmds], [1], [Shared library suffix (normally ".so")])dnl
_LT_DECL([], [extract_expsyms_cmds], [2],
    [The commands to extract the exported symbol list from a shared archive])

#
# Do we need to explicitly link libc?
#
case "x$_LT_TAGVAR(archive_cmds_need_lc, $1)" in
x|xyes)
  # Assume -lc should be added
  _LT_TAGVAR(archive_cmds_need_lc, $1)=yes

  if test "$enable_shared" = yes && test "$GCC" = yes; then
    case $_LT_TAGVAR(archive_cmds, $1) in
    *'~'*)
      # FIXME: we may have to deal with multi-command sequences.
      ;;
    '$CC '*)
      # Test whether the compiler implicitly links with -lc since on some
      # systems, -lgcc has to come before -lc. If gcc already passes -lc
      # to ld, don't add -lc before -lgcc.
      AC_MSG_CHECKING([whether -lc should be explicitly linked in])
      $RM conftest*
      echo "$lt_simple_compile_test_code" > conftest.$ac_ext

      if AC_TRY_EVAL(ac_compile) 2>conftest.err; then
        soname=conftest
        lib=conftest
        libobjs=conftest.$ac_objext
        deplibs=
        wl=$_LT_TAGVAR(lt_prog_compiler_wl, $1)
	pic_flag=$_LT_TAGVAR(lt_prog_compiler_pic, $1)
        compiler_flags=-v
        linker_flags=-v
        verstring=
        output_objdir=.
        libname=conftest
        lt_save_allow_undefined_flag=$_LT_TAGVAR(allow_undefined_flag, $1)
        _LT_TAGVAR(allow_undefined_flag, $1)=
        if AC_TRY_EVAL(_LT_TAGVAR(archive_cmds, $1) 2\>\&1 \| $GREP \" -lc \" \>/dev/null 2\>\&1)
        then
	  _LT_TAGVAR(archive_cmds_need_lc, $1)=no
        else
	  _LT_TAGVAR(archive_cmds_need_lc, $1)=yes
        fi
        _LT_TAGVAR(allow_undefined_flag, $1)=$lt_save_allow_undefined_flag
      else
        cat conftest.err 1>&5
      fi
      $RM conftest*
      AC_MSG_RESULT([$_LT_TAGVAR(archive_cmds_need_lc, $1)])
      ;;
    esac
  fi
  ;;
esac

_LT_TAGDECL([build_libtool_need_lc], [archive_cmds_need_lc], [0],
    [Whether or not to add -lc for building shared libraries])
_LT_TAGDECL([allow_libtool_libs_with_static_runtimes],
    [enable_shared_with_static_runtimes], [0],
    [Whether or not to disallow shared libs when runtime libs are static])
_LT_TAGDECL([], [export_dynamic_flag_spec], [1],
    [Compiler flag to allow reflexive dlopens])
_LT_TAGDECL([], [whole_archive_flag_spec], [1],
    [Compiler flag to generate shared objects directly from archives])
_LT_TAGDECL([], [compiler_needs_object], [1],
    [Whether the compiler copes with passing no objects directly])
_LT_TAGDECL([], [old_archive_from_new_cmds], [2],
    [Create an old-style archive from a shared archive])
_LT_TAGDECL([], [old_archive_from_expsyms_cmds], [2],
    [Create a temporary old-style archive to link instead of a shared archive])
_LT_TAGDECL([], [archive_cmds], [2], [Commands used to build a shared archive])
_LT_TAGDECL([], [archive_expsym_cmds], [2])
_LT_TAGDECL([], [module_cmds], [2],
    [Commands used to build a loadable module if different from building
    a shared archive.])
_LT_TAGDECL([], [module_expsym_cmds], [2])
_LT_TAGDECL([], [with_gnu_ld], [1],
    [Whether we are building with GNU ld or not])
_LT_TAGDECL([], [allow_undefined_flag], [1],
    [Flag that allows shared libraries with undefined symbols to be built])
_LT_TAGDECL([], [no_undefined_flag], [1],
    [Flag that enforces no undefined symbols])
_LT_TAGDECL([], [hardcode_libdir_flag_spec], [1],
    [Flag to hardcode $libdir into a binary during linking.
    This must work even if $libdir does not exist])
_LT_TAGDECL([], [hardcode_libdir_flag_spec_ld], [1],
    [[If ld is used when linking, flag to hardcode $libdir into a binary
    during linking.  This must work even if $libdir does not exist]])
_LT_TAGDECL([], [hardcode_libdir_separator], [1],
    [Whether we need a single "-rpath" flag with a separated argument])
_LT_TAGDECL([], [hardcode_direct], [0],
    [Set to "yes" if using DIR/libNAME${shared_ext} during linking hardcodes
    DIR into the resulting binary])
_LT_TAGDECL([], [hardcode_direct_absolute], [0],
    [Set to "yes" if using DIR/libNAME${shared_ext} during linking hardcodes
    DIR into the resulting binary and the resulting library dependency is
    "absolute", i.e impossible to change by setting ${shlibpath_var} if the
    library is relocated])
_LT_TAGDECL([], [hardcode_minus_L], [0],
    [Set to "yes" if using the -LDIR flag during linking hardcodes DIR
    into the resulting binary])
_LT_TAGDECL([], [hardcode_shlibpath_var], [0],
    [Set to "yes" if using SHLIBPATH_VAR=DIR during linking hardcodes DIR
    into the resulting binary])
_LT_TAGDECL([], [hardcode_automatic], [0],
    [Set to "yes" if building a shared library automatically hardcodes DIR
    into the library and all subsequent libraries and executables linked
    against it])
_LT_TAGDECL([], [inherit_rpath], [0],
    [Set to yes if linker adds runtime paths of dependent libraries
    to runtime path list])
_LT_TAGDECL([], [link_all_deplibs], [0],
    [Whether libtool must link a program against all its dependency libraries])
_LT_TAGDECL([], [fix_srcfile_path], [1],
    [Fix the shell variable $srcfile for the compiler])
_LT_TAGDECL([], [always_export_symbols], [0],
    [Set to "yes" if exported symbols are required])
_LT_TAGDECL([], [export_symbols_cmds], [2],
    [The commands to list exported symbols])
_LT_TAGDECL([], [exclude_expsyms], [1],
    [Symbols that should not be listed in the preloaded symbols])
_LT_TAGDECL([], [include_expsyms], [1],
    [Symbols that must always be exported])
_LT_TAGDECL([], [prelink_cmds], [2],
    [Commands necessary for linking programs (against libraries) with templates])
_LT_TAGDECL([], [file_list_spec], [1],
    [Specify filename containing input files])
dnl FIXME: Not yet implemented
dnl _LT_TAGDECL([], [thread_safe_flag_spec], [1],
dnl    [Compiler flag to generate thread safe objects])
])# _LT_LINKER_SHLIBS


# _LT_LANG_C_CONFIG([TAG])
# ------------------------
# Ensure that the configuration variables for a C compiler are suitably
# defined.  These variables are subsequently used by _LT_CONFIG to write
# the compiler configuration to `libtool'.
m4_defun([_LT_LANG_C_CONFIG],
[m4_require([_LT_DECL_EGREP])dnl
lt_save_CC="$CC"
AC_LANG_PUSH(C)

# Source file extension for C test sources.
ac_ext=c

# Object file extension for compiled C test sources.
objext=o
_LT_TAGVAR(objext, $1)=$objext

# Code to be used in simple compile tests
lt_simple_compile_test_code="int some_variable = 0;"

# Code to be used in simple link tests
lt_simple_link_test_code='int main(){return(0);}'

_LT_TAG_COMPILER
# Save the default compiler, since it gets overwritten when the other
# tags are being tested, and _LT_TAGVAR(compiler, []) is a NOP.
compiler_DEFAULT=$CC

# save warnings/boilerplate of simple test code
_LT_COMPILER_BOILERPLATE
_LT_LINKER_BOILERPLATE

## CAVEAT EMPTOR:
## There is no encapsulation within the following macros, do not change
## the running order or otherwise move them around unless you know exactly
## what you are doing...
if test -n "$compiler"; then
  _LT_COMPILER_NO_RTTI($1)
  _LT_COMPILER_PIC($1)
  _LT_COMPILER_C_O($1)
  _LT_COMPILER_FILE_LOCKS($1)
  _LT_LINKER_SHLIBS($1)
  _LT_SYS_DYNAMIC_LINKER($1)
  _LT_LINKER_HARDCODE_LIBPATH($1)
  LT_SYS_DLOPEN_SELF
  _LT_CMD_STRIPLIB

  # Report which library types will actually be built
  AC_MSG_CHECKING([if libtool supports shared libraries])
  AC_MSG_RESULT([$can_build_shared])

  AC_MSG_CHECKING([whether to build shared libraries])
  test "$can_build_shared" = "no" && enable_shared=no

  # On AIX, shared libraries and static libraries use the same namespace, and
  # are all built from PIC.
  case $host_os in
  aix3*)
    test "$enable_shared" = yes && enable_static=no
    if test -n "$RANLIB"; then
      archive_cmds="$archive_cmds~\$RANLIB \$lib"
      postinstall_cmds='$RANLIB $lib'
    fi
    ;;

  aix[[4-9]]*)
    if test "$host_cpu" != ia64 && test "$aix_use_runtimelinking" = no ; then
      test "$enable_shared" = yes && enable_static=no
    fi
    ;;
  esac
  AC_MSG_RESULT([$enable_shared])

  AC_MSG_CHECKING([whether to build static libraries])
  # Make sure either enable_shared or enable_static is yes.
  test "$enable_shared" = yes || enable_static=yes
  AC_MSG_RESULT([$enable_static])

  _LT_CONFIG($1)
fi
AC_LANG_POP
CC="$lt_save_CC"
])# _LT_LANG_C_CONFIG


# _LT_PROG_CXX
# ------------
# Since AC_PROG_CXX is broken, in that it returns g++ if there is no c++
# compiler, we have our own version here.
m4_defun([_LT_PROG_CXX],
[
pushdef([AC_MSG_ERROR], [_lt_caught_CXX_error=yes])
AC_PROG_CXX
if test -n "$CXX" && ( test "X$CXX" != "Xno" &&
    ( (test "X$CXX" = "Xg++" && `g++ -v >/dev/null 2>&1` ) ||
    (test "X$CXX" != "Xg++"))) ; then
  AC_PROG_CXXCPP
else
  _lt_caught_CXX_error=yes
fi
popdef([AC_MSG_ERROR])
])# _LT_PROG_CXX

dnl aclocal-1.4 backwards compatibility:
dnl AC_DEFUN([_LT_PROG_CXX], [])


# _LT_LANG_CXX_CONFIG([TAG])
# --------------------------
# Ensure that the configuration variables for a C++ compiler are suitably
# defined.  These variables are subsequently used by _LT_CONFIG to write
# the compiler configuration to `libtool'.
m4_defun([_LT_LANG_CXX_CONFIG],
[AC_REQUIRE([_LT_PROG_CXX])dnl
m4_require([_LT_FILEUTILS_DEFAULTS])dnl
m4_require([_LT_DECL_EGREP])dnl

AC_LANG_PUSH(C++)
_LT_TAGVAR(archive_cmds_need_lc, $1)=no
_LT_TAGVAR(allow_undefined_flag, $1)=
_LT_TAGVAR(always_export_symbols, $1)=no
_LT_TAGVAR(archive_expsym_cmds, $1)=
_LT_TAGVAR(compiler_needs_object, $1)=no
_LT_TAGVAR(export_dynamic_flag_spec, $1)=
_LT_TAGVAR(hardcode_direct, $1)=no
_LT_TAGVAR(hardcode_direct_absolute, $1)=no
_LT_TAGVAR(hardcode_libdir_flag_spec, $1)=
_LT_TAGVAR(hardcode_libdir_flag_spec_ld, $1)=
_LT_TAGVAR(hardcode_libdir_separator, $1)=
_LT_TAGVAR(hardcode_minus_L, $1)=no
_LT_TAGVAR(hardcode_shlibpath_var, $1)=unsupported
_LT_TAGVAR(hardcode_automatic, $1)=no
_LT_TAGVAR(inherit_rpath, $1)=no
_LT_TAGVAR(module_cmds, $1)=
_LT_TAGVAR(module_expsym_cmds, $1)=
_LT_TAGVAR(link_all_deplibs, $1)=unknown
_LT_TAGVAR(old_archive_cmds, $1)=$old_archive_cmds
_LT_TAGVAR(no_undefined_flag, $1)=
_LT_TAGVAR(whole_archive_flag_spec, $1)=
_LT_TAGVAR(enable_shared_with_static_runtimes, $1)=no

# Source file extension for C++ test sources.
ac_ext=cpp

# Object file extension for compiled C++ test sources.
objext=o
_LT_TAGVAR(objext, $1)=$objext

# No sense in running all these tests if we already determined that
# the CXX compiler isn't working.  Some variables (like enable_shared)
# are currently assumed to apply to all compilers on this platform,
# and will be corrupted by setting them based on a non-working compiler.
if test "$_lt_caught_CXX_error" != yes; then
  # Code to be used in simple compile tests
  lt_simple_compile_test_code="int some_variable = 0;"

  # Code to be used in simple link tests
  lt_simple_link_test_code='int main(int, char *[[]]) { return(0); }'

  # ltmain only uses $CC for tagged configurations so make sure $CC is set.
  _LT_TAG_COMPILER

  # save warnings/boilerplate of simple test code
  _LT_COMPILER_BOILERPLATE
  _LT_LINKER_BOILERPLATE

  # Allow CC to be a program name with arguments.
  lt_save_CC=$CC
  lt_save_LD=$LD
  lt_save_GCC=$GCC
  GCC=$GXX
  lt_save_with_gnu_ld=$with_gnu_ld
  lt_save_path_LD=$lt_cv_path_LD
  if test -n "${lt_cv_prog_gnu_ldcxx+set}"; then
    lt_cv_prog_gnu_ld=$lt_cv_prog_gnu_ldcxx
  else
    $as_unset lt_cv_prog_gnu_ld
  fi
  if test -n "${lt_cv_path_LDCXX+set}"; then
    lt_cv_path_LD=$lt_cv_path_LDCXX
  else
    $as_unset lt_cv_path_LD
  fi
  test -z "${LDCXX+set}" || LD=$LDCXX
  CC=${CXX-"c++"}
  compiler=$CC
  _LT_TAGVAR(compiler, $1)=$CC
  _LT_CC_BASENAME([$compiler])

  if test -n "$compiler"; then
    # We don't want -fno-exception when compiling C++ code, so set the
    # no_builtin_flag separately
    if test "$GXX" = yes; then
      _LT_TAGVAR(lt_prog_compiler_no_builtin_flag, $1)=' -fno-builtin'
    else
      _LT_TAGVAR(lt_prog_compiler_no_builtin_flag, $1)=
    fi

    if test "$GXX" = yes; then
      # Set up default GNU C++ configuration

      LT_PATH_LD

      # Check if GNU C++ uses GNU ld as the underlying linker, since the
      # archiving commands below assume that GNU ld is being used.
      if test "$with_gnu_ld" = yes; then
        _LT_TAGVAR(archive_cmds, $1)='$CC -shared -nostdlib $predep_objects $libobjs $deplibs $postdep_objects $compiler_flags ${wl}-soname $wl$soname -o $lib'
        _LT_TAGVAR(archive_expsym_cmds, $1)='$CC -shared -nostdlib $predep_objects $libobjs $deplibs $postdep_objects $compiler_flags ${wl}-soname $wl$soname ${wl}-retain-symbols-file $wl$export_symbols -o $lib'

        _LT_TAGVAR(hardcode_libdir_flag_spec, $1)='${wl}-rpath ${wl}$libdir'
        _LT_TAGVAR(export_dynamic_flag_spec, $1)='${wl}--export-dynamic'

        # If archive_cmds runs LD, not CC, wlarc should be empty
        # XXX I think wlarc can be eliminated in ltcf-cxx, but I need to
        #     investigate it a little bit more. (MM)
        wlarc='${wl}'

        # ancient GNU ld didn't support --whole-archive et. al.
        if eval "`$CC -print-prog-name=ld` --help 2>&1" |
	  $GREP 'no-whole-archive' > /dev/null; then
          _LT_TAGVAR(whole_archive_flag_spec, $1)="$wlarc"'--whole-archive$convenience '"$wlarc"'--no-whole-archive'
        else
          _LT_TAGVAR(whole_archive_flag_spec, $1)=
        fi
      else
        with_gnu_ld=no
        wlarc=

        # A generic and very simple default shared library creation
        # command for GNU C++ for the case where it uses the native
        # linker, instead of GNU ld.  If possible, this setting should
        # overridden to take advantage of the native linker features on
        # the platform it is being used on.
        _LT_TAGVAR(archive_cmds, $1)='$CC -shared -nostdlib $predep_objects $libobjs $deplibs $postdep_objects $compiler_flags -o $lib'
      fi

      # Commands to make compiler produce verbose output that lists
      # what "hidden" libraries, object files and flags are used when
      # linking a shared library.
      output_verbose_link_cmd='$CC -shared $CFLAGS -v conftest.$objext 2>&1 | $GREP "\-L"'

    else
      GXX=no
      with_gnu_ld=no
      wlarc=
    fi

    # PORTME: fill in a description of your system's C++ link characteristics
    AC_MSG_CHECKING([whether the $compiler linker ($LD) supports shared libraries])
    _LT_TAGVAR(ld_shlibs, $1)=yes
    case $host_os in
      aix3*)
        # FIXME: insert proper C++ library support
        _LT_TAGVAR(ld_shlibs, $1)=no
        ;;
      aix[[4-9]]*)
        if test "$host_cpu" = ia64; then
          # On IA64, the linker does run time linking by default, so we don't
          # have to do anything special.
          aix_use_runtimelinking=no
          exp_sym_flag='-Bexport'
          no_entry_flag=""
        else
          aix_use_runtimelinking=no

          # Test if we are trying to use run time linking or normal
          # AIX style linking. If -brtl is somewhere in LDFLAGS, we
          # need to do runtime linking.
          case $host_os in aix4.[[23]]|aix4.[[23]].*|aix[[5-9]]*)
	    for ld_flag in $LDFLAGS; do
	      case $ld_flag in
	      *-brtl*)
	        aix_use_runtimelinking=yes
	        break
	        ;;
	      esac
	    done
	    ;;
          esac

          exp_sym_flag='-bexport'
          no_entry_flag='-bnoentry'
        fi

        # When large executables or shared objects are built, AIX ld can
        # have problems creating the table of contents.  If linking a library
        # or program results in "error TOC overflow" add -mminimal-toc to
        # CXXFLAGS/CFLAGS for g++/gcc.  In the cases where that is not
        # enough to fix the problem, add -Wl,-bbigtoc to LDFLAGS.

        _LT_TAGVAR(archive_cmds, $1)=''
        _LT_TAGVAR(hardcode_direct, $1)=yes
        _LT_TAGVAR(hardcode_direct_absolute, $1)=yes
        _LT_TAGVAR(hardcode_libdir_separator, $1)=':'
        _LT_TAGVAR(link_all_deplibs, $1)=yes
        _LT_TAGVAR(file_list_spec, $1)='${wl}-f,'

        if test "$GXX" = yes; then
          case $host_os in aix4.[[012]]|aix4.[[012]].*)
          # We only want to do this on AIX 4.2 and lower, the check
          # below for broken collect2 doesn't work under 4.3+
	  collect2name=`${CC} -print-prog-name=collect2`
	  if test -f "$collect2name" &&
	     strings "$collect2name" | $GREP resolve_lib_name >/dev/null
	  then
	    # We have reworked collect2
	    :
	  else
	    # We have old collect2
	    _LT_TAGVAR(hardcode_direct, $1)=unsupported
	    # It fails to find uninstalled libraries when the uninstalled
	    # path is not listed in the libpath.  Setting hardcode_minus_L
	    # to unsupported forces relinking
	    _LT_TAGVAR(hardcode_minus_L, $1)=yes
	    _LT_TAGVAR(hardcode_libdir_flag_spec, $1)='-L$libdir'
	    _LT_TAGVAR(hardcode_libdir_separator, $1)=
	  fi
          esac
          shared_flag='-shared'
	  if test "$aix_use_runtimelinking" = yes; then
	    shared_flag="$shared_flag "'${wl}-G'
	  fi
        else
          # not using gcc
          if test "$host_cpu" = ia64; then
	  # VisualAge C++, Version 5.5 for AIX 5L for IA-64, Beta 3 Release
	  # chokes on -Wl,-G. The following line is correct:
	  shared_flag='-G'
          else
	    if test "$aix_use_runtimelinking" = yes; then
	      shared_flag='${wl}-G'
	    else
	      shared_flag='${wl}-bM:SRE'
	    fi
          fi
        fi

        _LT_TAGVAR(export_dynamic_flag_spec, $1)='${wl}-bexpall'
        # It seems that -bexpall does not export symbols beginning with
        # underscore (_), so it is better to generate a list of symbols to
	# export.
        _LT_TAGVAR(always_export_symbols, $1)=yes
        if test "$aix_use_runtimelinking" = yes; then
          # Warning - without using the other runtime loading flags (-brtl),
          # -berok will link without error, but may produce a broken library.
          _LT_TAGVAR(allow_undefined_flag, $1)='-berok'
          # Determine the default libpath from the value encoded in an empty
          # executable.
          _LT_SYS_MODULE_PATH_AIX
          _LT_TAGVAR(hardcode_libdir_flag_spec, $1)='${wl}-blibpath:$libdir:'"$aix_libpath"

          _LT_TAGVAR(archive_expsym_cmds, $1)='$CC -o $output_objdir/$soname $libobjs $deplibs '"\${wl}$no_entry_flag"' $compiler_flags `if test "x${allow_undefined_flag}" != "x"; then $ECHO "X${wl}${allow_undefined_flag}" | $Xsed; else :; fi` '"\${wl}$exp_sym_flag:\$export_symbols $shared_flag"
        else
          if test "$host_cpu" = ia64; then
	    _LT_TAGVAR(hardcode_libdir_flag_spec, $1)='${wl}-R $libdir:/usr/lib:/lib'
	    _LT_TAGVAR(allow_undefined_flag, $1)="-z nodefs"
	    _LT_TAGVAR(archive_expsym_cmds, $1)="\$CC $shared_flag"' -o $output_objdir/$soname $libobjs $deplibs '"\${wl}$no_entry_flag"' $compiler_flags ${wl}${allow_undefined_flag} '"\${wl}$exp_sym_flag:\$export_symbols"
          else
	    # Determine the default libpath from the value encoded in an
	    # empty executable.
	    _LT_SYS_MODULE_PATH_AIX
	    _LT_TAGVAR(hardcode_libdir_flag_spec, $1)='${wl}-blibpath:$libdir:'"$aix_libpath"
	    # Warning - without using the other run time loading flags,
	    # -berok will link without error, but may produce a broken library.
	    _LT_TAGVAR(no_undefined_flag, $1)=' ${wl}-bernotok'
	    _LT_TAGVAR(allow_undefined_flag, $1)=' ${wl}-berok'
	    # Exported symbols can be pulled into shared objects from archives
	    _LT_TAGVAR(whole_archive_flag_spec, $1)='$convenience'
	    _LT_TAGVAR(archive_cmds_need_lc, $1)=yes
	    # This is similar to how AIX traditionally builds its shared
	    # libraries.
	    _LT_TAGVAR(archive_expsym_cmds, $1)="\$CC $shared_flag"' -o $output_objdir/$soname $libobjs $deplibs ${wl}-bnoentry $compiler_flags ${wl}-bE:$export_symbols${allow_undefined_flag}~$AR $AR_FLAGS $output_objdir/$libname$release.a $output_objdir/$soname'
          fi
        fi
        ;;

      beos*)
	if $LD --help 2>&1 | $GREP ': supported targets:.* elf' > /dev/null; then
	  _LT_TAGVAR(allow_undefined_flag, $1)=unsupported
	  # Joseph Beckenbach <jrb3@best.com> says some releases of gcc
	  # support --undefined.  This deserves some investigation.  FIXME
	  _LT_TAGVAR(archive_cmds, $1)='$CC -nostart $libobjs $deplibs $compiler_flags ${wl}-soname $wl$soname -o $lib'
	else
	  _LT_TAGVAR(ld_shlibs, $1)=no
	fi
	;;

      chorus*)
        case $cc_basename in
          *)
	  # FIXME: insert proper C++ library support
	  _LT_TAGVAR(ld_shlibs, $1)=no
	  ;;
        esac
        ;;

      cygwin* | mingw* | pw32* | cegcc*)
        # _LT_TAGVAR(hardcode_libdir_flag_spec, $1) is actually meaningless,
        # as there is no search path for DLLs.
        _LT_TAGVAR(hardcode_libdir_flag_spec, $1)='-L$libdir'
        _LT_TAGVAR(allow_undefined_flag, $1)=unsupported
        _LT_TAGVAR(always_export_symbols, $1)=no
        _LT_TAGVAR(enable_shared_with_static_runtimes, $1)=yes

        if $LD --help 2>&1 | $GREP 'auto-import' > /dev/null; then
          _LT_TAGVAR(archive_cmds, $1)='$CC -shared -nostdlib $predep_objects $libobjs $deplibs $postdep_objects $compiler_flags -o $output_objdir/$soname ${wl}--enable-auto-image-base -Xlinker --out-implib -Xlinker $lib'
          # If the export-symbols file already is a .def file (1st line
          # is EXPORTS), use it as is; otherwise, prepend...
          _LT_TAGVAR(archive_expsym_cmds, $1)='if test "x`$SED 1q $export_symbols`" = xEXPORTS; then
	    cp $export_symbols $output_objdir/$soname.def;
          else
	    echo EXPORTS > $output_objdir/$soname.def;
	    cat $export_symbols >> $output_objdir/$soname.def;
          fi~
          $CC -shared -nostdlib $output_objdir/$soname.def $predep_objects $libobjs $deplibs $postdep_objects $compiler_flags -o $output_objdir/$soname ${wl}--enable-auto-image-base -Xlinker --out-implib -Xlinker $lib'
        else
          _LT_TAGVAR(ld_shlibs, $1)=no
        fi
        ;;
      darwin* | rhapsody*)
        _LT_DARWIN_LINKER_FEATURES($1)
	;;

      dgux*)
        case $cc_basename in
          ec++*)
	    # FIXME: insert proper C++ library support
	    _LT_TAGVAR(ld_shlibs, $1)=no
	    ;;
          ghcx*)
	    # Green Hills C++ Compiler
	    # FIXME: insert proper C++ library support
	    _LT_TAGVAR(ld_shlibs, $1)=no
	    ;;
          *)
	    # FIXME: insert proper C++ library support
	    _LT_TAGVAR(ld_shlibs, $1)=no
	    ;;
        esac
        ;;

      freebsd[[12]]*)
        # C++ shared libraries reported to be fairly broken before
	# switch to ELF
        _LT_TAGVAR(ld_shlibs, $1)=no
        ;;

      freebsd-elf*)
        _LT_TAGVAR(archive_cmds_need_lc, $1)=no
        ;;

      freebsd* | dragonfly*)
        # FreeBSD 3 and later use GNU C++ and GNU ld with standard ELF
        # conventions
        _LT_TAGVAR(ld_shlibs, $1)=yes
        ;;

      gnu*)
<<<<<<< HEAD
        ;;

      haiku*)
        _LT_TAGVAR(archive_cmds, $1)='$CC -shared $libobjs $deplibs $compiler_flags ${wl}-soname $wl$soname -o $lib'
        _LT_TAGVAR(link_all_deplibs, $1)=yes
=======
>>>>>>> 454afd3b
        ;;

      hpux9*)
        _LT_TAGVAR(hardcode_libdir_flag_spec, $1)='${wl}+b ${wl}$libdir'
        _LT_TAGVAR(hardcode_libdir_separator, $1)=:
        _LT_TAGVAR(export_dynamic_flag_spec, $1)='${wl}-E'
        _LT_TAGVAR(hardcode_direct, $1)=yes
        _LT_TAGVAR(hardcode_minus_L, $1)=yes # Not in the search PATH,
				             # but as the default
				             # location of the library.

        case $cc_basename in
          CC*)
            # FIXME: insert proper C++ library support
            _LT_TAGVAR(ld_shlibs, $1)=no
            ;;
          aCC*)
            _LT_TAGVAR(archive_cmds, $1)='$RM $output_objdir/$soname~$CC -b ${wl}+b ${wl}$install_libdir -o $output_objdir/$soname $predep_objects $libobjs $deplibs $postdep_objects $compiler_flags~test $output_objdir/$soname = $lib || mv $output_objdir/$soname $lib'
            # Commands to make compiler produce verbose output that lists
            # what "hidden" libraries, object files and flags are used when
            # linking a shared library.
            #
            # There doesn't appear to be a way to prevent this compiler from
            # explicitly linking system object files so we need to strip them
            # from the output so that they don't get included in the library
            # dependencies.
            output_verbose_link_cmd='templist=`($CC -b $CFLAGS -v conftest.$objext 2>&1) | $EGREP "\-L"`; list=""; for z in $templist; do case $z in conftest.$objext) list="$list $z";; *.$objext);; *) list="$list $z";;esac; done; $ECHO "X$list" | $Xsed'
            ;;
          *)
            if test "$GXX" = yes; then
              _LT_TAGVAR(archive_cmds, $1)='$RM $output_objdir/$soname~$CC -shared -nostdlib -fPIC ${wl}+b ${wl}$install_libdir -o $output_objdir/$soname $predep_objects $libobjs $deplibs $postdep_objects $compiler_flags~test $output_objdir/$soname = $lib || mv $output_objdir/$soname $lib'
            else
              # FIXME: insert proper C++ library support
              _LT_TAGVAR(ld_shlibs, $1)=no
            fi
            ;;
        esac
        ;;

      hpux10*|hpux11*)
        if test $with_gnu_ld = no; then
	  _LT_TAGVAR(hardcode_libdir_flag_spec, $1)='${wl}+b ${wl}$libdir'
	  _LT_TAGVAR(hardcode_libdir_separator, $1)=:

          case $host_cpu in
            hppa*64*|ia64*)
              ;;
            *)
	      _LT_TAGVAR(export_dynamic_flag_spec, $1)='${wl}-E'
              ;;
          esac
        fi
        case $host_cpu in
          hppa*64*|ia64*)
            _LT_TAGVAR(hardcode_direct, $1)=no
            _LT_TAGVAR(hardcode_shlibpath_var, $1)=no
            ;;
          *)
            _LT_TAGVAR(hardcode_direct, $1)=yes
            _LT_TAGVAR(hardcode_direct_absolute, $1)=yes
            _LT_TAGVAR(hardcode_minus_L, $1)=yes # Not in the search PATH,
					         # but as the default
					         # location of the library.
            ;;
        esac

        case $cc_basename in
          CC*)
	    # FIXME: insert proper C++ library support
	    _LT_TAGVAR(ld_shlibs, $1)=no
	    ;;
          aCC*)
	    case $host_cpu in
	      hppa*64*)
	        _LT_TAGVAR(archive_cmds, $1)='$CC -b ${wl}+h ${wl}$soname -o $lib $predep_objects $libobjs $deplibs $postdep_objects $compiler_flags'
	        ;;
	      ia64*)
	        _LT_TAGVAR(archive_cmds, $1)='$CC -b ${wl}+h ${wl}$soname ${wl}+nodefaultrpath -o $lib $predep_objects $libobjs $deplibs $postdep_objects $compiler_flags'
	        ;;
	      *)
	        _LT_TAGVAR(archive_cmds, $1)='$CC -b ${wl}+h ${wl}$soname ${wl}+b ${wl}$install_libdir -o $lib $predep_objects $libobjs $deplibs $postdep_objects $compiler_flags'
	        ;;
	    esac
	    # Commands to make compiler produce verbose output that lists
	    # what "hidden" libraries, object files and flags are used when
	    # linking a shared library.
	    #
	    # There doesn't appear to be a way to prevent this compiler from
	    # explicitly linking system object files so we need to strip them
	    # from the output so that they don't get included in the library
	    # dependencies.
	    output_verbose_link_cmd='templist=`($CC -b $CFLAGS -v conftest.$objext 2>&1) | $GREP "\-L"`; list=""; for z in $templist; do case $z in conftest.$objext) list="$list $z";; *.$objext);; *) list="$list $z";;esac; done; $ECHO "X$list" | $Xsed'
	    ;;
          *)
	    if test "$GXX" = yes; then
	      if test $with_gnu_ld = no; then
	        case $host_cpu in
	          hppa*64*)
	            _LT_TAGVAR(archive_cmds, $1)='$CC -shared -nostdlib -fPIC ${wl}+h ${wl}$soname -o $lib $predep_objects $libobjs $deplibs $postdep_objects $compiler_flags'
	            ;;
	          ia64*)
	            _LT_TAGVAR(archive_cmds, $1)='$CC -shared -nostdlib -fPIC ${wl}+h ${wl}$soname ${wl}+nodefaultrpath -o $lib $predep_objects $libobjs $deplibs $postdep_objects $compiler_flags'
	            ;;
	          *)
	            _LT_TAGVAR(archive_cmds, $1)='$CC -shared -nostdlib -fPIC ${wl}+h ${wl}$soname ${wl}+b ${wl}$install_libdir -o $lib $predep_objects $libobjs $deplibs $postdep_objects $compiler_flags'
	            ;;
	        esac
	      fi
	    else
	      # FIXME: insert proper C++ library support
	      _LT_TAGVAR(ld_shlibs, $1)=no
	    fi
	    ;;
        esac
        ;;

      interix[[3-9]]*)
	_LT_TAGVAR(hardcode_direct, $1)=no
	_LT_TAGVAR(hardcode_shlibpath_var, $1)=no
	_LT_TAGVAR(hardcode_libdir_flag_spec, $1)='${wl}-rpath,$libdir'
	_LT_TAGVAR(export_dynamic_flag_spec, $1)='${wl}-E'
	# Hack: On Interix 3.x, we cannot compile PIC because of a broken gcc.
	# Instead, shared libraries are loaded at an image base (0x10000000 by
	# default) and relocated if they conflict, which is a slow very memory
	# consuming and fragmenting process.  To avoid this, we pick a random,
	# 256 KiB-aligned image base between 0x50000000 and 0x6FFC0000 at link
	# time.  Moving up from 0x10000000 also allows more sbrk(2) space.
	_LT_TAGVAR(archive_cmds, $1)='$CC -shared $pic_flag $libobjs $deplibs $compiler_flags ${wl}-h,$soname ${wl}--image-base,`expr ${RANDOM-$$} % 4096 / 2 \* 262144 + 1342177280` -o $lib'
	_LT_TAGVAR(archive_expsym_cmds, $1)='sed "s,^,_," $export_symbols >$output_objdir/$soname.expsym~$CC -shared $pic_flag $libobjs $deplibs $compiler_flags ${wl}-h,$soname ${wl}--retain-symbols-file,$output_objdir/$soname.expsym ${wl}--image-base,`expr ${RANDOM-$$} % 4096 / 2 \* 262144 + 1342177280` -o $lib'
	;;
      irix5* | irix6*)
        case $cc_basename in
          CC*)
	    # SGI C++
	    _LT_TAGVAR(archive_cmds, $1)='$CC -shared -all -multigot $predep_objects $libobjs $deplibs $postdep_objects $compiler_flags -soname $soname `test -n "$verstring" && $ECHO "X-set_version $verstring" | $Xsed` -update_registry ${output_objdir}/so_locations -o $lib'

	    # Archives containing C++ object files must be created using
	    # "CC -ar", where "CC" is the IRIX C++ compiler.  This is
	    # necessary to make sure instantiated templates are included
	    # in the archive.
	    _LT_TAGVAR(old_archive_cmds, $1)='$CC -ar -WR,-u -o $oldlib $oldobjs'
	    ;;
          *)
	    if test "$GXX" = yes; then
	      if test "$with_gnu_ld" = no; then
	        _LT_TAGVAR(archive_cmds, $1)='$CC -shared -nostdlib $predep_objects $libobjs $deplibs $postdep_objects $compiler_flags ${wl}-soname ${wl}$soname `test -n "$verstring" && $ECHO "X${wl}-set_version ${wl}$verstring" | $Xsed` ${wl}-update_registry ${wl}${output_objdir}/so_locations -o $lib'
	      else
	        _LT_TAGVAR(archive_cmds, $1)='$CC -shared -nostdlib $predep_objects $libobjs $deplibs $postdep_objects $compiler_flags ${wl}-soname ${wl}$soname `test -n "$verstring" && $ECHO "X${wl}-set_version ${wl}$verstring" | $Xsed` -o $lib'
	      fi
	    fi
	    _LT_TAGVAR(link_all_deplibs, $1)=yes
	    ;;
        esac
        _LT_TAGVAR(hardcode_libdir_flag_spec, $1)='${wl}-rpath ${wl}$libdir'
        _LT_TAGVAR(hardcode_libdir_separator, $1)=:
        _LT_TAGVAR(inherit_rpath, $1)=yes
        ;;

<<<<<<< HEAD
      linux* | k*bsd*-gnu | kopensolaris*-gnu)
=======
      linux* | k*bsd*-gnu)
>>>>>>> 454afd3b
        case $cc_basename in
          KCC*)
	    # Kuck and Associates, Inc. (KAI) C++ Compiler

	    # KCC will only create a shared library if the output file
	    # ends with ".so" (or ".sl" for HP-UX), so rename the library
	    # to its proper name (with version) after linking.
	    _LT_TAGVAR(archive_cmds, $1)='tempext=`echo $shared_ext | $SED -e '\''s/\([[^()0-9A-Za-z{}]]\)/\\\\\1/g'\''`; templib=`echo $lib | $SED -e "s/\${tempext}\..*/.so/"`; $CC $predep_objects $libobjs $deplibs $postdep_objects $compiler_flags --soname $soname -o \$templib; mv \$templib $lib'
	    _LT_TAGVAR(archive_expsym_cmds, $1)='tempext=`echo $shared_ext | $SED -e '\''s/\([[^()0-9A-Za-z{}]]\)/\\\\\1/g'\''`; templib=`echo $lib | $SED -e "s/\${tempext}\..*/.so/"`; $CC $predep_objects $libobjs $deplibs $postdep_objects $compiler_flags --soname $soname -o \$templib ${wl}-retain-symbols-file,$export_symbols; mv \$templib $lib'
	    # Commands to make compiler produce verbose output that lists
	    # what "hidden" libraries, object files and flags are used when
	    # linking a shared library.
	    #
	    # There doesn't appear to be a way to prevent this compiler from
	    # explicitly linking system object files so we need to strip them
	    # from the output so that they don't get included in the library
	    # dependencies.
	    output_verbose_link_cmd='templist=`$CC $CFLAGS -v conftest.$objext -o libconftest$shared_ext 2>&1 | $GREP "ld"`; rm -f libconftest$shared_ext; list=""; for z in $templist; do case $z in conftest.$objext) list="$list $z";; *.$objext);; *) list="$list $z";;esac; done; $ECHO "X$list" | $Xsed'

	    _LT_TAGVAR(hardcode_libdir_flag_spec, $1)='${wl}-rpath,$libdir'
	    _LT_TAGVAR(export_dynamic_flag_spec, $1)='${wl}--export-dynamic'

	    # Archives containing C++ object files must be created using
	    # "CC -Bstatic", where "CC" is the KAI C++ compiler.
	    _LT_TAGVAR(old_archive_cmds, $1)='$CC -Bstatic -o $oldlib $oldobjs'
	    ;;
	  icpc* | ecpc* )
	    # Intel C++
	    with_gnu_ld=yes
	    # version 8.0 and above of icpc choke on multiply defined symbols
	    # if we add $predep_objects and $postdep_objects, however 7.1 and
	    # earlier do not add the objects themselves.
	    case `$CC -V 2>&1` in
	      *"Version 7."*)
	        _LT_TAGVAR(archive_cmds, $1)='$CC -shared $predep_objects $libobjs $deplibs $postdep_objects $compiler_flags ${wl}-soname $wl$soname -o $lib'
		_LT_TAGVAR(archive_expsym_cmds, $1)='$CC -shared $predep_objects $libobjs $deplibs $postdep_objects $compiler_flags ${wl}-soname $wl$soname ${wl}-retain-symbols-file $wl$export_symbols -o $lib'
		;;
	      *)  # Version 8.0 or newer
	        tmp_idyn=
	        case $host_cpu in
		  ia64*) tmp_idyn=' -i_dynamic';;
		esac
	        _LT_TAGVAR(archive_cmds, $1)='$CC -shared'"$tmp_idyn"' $libobjs $deplibs $compiler_flags ${wl}-soname $wl$soname -o $lib'
		_LT_TAGVAR(archive_expsym_cmds, $1)='$CC -shared'"$tmp_idyn"' $libobjs $deplibs $compiler_flags ${wl}-soname $wl$soname ${wl}-retain-symbols-file $wl$export_symbols -o $lib'
		;;
	    esac
	    _LT_TAGVAR(archive_cmds_need_lc, $1)=no
	    _LT_TAGVAR(hardcode_libdir_flag_spec, $1)='${wl}-rpath,$libdir'
	    _LT_TAGVAR(export_dynamic_flag_spec, $1)='${wl}--export-dynamic'
	    _LT_TAGVAR(whole_archive_flag_spec, $1)='${wl}--whole-archive$convenience ${wl}--no-whole-archive'
	    ;;
          pgCC* | pgcpp*)
            # Portland Group C++ compiler
	    case `$CC -V` in
	    *pgCC\ [[1-5]]* | *pgcpp\ [[1-5]]*)
	      _LT_TAGVAR(prelink_cmds, $1)='tpldir=Template.dir~
		rm -rf $tpldir~
		$CC --prelink_objects --instantiation_dir $tpldir $objs $libobjs $compile_deplibs~
		compile_command="$compile_command `find $tpldir -name \*.o | $NL2SP`"'
	      _LT_TAGVAR(old_archive_cmds, $1)='tpldir=Template.dir~
		rm -rf $tpldir~
		$CC --prelink_objects --instantiation_dir $tpldir $oldobjs$old_deplibs~
		$AR $AR_FLAGS $oldlib$oldobjs$old_deplibs `find $tpldir -name \*.o | $NL2SP`~
		$RANLIB $oldlib'
	      _LT_TAGVAR(archive_cmds, $1)='tpldir=Template.dir~
		rm -rf $tpldir~
		$CC --prelink_objects --instantiation_dir $tpldir $predep_objects $libobjs $deplibs $convenience $postdep_objects~
		$CC -shared $pic_flag $predep_objects $libobjs $deplibs `find $tpldir -name \*.o | $NL2SP` $postdep_objects $compiler_flags ${wl}-soname ${wl}$soname -o $lib'
	      _LT_TAGVAR(archive_expsym_cmds, $1)='tpldir=Template.dir~
		rm -rf $tpldir~
		$CC --prelink_objects --instantiation_dir $tpldir $predep_objects $libobjs $deplibs $convenience $postdep_objects~
		$CC -shared $pic_flag $predep_objects $libobjs $deplibs `find $tpldir -name \*.o | $NL2SP` $postdep_objects $compiler_flags ${wl}-soname ${wl}$soname ${wl}-retain-symbols-file ${wl}$export_symbols -o $lib'
	      ;;
	    *) # Version 6 will use weak symbols
	      _LT_TAGVAR(archive_cmds, $1)='$CC -shared $pic_flag $predep_objects $libobjs $deplibs $postdep_objects $compiler_flags ${wl}-soname ${wl}$soname -o $lib'
	      _LT_TAGVAR(archive_expsym_cmds, $1)='$CC -shared $pic_flag $predep_objects $libobjs $deplibs $postdep_objects $compiler_flags ${wl}-soname ${wl}$soname ${wl}-retain-symbols-file ${wl}$export_symbols -o $lib'
	      ;;
	    esac

	    _LT_TAGVAR(hardcode_libdir_flag_spec, $1)='${wl}--rpath ${wl}$libdir'
	    _LT_TAGVAR(export_dynamic_flag_spec, $1)='${wl}--export-dynamic'
	    _LT_TAGVAR(whole_archive_flag_spec, $1)='${wl}--whole-archive`for conv in $convenience\"\"; do test  -n \"$conv\" && new_convenience=\"$new_convenience,$conv\"; done; $ECHO \"$new_convenience\"` ${wl}--no-whole-archive'
            ;;
	  cxx*)
	    # Compaq C++
	    _LT_TAGVAR(archive_cmds, $1)='$CC -shared $predep_objects $libobjs $deplibs $postdep_objects $compiler_flags ${wl}-soname $wl$soname -o $lib'
	    _LT_TAGVAR(archive_expsym_cmds, $1)='$CC -shared $predep_objects $libobjs $deplibs $postdep_objects $compiler_flags ${wl}-soname $wl$soname  -o $lib ${wl}-retain-symbols-file $wl$export_symbols'

	    runpath_var=LD_RUN_PATH
	    _LT_TAGVAR(hardcode_libdir_flag_spec, $1)='-rpath $libdir'
	    _LT_TAGVAR(hardcode_libdir_separator, $1)=:

	    # Commands to make compiler produce verbose output that lists
	    # what "hidden" libraries, object files and flags are used when
	    # linking a shared library.
	    #
	    # There doesn't appear to be a way to prevent this compiler from
	    # explicitly linking system object files so we need to strip them
	    # from the output so that they don't get included in the library
	    # dependencies.
	    output_verbose_link_cmd='templist=`$CC -shared $CFLAGS -v conftest.$objext 2>&1 | $GREP "ld"`; templist=`$ECHO "X$templist" | $Xsed -e "s/\(^.*ld.*\)\( .*ld .*$\)/\1/"`; list=""; for z in $templist; do case $z in conftest.$objext) list="$list $z";; *.$objext);; *) list="$list $z";;esac; done; $ECHO "X$list" | $Xsed'
	    ;;
	  xl*)
	    # IBM XL 8.0 on PPC, with GNU ld
	    _LT_TAGVAR(hardcode_libdir_flag_spec, $1)='${wl}-rpath ${wl}$libdir'
	    _LT_TAGVAR(export_dynamic_flag_spec, $1)='${wl}--export-dynamic'
	    _LT_TAGVAR(archive_cmds, $1)='$CC -qmkshrobj $libobjs $deplibs $compiler_flags ${wl}-soname $wl$soname -o $lib'
	    if test "x$supports_anon_versioning" = xyes; then
	      _LT_TAGVAR(archive_expsym_cmds, $1)='echo "{ global:" > $output_objdir/$libname.ver~
		cat $export_symbols | sed -e "s/\(.*\)/\1;/" >> $output_objdir/$libname.ver~
		echo "local: *; };" >> $output_objdir/$libname.ver~
		$CC -qmkshrobj $libobjs $deplibs $compiler_flags ${wl}-soname $wl$soname ${wl}-version-script ${wl}$output_objdir/$libname.ver -o $lib'
	    fi
	    ;;
	  *)
	    case `$CC -V 2>&1 | sed 5q` in
	    *Sun\ C*)
	      # Sun C++ 5.9
	      _LT_TAGVAR(no_undefined_flag, $1)=' -zdefs'
	      _LT_TAGVAR(archive_cmds, $1)='$CC -G${allow_undefined_flag} -h$soname -o $lib $predep_objects $libobjs $deplibs $postdep_objects $compiler_flags'
	      _LT_TAGVAR(archive_expsym_cmds, $1)='$CC -G${allow_undefined_flag} -h$soname -o $lib $predep_objects $libobjs $deplibs $postdep_objects $compiler_flags ${wl}-retain-symbols-file ${wl}$export_symbols'
	      _LT_TAGVAR(hardcode_libdir_flag_spec, $1)='-R$libdir'
	      _LT_TAGVAR(whole_archive_flag_spec, $1)='${wl}--whole-archive`new_convenience=; for conv in $convenience\"\"; do test -z \"$conv\" || new_convenience=\"$new_convenience,$conv\"; done; $ECHO \"$new_convenience\"` ${wl}--no-whole-archive'
	      _LT_TAGVAR(compiler_needs_object, $1)=yes

	      # Not sure whether something based on
	      # $CC $CFLAGS -v conftest.$objext -o libconftest$shared_ext 2>&1
	      # would be better.
	      output_verbose_link_cmd='echo'

	      # Archives containing C++ object files must be created using
	      # "CC -xar", where "CC" is the Sun C++ compiler.  This is
	      # necessary to make sure instantiated templates are included
	      # in the archive.
	      _LT_TAGVAR(old_archive_cmds, $1)='$CC -xar -o $oldlib $oldobjs'
	      ;;
	    esac
	    ;;
	esac
	;;

      lynxos*)
        # FIXME: insert proper C++ library support
	_LT_TAGVAR(ld_shlibs, $1)=no
	;;

      m88k*)
        # FIXME: insert proper C++ library support
        _LT_TAGVAR(ld_shlibs, $1)=no
	;;

      mvs*)
        case $cc_basename in
          cxx*)
	    # FIXME: insert proper C++ library support
	    _LT_TAGVAR(ld_shlibs, $1)=no
	    ;;
	  *)
	    # FIXME: insert proper C++ library support
	    _LT_TAGVAR(ld_shlibs, $1)=no
	    ;;
	esac
	;;

      netbsd*)
        if echo __ELF__ | $CC -E - | $GREP __ELF__ >/dev/null; then
	  _LT_TAGVAR(archive_cmds, $1)='$LD -Bshareable  -o $lib $predep_objects $libobjs $deplibs $postdep_objects $linker_flags'
	  wlarc=
	  _LT_TAGVAR(hardcode_libdir_flag_spec, $1)='-R$libdir'
	  _LT_TAGVAR(hardcode_direct, $1)=yes
	  _LT_TAGVAR(hardcode_shlibpath_var, $1)=no
	fi
	# Workaround some broken pre-1.5 toolchains
	output_verbose_link_cmd='$CC -shared $CFLAGS -v conftest.$objext 2>&1 | $GREP conftest.$objext | $SED -e "s:-lgcc -lc -lgcc::"'
	;;

      *nto* | *qnx*)
        _LT_TAGVAR(ld_shlibs, $1)=yes
	;;

      openbsd2*)
        # C++ shared libraries are fairly broken
	_LT_TAGVAR(ld_shlibs, $1)=no
	;;

      openbsd*)
	if test -f /usr/libexec/ld.so; then
	  _LT_TAGVAR(hardcode_direct, $1)=yes
	  _LT_TAGVAR(hardcode_shlibpath_var, $1)=no
	  _LT_TAGVAR(hardcode_direct_absolute, $1)=yes
	  _LT_TAGVAR(archive_cmds, $1)='$CC -shared $pic_flag $predep_objects $libobjs $deplibs $postdep_objects $compiler_flags -o $lib'
	  _LT_TAGVAR(hardcode_libdir_flag_spec, $1)='${wl}-rpath,$libdir'
	  if test -z "`echo __ELF__ | $CC -E - | grep __ELF__`" || test "$host_os-$host_cpu" = "openbsd2.8-powerpc"; then
	    _LT_TAGVAR(archive_expsym_cmds, $1)='$CC -shared $pic_flag $predep_objects $libobjs $deplibs $postdep_objects $compiler_flags ${wl}-retain-symbols-file,$export_symbols -o $lib'
	    _LT_TAGVAR(export_dynamic_flag_spec, $1)='${wl}-E'
	    _LT_TAGVAR(whole_archive_flag_spec, $1)="$wlarc"'--whole-archive$convenience '"$wlarc"'--no-whole-archive'
	  fi
	  output_verbose_link_cmd=echo
	else
	  _LT_TAGVAR(ld_shlibs, $1)=no
	fi
	;;

      osf3* | osf4* | osf5*)
        case $cc_basename in
          KCC*)
	    # Kuck and Associates, Inc. (KAI) C++ Compiler

	    # KCC will only create a shared library if the output file
	    # ends with ".so" (or ".sl" for HP-UX), so rename the library
	    # to its proper name (with version) after linking.
	    _LT_TAGVAR(archive_cmds, $1)='tempext=`echo $shared_ext | $SED -e '\''s/\([[^()0-9A-Za-z{}]]\)/\\\\\1/g'\''`; templib=`echo "$lib" | $SED -e "s/\${tempext}\..*/.so/"`; $CC $predep_objects $libobjs $deplibs $postdep_objects $compiler_flags --soname $soname -o \$templib; mv \$templib $lib'

	    _LT_TAGVAR(hardcode_libdir_flag_spec, $1)='${wl}-rpath,$libdir'
	    _LT_TAGVAR(hardcode_libdir_separator, $1)=:

	    # Archives containing C++ object files must be created using
	    # the KAI C++ compiler.
	    case $host in
	      osf3*) _LT_TAGVAR(old_archive_cmds, $1)='$CC -Bstatic -o $oldlib $oldobjs' ;;
	      *) _LT_TAGVAR(old_archive_cmds, $1)='$CC -o $oldlib $oldobjs' ;;
	    esac
	    ;;
          RCC*)
	    # Rational C++ 2.4.1
	    # FIXME: insert proper C++ library support
	    _LT_TAGVAR(ld_shlibs, $1)=no
	    ;;
          cxx*)
	    case $host in
	      osf3*)
	        _LT_TAGVAR(allow_undefined_flag, $1)=' ${wl}-expect_unresolved ${wl}\*'
	        _LT_TAGVAR(archive_cmds, $1)='$CC -shared${allow_undefined_flag} $predep_objects $libobjs $deplibs $postdep_objects $compiler_flags ${wl}-soname $soname `test -n "$verstring" && $ECHO "X${wl}-set_version $verstring" | $Xsed` -update_registry ${output_objdir}/so_locations -o $lib'
	        _LT_TAGVAR(hardcode_libdir_flag_spec, $1)='${wl}-rpath ${wl}$libdir'
		;;
	      *)
	        _LT_TAGVAR(allow_undefined_flag, $1)=' -expect_unresolved \*'
	        _LT_TAGVAR(archive_cmds, $1)='$CC -shared${allow_undefined_flag} $predep_objects $libobjs $deplibs $postdep_objects $compiler_flags -msym -soname $soname `test -n "$verstring" && $ECHO "X-set_version $verstring" | $Xsed` -update_registry ${output_objdir}/so_locations -o $lib'
	        _LT_TAGVAR(archive_expsym_cmds, $1)='for i in `cat $export_symbols`; do printf "%s %s\\n" -exported_symbol "\$i" >> $lib.exp; done~
	          echo "-hidden">> $lib.exp~
	          $CC -shared$allow_undefined_flag $predep_objects $libobjs $deplibs $postdep_objects $compiler_flags -msym -soname $soname ${wl}-input ${wl}$lib.exp  `test -n "$verstring" && $ECHO "X-set_version $verstring" | $Xsed` -update_registry ${output_objdir}/so_locations -o $lib~
	          $RM $lib.exp'
	        _LT_TAGVAR(hardcode_libdir_flag_spec, $1)='-rpath $libdir'
		;;
	    esac

	    _LT_TAGVAR(hardcode_libdir_separator, $1)=:

	    # Commands to make compiler produce verbose output that lists
	    # what "hidden" libraries, object files and flags are used when
	    # linking a shared library.
	    #
	    # There doesn't appear to be a way to prevent this compiler from
	    # explicitly linking system object files so we need to strip them
	    # from the output so that they don't get included in the library
	    # dependencies.
	    output_verbose_link_cmd='templist=`$CC -shared $CFLAGS -v conftest.$objext 2>&1 | $GREP "ld" | $GREP -v "ld:"`; templist=`$ECHO "X$templist" | $Xsed -e "s/\(^.*ld.*\)\( .*ld.*$\)/\1/"`; list=""; for z in $templist; do case $z in conftest.$objext) list="$list $z";; *.$objext);; *) list="$list $z";;esac; done; $ECHO "X$list" | $Xsed'
	    ;;
	  *)
	    if test "$GXX" = yes && test "$with_gnu_ld" = no; then
	      _LT_TAGVAR(allow_undefined_flag, $1)=' ${wl}-expect_unresolved ${wl}\*'
	      case $host in
	        osf3*)
	          _LT_TAGVAR(archive_cmds, $1)='$CC -shared -nostdlib ${allow_undefined_flag} $predep_objects $libobjs $deplibs $postdep_objects $compiler_flags ${wl}-soname ${wl}$soname `test -n "$verstring" && $ECHO "X${wl}-set_version ${wl}$verstring" | $Xsed` ${wl}-update_registry ${wl}${output_objdir}/so_locations -o $lib'
		  ;;
	        *)
	          _LT_TAGVAR(archive_cmds, $1)='$CC -shared -nostdlib ${allow_undefined_flag} $predep_objects $libobjs $deplibs $postdep_objects $compiler_flags ${wl}-msym ${wl}-soname ${wl}$soname `test -n "$verstring" && $ECHO "${wl}-set_version ${wl}$verstring" | $Xsed` ${wl}-update_registry ${wl}${output_objdir}/so_locations -o $lib'
		  ;;
	      esac

	      _LT_TAGVAR(hardcode_libdir_flag_spec, $1)='${wl}-rpath ${wl}$libdir'
	      _LT_TAGVAR(hardcode_libdir_separator, $1)=:

	      # Commands to make compiler produce verbose output that lists
	      # what "hidden" libraries, object files and flags are used when
	      # linking a shared library.
	      output_verbose_link_cmd='$CC -shared $CFLAGS -v conftest.$objext 2>&1 | $GREP "\-L"'

	    else
	      # FIXME: insert proper C++ library support
	      _LT_TAGVAR(ld_shlibs, $1)=no
	    fi
	    ;;
        esac
        ;;

      psos*)
        # FIXME: insert proper C++ library support
        _LT_TAGVAR(ld_shlibs, $1)=no
        ;;

      sunos4*)
        case $cc_basename in
          CC*)
	    # Sun C++ 4.x
	    # FIXME: insert proper C++ library support
	    _LT_TAGVAR(ld_shlibs, $1)=no
	    ;;
          lcc*)
	    # Lucid
	    # FIXME: insert proper C++ library support
	    _LT_TAGVAR(ld_shlibs, $1)=no
	    ;;
          *)
	    # FIXME: insert proper C++ library support
	    _LT_TAGVAR(ld_shlibs, $1)=no
	    ;;
        esac
        ;;

      solaris*)
        case $cc_basename in
          CC*)
	    # Sun C++ 4.2, 5.x and Centerline C++
            _LT_TAGVAR(archive_cmds_need_lc,$1)=yes
	    _LT_TAGVAR(no_undefined_flag, $1)=' -zdefs'
	    _LT_TAGVAR(archive_cmds, $1)='$CC -G${allow_undefined_flag}  -h$soname -o $lib $predep_objects $libobjs $deplibs $postdep_objects $compiler_flags'
	    _LT_TAGVAR(archive_expsym_cmds, $1)='echo "{ global:" > $lib.exp~cat $export_symbols | $SED -e "s/\(.*\)/\1;/" >> $lib.exp~echo "local: *; };" >> $lib.exp~
	      $CC -G${allow_undefined_flag} ${wl}-M ${wl}$lib.exp -h$soname -o $lib $predep_objects $libobjs $deplibs $postdep_objects $compiler_flags~$RM $lib.exp'

	    _LT_TAGVAR(hardcode_libdir_flag_spec, $1)='-R$libdir'
	    _LT_TAGVAR(hardcode_shlibpath_var, $1)=no
	    case $host_os in
	      solaris2.[[0-5]] | solaris2.[[0-5]].*) ;;
	      *)
		# The compiler driver will combine and reorder linker options,
		# but understands `-z linker_flag'.
	        # Supported since Solaris 2.6 (maybe 2.5.1?)
		_LT_TAGVAR(whole_archive_flag_spec, $1)='-z allextract$convenience -z defaultextract'
	        ;;
	    esac
	    _LT_TAGVAR(link_all_deplibs, $1)=yes

	    output_verbose_link_cmd='echo'

	    # Archives containing C++ object files must be created using
	    # "CC -xar", where "CC" is the Sun C++ compiler.  This is
	    # necessary to make sure instantiated templates are included
	    # in the archive.
	    _LT_TAGVAR(old_archive_cmds, $1)='$CC -xar -o $oldlib $oldobjs'
	    ;;
          gcx*)
	    # Green Hills C++ Compiler
	    _LT_TAGVAR(archive_cmds, $1)='$CC -shared $predep_objects $libobjs $deplibs $postdep_objects $compiler_flags ${wl}-h $wl$soname -o $lib'

	    # The C++ compiler must be used to create the archive.
	    _LT_TAGVAR(old_archive_cmds, $1)='$CC $LDFLAGS -archive -o $oldlib $oldobjs'
	    ;;
          *)
	    # GNU C++ compiler with Solaris linker
	    if test "$GXX" = yes && test "$with_gnu_ld" = no; then
	      _LT_TAGVAR(no_undefined_flag, $1)=' ${wl}-z ${wl}defs'
	      if $CC --version | $GREP -v '^2\.7' > /dev/null; then
	        _LT_TAGVAR(archive_cmds, $1)='$CC -shared -nostdlib $LDFLAGS $predep_objects $libobjs $deplibs $postdep_objects $compiler_flags ${wl}-h $wl$soname -o $lib'
	        _LT_TAGVAR(archive_expsym_cmds, $1)='echo "{ global:" > $lib.exp~cat $export_symbols | $SED -e "s/\(.*\)/\1;/" >> $lib.exp~echo "local: *; };" >> $lib.exp~
		  $CC -shared -nostdlib ${wl}-M $wl$lib.exp -o $lib $predep_objects $libobjs $deplibs $postdep_objects $compiler_flags~$RM $lib.exp'

	        # Commands to make compiler produce verbose output that lists
	        # what "hidden" libraries, object files and flags are used when
	        # linking a shared library.
	        output_verbose_link_cmd='$CC -shared $CFLAGS -v conftest.$objext 2>&1 | $GREP "\-L"'
	      else
	        # g++ 2.7 appears to require `-G' NOT `-shared' on this
	        # platform.
	        _LT_TAGVAR(archive_cmds, $1)='$CC -G -nostdlib $LDFLAGS $predep_objects $libobjs $deplibs $postdep_objects $compiler_flags ${wl}-h $wl$soname -o $lib'
	        _LT_TAGVAR(archive_expsym_cmds, $1)='echo "{ global:" > $lib.exp~cat $export_symbols | $SED -e "s/\(.*\)/\1;/" >> $lib.exp~echo "local: *; };" >> $lib.exp~
		  $CC -G -nostdlib ${wl}-M $wl$lib.exp -o $lib $predep_objects $libobjs $deplibs $postdep_objects $compiler_flags~$RM $lib.exp'

	        # Commands to make compiler produce verbose output that lists
	        # what "hidden" libraries, object files and flags are used when
	        # linking a shared library.
	        output_verbose_link_cmd='$CC -G $CFLAGS -v conftest.$objext 2>&1 | $GREP "\-L"'
	      fi

	      _LT_TAGVAR(hardcode_libdir_flag_spec, $1)='${wl}-R $wl$libdir'
	      case $host_os in
		solaris2.[[0-5]] | solaris2.[[0-5]].*) ;;
		*)
		  _LT_TAGVAR(whole_archive_flag_spec, $1)='${wl}-z ${wl}allextract$convenience ${wl}-z ${wl}defaultextract'
		  ;;
	      esac
	    fi
	    ;;
        esac
        ;;

    sysv4*uw2* | sysv5OpenUNIX* | sysv5UnixWare7.[[01]].[[10]]* | unixware7* | sco3.2v5.0.[[024]]*)
      _LT_TAGVAR(no_undefined_flag, $1)='${wl}-z,text'
      _LT_TAGVAR(archive_cmds_need_lc, $1)=no
      _LT_TAGVAR(hardcode_shlibpath_var, $1)=no
      runpath_var='LD_RUN_PATH'

      case $cc_basename in
        CC*)
	  _LT_TAGVAR(archive_cmds, $1)='$CC -G ${wl}-h,$soname -o $lib $libobjs $deplibs $compiler_flags'
	  _LT_TAGVAR(archive_expsym_cmds, $1)='$CC -G ${wl}-Bexport:$export_symbols ${wl}-h,$soname -o $lib $libobjs $deplibs $compiler_flags'
	  ;;
	*)
	  _LT_TAGVAR(archive_cmds, $1)='$CC -shared ${wl}-h,$soname -o $lib $libobjs $deplibs $compiler_flags'
	  _LT_TAGVAR(archive_expsym_cmds, $1)='$CC -shared ${wl}-Bexport:$export_symbols ${wl}-h,$soname -o $lib $libobjs $deplibs $compiler_flags'
	  ;;
      esac
      ;;

      sysv5* | sco3.2v5* | sco5v6*)
	# Note: We can NOT use -z defs as we might desire, because we do not
	# link with -lc, and that would cause any symbols used from libc to
	# always be unresolved, which means just about no library would
	# ever link correctly.  If we're not using GNU ld we use -z text
	# though, which does catch some bad symbols but isn't as heavy-handed
	# as -z defs.
	_LT_TAGVAR(no_undefined_flag, $1)='${wl}-z,text'
	_LT_TAGVAR(allow_undefined_flag, $1)='${wl}-z,nodefs'
	_LT_TAGVAR(archive_cmds_need_lc, $1)=no
	_LT_TAGVAR(hardcode_shlibpath_var, $1)=no
	_LT_TAGVAR(hardcode_libdir_flag_spec, $1)='${wl}-R,$libdir'
	_LT_TAGVAR(hardcode_libdir_separator, $1)=':'
	_LT_TAGVAR(link_all_deplibs, $1)=yes
	_LT_TAGVAR(export_dynamic_flag_spec, $1)='${wl}-Bexport'
	runpath_var='LD_RUN_PATH'

	case $cc_basename in
          CC*)
	    _LT_TAGVAR(archive_cmds, $1)='$CC -G ${wl}-h,$soname -o $lib $libobjs $deplibs $compiler_flags'
	    _LT_TAGVAR(archive_expsym_cmds, $1)='$CC -G ${wl}-Bexport:$export_symbols ${wl}-h,$soname -o $lib $libobjs $deplibs $compiler_flags'
	    ;;
	  *)
	    _LT_TAGVAR(archive_cmds, $1)='$CC -shared ${wl}-h,$soname -o $lib $libobjs $deplibs $compiler_flags'
	    _LT_TAGVAR(archive_expsym_cmds, $1)='$CC -shared ${wl}-Bexport:$export_symbols ${wl}-h,$soname -o $lib $libobjs $deplibs $compiler_flags'
	    ;;
	esac
      ;;

      tandem*)
        case $cc_basename in
          NCC*)
	    # NonStop-UX NCC 3.20
	    # FIXME: insert proper C++ library support
	    _LT_TAGVAR(ld_shlibs, $1)=no
	    ;;
          *)
	    # FIXME: insert proper C++ library support
	    _LT_TAGVAR(ld_shlibs, $1)=no
	    ;;
        esac
        ;;

      vxworks*)
        # FIXME: insert proper C++ library support
        _LT_TAGVAR(ld_shlibs, $1)=no
        ;;

      *)
        # FIXME: insert proper C++ library support
        _LT_TAGVAR(ld_shlibs, $1)=no
        ;;
    esac

    AC_MSG_RESULT([$_LT_TAGVAR(ld_shlibs, $1)])
    test "$_LT_TAGVAR(ld_shlibs, $1)" = no && can_build_shared=no

    _LT_TAGVAR(GCC, $1)="$GXX"
    _LT_TAGVAR(LD, $1)="$LD"

    ## CAVEAT EMPTOR:
    ## There is no encapsulation within the following macros, do not change
    ## the running order or otherwise move them around unless you know exactly
    ## what you are doing...
    _LT_SYS_HIDDEN_LIBDEPS($1)
    _LT_COMPILER_PIC($1)
    _LT_COMPILER_C_O($1)
    _LT_COMPILER_FILE_LOCKS($1)
    _LT_LINKER_SHLIBS($1)
    _LT_SYS_DYNAMIC_LINKER($1)
    _LT_LINKER_HARDCODE_LIBPATH($1)

    _LT_CONFIG($1)
  fi # test -n "$compiler"

  CC=$lt_save_CC
  LDCXX=$LD
  LD=$lt_save_LD
  GCC=$lt_save_GCC
  with_gnu_ld=$lt_save_with_gnu_ld
  lt_cv_path_LDCXX=$lt_cv_path_LD
  lt_cv_path_LD=$lt_save_path_LD
  lt_cv_prog_gnu_ldcxx=$lt_cv_prog_gnu_ld
  lt_cv_prog_gnu_ld=$lt_save_with_gnu_ld
fi # test "$_lt_caught_CXX_error" != yes

AC_LANG_POP
])# _LT_LANG_CXX_CONFIG


# _LT_SYS_HIDDEN_LIBDEPS([TAGNAME])
# ---------------------------------
# Figure out "hidden" library dependencies from verbose
# compiler output when linking a shared library.
# Parse the compiler output and extract the necessary
# objects, libraries and library flags.
m4_defun([_LT_SYS_HIDDEN_LIBDEPS],
[m4_require([_LT_FILEUTILS_DEFAULTS])dnl
# Dependencies to place before and after the object being linked:
_LT_TAGVAR(predep_objects, $1)=
_LT_TAGVAR(postdep_objects, $1)=
_LT_TAGVAR(predeps, $1)=
_LT_TAGVAR(postdeps, $1)=
_LT_TAGVAR(compiler_lib_search_path, $1)=

dnl we can't use the lt_simple_compile_test_code here,
dnl because it contains code intended for an executable,
dnl not a library.  It's possible we should let each
dnl tag define a new lt_????_link_test_code variable,
dnl but it's only used here...
m4_if([$1], [], [cat > conftest.$ac_ext <<_LT_EOF
int a;
void foo (void) { a = 0; }
_LT_EOF
], [$1], [CXX], [cat > conftest.$ac_ext <<_LT_EOF
class Foo
{
public:
  Foo (void) { a = 0; }
private:
  int a;
};
_LT_EOF
], [$1], [F77], [cat > conftest.$ac_ext <<_LT_EOF
      subroutine foo
      implicit none
      integer*4 a
      a=0
      return
      end
_LT_EOF
], [$1], [FC], [cat > conftest.$ac_ext <<_LT_EOF
      subroutine foo
      implicit none
      integer a
      a=0
      return
      end
_LT_EOF
], [$1], [GCJ], [cat > conftest.$ac_ext <<_LT_EOF
public class foo {
  private int a;
  public void bar (void) {
    a = 0;
  }
};
_LT_EOF
])
dnl Parse the compiler output and extract the necessary
dnl objects, libraries and library flags.
if AC_TRY_EVAL(ac_compile); then
  # Parse the compiler output and extract the necessary
  # objects, libraries and library flags.

  # Sentinel used to keep track of whether or not we are before
  # the conftest object file.
  pre_test_object_deps_done=no

  for p in `eval "$output_verbose_link_cmd"`; do
    case $p in

    -L* | -R* | -l*)
       # Some compilers place space between "-{L,R}" and the path.
       # Remove the space.
       if test $p = "-L" ||
          test $p = "-R"; then
	 prev=$p
	 continue
       else
	 prev=
       fi

       if test "$pre_test_object_deps_done" = no; then
	 case $p in
	 -L* | -R*)
	   # Internal compiler library paths should come after those
	   # provided the user.  The postdeps already come after the
	   # user supplied libs so there is no need to process them.
	   if test -z "$_LT_TAGVAR(compiler_lib_search_path, $1)"; then
	     _LT_TAGVAR(compiler_lib_search_path, $1)="${prev}${p}"
	   else
	     _LT_TAGVAR(compiler_lib_search_path, $1)="${_LT_TAGVAR(compiler_lib_search_path, $1)} ${prev}${p}"
	   fi
	   ;;
	 # The "-l" case would never come before the object being
	 # linked, so don't bother handling this case.
	 esac
       else
	 if test -z "$_LT_TAGVAR(postdeps, $1)"; then
	   _LT_TAGVAR(postdeps, $1)="${prev}${p}"
	 else
	   _LT_TAGVAR(postdeps, $1)="${_LT_TAGVAR(postdeps, $1)} ${prev}${p}"
	 fi
       fi
       ;;

    *.$objext)
       # This assumes that the test object file only shows up
       # once in the compiler output.
       if test "$p" = "conftest.$objext"; then
	 pre_test_object_deps_done=yes
	 continue
       fi

       if test "$pre_test_object_deps_done" = no; then
	 if test -z "$_LT_TAGVAR(predep_objects, $1)"; then
	   _LT_TAGVAR(predep_objects, $1)="$p"
	 else
	   _LT_TAGVAR(predep_objects, $1)="$_LT_TAGVAR(predep_objects, $1) $p"
	 fi
       else
	 if test -z "$_LT_TAGVAR(postdep_objects, $1)"; then
	   _LT_TAGVAR(postdep_objects, $1)="$p"
	 else
	   _LT_TAGVAR(postdep_objects, $1)="$_LT_TAGVAR(postdep_objects, $1) $p"
	 fi
       fi
       ;;

    *) ;; # Ignore the rest.

    esac
  done

  # Clean up.
  rm -f a.out a.exe
else
  echo "libtool.m4: error: problem compiling $1 test program"
fi

$RM -f confest.$objext

# PORTME: override above test on systems where it is broken
m4_if([$1], [CXX],
[case $host_os in
interix[[3-9]]*)
  # Interix 3.5 installs completely hosed .la files for C++, so rather than
  # hack all around it, let's just trust "g++" to DTRT.
  _LT_TAGVAR(predep_objects,$1)=
  _LT_TAGVAR(postdep_objects,$1)=
  _LT_TAGVAR(postdeps,$1)=
  ;;

linux*)
  case `$CC -V 2>&1 | sed 5q` in
  *Sun\ C*)
    # Sun C++ 5.9

    # The more standards-conforming stlport4 library is
    # incompatible with the Cstd library. Avoid specifying
    # it if it's in CXXFLAGS. Ignore libCrun as
    # -library=stlport4 depends on it.
    case " $CXX $CXXFLAGS " in
    *" -library=stlport4 "*)
      solaris_use_stlport4=yes
      ;;
    esac

    if test "$solaris_use_stlport4" != yes; then
      _LT_TAGVAR(postdeps,$1)='-library=Cstd -library=Crun'
    fi
    ;;
  esac
  ;;

solaris*)
  case $cc_basename in
  CC*)
    # The more standards-conforming stlport4 library is
    # incompatible with the Cstd library. Avoid specifying
    # it if it's in CXXFLAGS. Ignore libCrun as
    # -library=stlport4 depends on it.
    case " $CXX $CXXFLAGS " in
    *" -library=stlport4 "*)
      solaris_use_stlport4=yes
      ;;
    esac

    # Adding this requires a known-good setup of shared libraries for
    # Sun compiler versions before 5.6, else PIC objects from an old
    # archive will be linked into the output, leading to subtle bugs.
    if test "$solaris_use_stlport4" != yes; then
      _LT_TAGVAR(postdeps,$1)='-library=Cstd -library=Crun'
    fi
    ;;
  esac
  ;;
esac
])

case " $_LT_TAGVAR(postdeps, $1) " in
*" -lc "*) _LT_TAGVAR(archive_cmds_need_lc, $1)=no ;;
esac
 _LT_TAGVAR(compiler_lib_search_dirs, $1)=
if test -n "${_LT_TAGVAR(compiler_lib_search_path, $1)}"; then
 _LT_TAGVAR(compiler_lib_search_dirs, $1)=`echo " ${_LT_TAGVAR(compiler_lib_search_path, $1)}" | ${SED} -e 's! -L! !g' -e 's!^ !!'`
fi
_LT_TAGDECL([], [compiler_lib_search_dirs], [1],
    [The directories searched by this compiler when creating a shared library])
_LT_TAGDECL([], [predep_objects], [1],
    [Dependencies to place before and after the objects being linked to
    create a shared library])
_LT_TAGDECL([], [postdep_objects], [1])
_LT_TAGDECL([], [predeps], [1])
_LT_TAGDECL([], [postdeps], [1])
_LT_TAGDECL([], [compiler_lib_search_path], [1],
    [The library search path used internally by the compiler when linking
    a shared library])
])# _LT_SYS_HIDDEN_LIBDEPS


# _LT_PROG_F77
# ------------
# Since AC_PROG_F77 is broken, in that it returns the empty string
# if there is no fortran compiler, we have our own version here.
m4_defun([_LT_PROG_F77],
[
pushdef([AC_MSG_ERROR], [_lt_disable_F77=yes])
AC_PROG_F77
if test -z "$F77" || test "X$F77" = "Xno"; then
  _lt_disable_F77=yes
fi
popdef([AC_MSG_ERROR])
])# _LT_PROG_F77

dnl aclocal-1.4 backwards compatibility:
dnl AC_DEFUN([_LT_PROG_F77], [])


# _LT_LANG_F77_CONFIG([TAG])
# --------------------------
# Ensure that the configuration variables for a Fortran 77 compiler are
# suitably defined.  These variables are subsequently used by _LT_CONFIG
# to write the compiler configuration to `libtool'.
m4_defun([_LT_LANG_F77_CONFIG],
[AC_REQUIRE([_LT_PROG_F77])dnl
AC_LANG_PUSH(Fortran 77)

_LT_TAGVAR(archive_cmds_need_lc, $1)=no
_LT_TAGVAR(allow_undefined_flag, $1)=
_LT_TAGVAR(always_export_symbols, $1)=no
_LT_TAGVAR(archive_expsym_cmds, $1)=
_LT_TAGVAR(export_dynamic_flag_spec, $1)=
_LT_TAGVAR(hardcode_direct, $1)=no
_LT_TAGVAR(hardcode_direct_absolute, $1)=no
_LT_TAGVAR(hardcode_libdir_flag_spec, $1)=
_LT_TAGVAR(hardcode_libdir_flag_spec_ld, $1)=
_LT_TAGVAR(hardcode_libdir_separator, $1)=
_LT_TAGVAR(hardcode_minus_L, $1)=no
_LT_TAGVAR(hardcode_automatic, $1)=no
_LT_TAGVAR(inherit_rpath, $1)=no
_LT_TAGVAR(module_cmds, $1)=
_LT_TAGVAR(module_expsym_cmds, $1)=
_LT_TAGVAR(link_all_deplibs, $1)=unknown
_LT_TAGVAR(old_archive_cmds, $1)=$old_archive_cmds
_LT_TAGVAR(no_undefined_flag, $1)=
_LT_TAGVAR(whole_archive_flag_spec, $1)=
_LT_TAGVAR(enable_shared_with_static_runtimes, $1)=no

# Source file extension for f77 test sources.
ac_ext=f

# Object file extension for compiled f77 test sources.
objext=o
_LT_TAGVAR(objext, $1)=$objext

# No sense in running all these tests if we already determined that
# the F77 compiler isn't working.  Some variables (like enable_shared)
# are currently assumed to apply to all compilers on this platform,
# and will be corrupted by setting them based on a non-working compiler.
if test "$_lt_disable_F77" != yes; then
  # Code to be used in simple compile tests
  lt_simple_compile_test_code="\
      subroutine t
      return
      end
"

  # Code to be used in simple link tests
  lt_simple_link_test_code="\
      program t
      end
"

  # ltmain only uses $CC for tagged configurations so make sure $CC is set.
  _LT_TAG_COMPILER

  # save warnings/boilerplate of simple test code
  _LT_COMPILER_BOILERPLATE
  _LT_LINKER_BOILERPLATE

  # Allow CC to be a program name with arguments.
  lt_save_CC="$CC"
  lt_save_GCC=$GCC
  CC=${F77-"f77"}
  compiler=$CC
  _LT_TAGVAR(compiler, $1)=$CC
  _LT_CC_BASENAME([$compiler])
  GCC=$G77
  if test -n "$compiler"; then
    AC_MSG_CHECKING([if libtool supports shared libraries])
    AC_MSG_RESULT([$can_build_shared])

    AC_MSG_CHECKING([whether to build shared libraries])
    test "$can_build_shared" = "no" && enable_shared=no

    # On AIX, shared libraries and static libraries use the same namespace, and
    # are all built from PIC.
    case $host_os in
      aix3*)
        test "$enable_shared" = yes && enable_static=no
        if test -n "$RANLIB"; then
          archive_cmds="$archive_cmds~\$RANLIB \$lib"
          postinstall_cmds='$RANLIB $lib'
        fi
        ;;
      aix[[4-9]]*)
	if test "$host_cpu" != ia64 && test "$aix_use_runtimelinking" = no ; then
	  test "$enable_shared" = yes && enable_static=no
	fi
        ;;
    esac
    AC_MSG_RESULT([$enable_shared])

    AC_MSG_CHECKING([whether to build static libraries])
    # Make sure either enable_shared or enable_static is yes.
    test "$enable_shared" = yes || enable_static=yes
    AC_MSG_RESULT([$enable_static])

    _LT_TAGVAR(GCC, $1)="$G77"
    _LT_TAGVAR(LD, $1)="$LD"

    ## CAVEAT EMPTOR:
    ## There is no encapsulation within the following macros, do not change
    ## the running order or otherwise move them around unless you know exactly
    ## what you are doing...
    _LT_COMPILER_PIC($1)
    _LT_COMPILER_C_O($1)
    _LT_COMPILER_FILE_LOCKS($1)
    _LT_LINKER_SHLIBS($1)
    _LT_SYS_DYNAMIC_LINKER($1)
    _LT_LINKER_HARDCODE_LIBPATH($1)

    _LT_CONFIG($1)
  fi # test -n "$compiler"

  GCC=$lt_save_GCC
  CC="$lt_save_CC"
fi # test "$_lt_disable_F77" != yes

AC_LANG_POP
])# _LT_LANG_F77_CONFIG


# _LT_PROG_FC
# -----------
# Since AC_PROG_FC is broken, in that it returns the empty string
# if there is no fortran compiler, we have our own version here.
m4_defun([_LT_PROG_FC],
[
pushdef([AC_MSG_ERROR], [_lt_disable_FC=yes])
AC_PROG_FC
if test -z "$FC" || test "X$FC" = "Xno"; then
  _lt_disable_FC=yes
fi
popdef([AC_MSG_ERROR])
])# _LT_PROG_FC

dnl aclocal-1.4 backwards compatibility:
dnl AC_DEFUN([_LT_PROG_FC], [])


# _LT_LANG_FC_CONFIG([TAG])
# -------------------------
# Ensure that the configuration variables for a Fortran compiler are
# suitably defined.  These variables are subsequently used by _LT_CONFIG
# to write the compiler configuration to `libtool'.
m4_defun([_LT_LANG_FC_CONFIG],
[AC_REQUIRE([_LT_PROG_FC])dnl
AC_LANG_PUSH(Fortran)

_LT_TAGVAR(archive_cmds_need_lc, $1)=no
_LT_TAGVAR(allow_undefined_flag, $1)=
_LT_TAGVAR(always_export_symbols, $1)=no
_LT_TAGVAR(archive_expsym_cmds, $1)=
_LT_TAGVAR(export_dynamic_flag_spec, $1)=
_LT_TAGVAR(hardcode_direct, $1)=no
_LT_TAGVAR(hardcode_direct_absolute, $1)=no
_LT_TAGVAR(hardcode_libdir_flag_spec, $1)=
_LT_TAGVAR(hardcode_libdir_flag_spec_ld, $1)=
_LT_TAGVAR(hardcode_libdir_separator, $1)=
_LT_TAGVAR(hardcode_minus_L, $1)=no
_LT_TAGVAR(hardcode_automatic, $1)=no
_LT_TAGVAR(inherit_rpath, $1)=no
_LT_TAGVAR(module_cmds, $1)=
_LT_TAGVAR(module_expsym_cmds, $1)=
_LT_TAGVAR(link_all_deplibs, $1)=unknown
_LT_TAGVAR(old_archive_cmds, $1)=$old_archive_cmds
_LT_TAGVAR(no_undefined_flag, $1)=
_LT_TAGVAR(whole_archive_flag_spec, $1)=
_LT_TAGVAR(enable_shared_with_static_runtimes, $1)=no

# Source file extension for fc test sources.
ac_ext=${ac_fc_srcext-f}

# Object file extension for compiled fc test sources.
objext=o
_LT_TAGVAR(objext, $1)=$objext

# No sense in running all these tests if we already determined that
# the FC compiler isn't working.  Some variables (like enable_shared)
# are currently assumed to apply to all compilers on this platform,
# and will be corrupted by setting them based on a non-working compiler.
if test "$_lt_disable_FC" != yes; then
  # Code to be used in simple compile tests
  lt_simple_compile_test_code="\
      subroutine t
      return
      end
"

  # Code to be used in simple link tests
  lt_simple_link_test_code="\
      program t
      end
"

  # ltmain only uses $CC for tagged configurations so make sure $CC is set.
  _LT_TAG_COMPILER

  # save warnings/boilerplate of simple test code
  _LT_COMPILER_BOILERPLATE
  _LT_LINKER_BOILERPLATE

  # Allow CC to be a program name with arguments.
  lt_save_CC="$CC"
  lt_save_GCC=$GCC
  CC=${FC-"f95"}
  compiler=$CC
  GCC=$ac_cv_fc_compiler_gnu

  _LT_TAGVAR(compiler, $1)=$CC
  _LT_CC_BASENAME([$compiler])

  if test -n "$compiler"; then
    AC_MSG_CHECKING([if libtool supports shared libraries])
    AC_MSG_RESULT([$can_build_shared])

    AC_MSG_CHECKING([whether to build shared libraries])
    test "$can_build_shared" = "no" && enable_shared=no

    # On AIX, shared libraries and static libraries use the same namespace, and
    # are all built from PIC.
    case $host_os in
      aix3*)
        test "$enable_shared" = yes && enable_static=no
        if test -n "$RANLIB"; then
          archive_cmds="$archive_cmds~\$RANLIB \$lib"
          postinstall_cmds='$RANLIB $lib'
        fi
        ;;
      aix[[4-9]]*)
	if test "$host_cpu" != ia64 && test "$aix_use_runtimelinking" = no ; then
	  test "$enable_shared" = yes && enable_static=no
	fi
        ;;
    esac
    AC_MSG_RESULT([$enable_shared])

    AC_MSG_CHECKING([whether to build static libraries])
    # Make sure either enable_shared or enable_static is yes.
    test "$enable_shared" = yes || enable_static=yes
    AC_MSG_RESULT([$enable_static])

    _LT_TAGVAR(GCC, $1)="$ac_cv_fc_compiler_gnu"
    _LT_TAGVAR(LD, $1)="$LD"

    ## CAVEAT EMPTOR:
    ## There is no encapsulation within the following macros, do not change
    ## the running order or otherwise move them around unless you know exactly
    ## what you are doing...
    _LT_SYS_HIDDEN_LIBDEPS($1)
    _LT_COMPILER_PIC($1)
    _LT_COMPILER_C_O($1)
    _LT_COMPILER_FILE_LOCKS($1)
    _LT_LINKER_SHLIBS($1)
    _LT_SYS_DYNAMIC_LINKER($1)
    _LT_LINKER_HARDCODE_LIBPATH($1)

    _LT_CONFIG($1)
  fi # test -n "$compiler"

  GCC=$lt_save_GCC
  CC="$lt_save_CC"
fi # test "$_lt_disable_FC" != yes

AC_LANG_POP
])# _LT_LANG_FC_CONFIG


# _LT_LANG_GCJ_CONFIG([TAG])
# --------------------------
# Ensure that the configuration variables for the GNU Java Compiler compiler
# are suitably defined.  These variables are subsequently used by _LT_CONFIG
# to write the compiler configuration to `libtool'.
m4_defun([_LT_LANG_GCJ_CONFIG],
[AC_REQUIRE([LT_PROG_GCJ])dnl
AC_LANG_SAVE

# Source file extension for Java test sources.
ac_ext=java

# Object file extension for compiled Java test sources.
objext=o
_LT_TAGVAR(objext, $1)=$objext

# Code to be used in simple compile tests
lt_simple_compile_test_code="class foo {}"

# Code to be used in simple link tests
lt_simple_link_test_code='public class conftest { public static void main(String[[]] argv) {}; }'

# ltmain only uses $CC for tagged configurations so make sure $CC is set.
_LT_TAG_COMPILER

# save warnings/boilerplate of simple test code
_LT_COMPILER_BOILERPLATE
_LT_LINKER_BOILERPLATE

# Allow CC to be a program name with arguments.
lt_save_CC="$CC"
lt_save_GCC=$GCC
GCC=yes
CC=${GCJ-"gcj"}
compiler=$CC
_LT_TAGVAR(compiler, $1)=$CC
_LT_TAGVAR(LD, $1)="$LD"
_LT_CC_BASENAME([$compiler])

# GCJ did not exist at the time GCC didn't implicitly link libc in.
_LT_TAGVAR(archive_cmds_need_lc, $1)=no

_LT_TAGVAR(old_archive_cmds, $1)=$old_archive_cmds

## CAVEAT EMPTOR:
## There is no encapsulation within the following macros, do not change
## the running order or otherwise move them around unless you know exactly
## what you are doing...
if test -n "$compiler"; then
  _LT_COMPILER_NO_RTTI($1)
  _LT_COMPILER_PIC($1)
  _LT_COMPILER_C_O($1)
  _LT_COMPILER_FILE_LOCKS($1)
  _LT_LINKER_SHLIBS($1)
  _LT_LINKER_HARDCODE_LIBPATH($1)

  _LT_CONFIG($1)
fi

AC_LANG_RESTORE

GCC=$lt_save_GCC
CC="$lt_save_CC"
])# _LT_LANG_GCJ_CONFIG


# _LT_LANG_RC_CONFIG([TAG])
# -------------------------
# Ensure that the configuration variables for the Windows resource compiler
# are suitably defined.  These variables are subsequently used by _LT_CONFIG
# to write the compiler configuration to `libtool'.
m4_defun([_LT_LANG_RC_CONFIG],
[AC_REQUIRE([LT_PROG_RC])dnl
AC_LANG_SAVE

# Source file extension for RC test sources.
ac_ext=rc

# Object file extension for compiled RC test sources.
objext=o
_LT_TAGVAR(objext, $1)=$objext

# Code to be used in simple compile tests
lt_simple_compile_test_code='sample MENU { MENUITEM "&Soup", 100, CHECKED }'

# Code to be used in simple link tests
lt_simple_link_test_code="$lt_simple_compile_test_code"

# ltmain only uses $CC for tagged configurations so make sure $CC is set.
_LT_TAG_COMPILER

# save warnings/boilerplate of simple test code
_LT_COMPILER_BOILERPLATE
_LT_LINKER_BOILERPLATE

# Allow CC to be a program name with arguments.
lt_save_CC="$CC"
lt_save_GCC=$GCC
GCC=
CC=${RC-"windres"}
compiler=$CC
_LT_TAGVAR(compiler, $1)=$CC
_LT_CC_BASENAME([$compiler])
_LT_TAGVAR(lt_cv_prog_compiler_c_o, $1)=yes

if test -n "$compiler"; then
  :
  _LT_CONFIG($1)
fi

GCC=$lt_save_GCC
AC_LANG_RESTORE
CC="$lt_save_CC"
])# _LT_LANG_RC_CONFIG


# LT_PROG_GCJ
# -----------
AC_DEFUN([LT_PROG_GCJ],
[m4_ifdef([AC_PROG_GCJ], [AC_PROG_GCJ],
  [m4_ifdef([A][M_PROG_GCJ], [A][M_PROG_GCJ],
    [AC_CHECK_TOOL(GCJ, gcj,)
      test "x${GCJFLAGS+set}" = xset || GCJFLAGS="-g -O2"
      AC_SUBST(GCJFLAGS)])])[]dnl
])

# Old name:
AU_ALIAS([LT_AC_PROG_GCJ], [LT_PROG_GCJ])
dnl aclocal-1.4 backwards compatibility:
dnl AC_DEFUN([LT_AC_PROG_GCJ], [])


# LT_PROG_RC
# ----------
AC_DEFUN([LT_PROG_RC],
[AC_CHECK_TOOL(RC, windres,)
])

# Old name:
AU_ALIAS([LT_AC_PROG_RC], [LT_PROG_RC])
dnl aclocal-1.4 backwards compatibility:
dnl AC_DEFUN([LT_AC_PROG_RC], [])


# _LT_DECL_EGREP
# --------------
# If we don't have a new enough Autoconf to choose the best grep
# available, choose the one first in the user's PATH.
m4_defun([_LT_DECL_EGREP],
[AC_REQUIRE([AC_PROG_EGREP])dnl
AC_REQUIRE([AC_PROG_FGREP])dnl
test -z "$GREP" && GREP=grep
_LT_DECL([], [GREP], [1], [A grep program that handles long lines])
_LT_DECL([], [EGREP], [1], [An ERE matcher])
_LT_DECL([], [FGREP], [1], [A literal string matcher])
dnl Non-bleeding-edge autoconf doesn't subst GREP, so do it here too
AC_SUBST([GREP])
])


# _LT_DECL_OBJDUMP
# --------------
# If we don't have a new enough Autoconf to choose the best objdump
# available, choose the one first in the user's PATH.
m4_defun([_LT_DECL_OBJDUMP],
[AC_CHECK_TOOL(OBJDUMP, objdump, false)
test -z "$OBJDUMP" && OBJDUMP=objdump
_LT_DECL([], [OBJDUMP], [1], [An object symbol dumper])
AC_SUBST([OBJDUMP])
])


# _LT_DECL_SED
# ------------
# Check for a fully-functional sed program, that truncates
# as few characters as possible.  Prefer GNU sed if found.
m4_defun([_LT_DECL_SED],
[AC_PROG_SED
test -z "$SED" && SED=sed
Xsed="$SED -e 1s/^X//"
_LT_DECL([], [SED], [1], [A sed program that does not truncate output])
_LT_DECL([], [Xsed], ["\$SED -e 1s/^X//"],
    [Sed that helps us avoid accidentally triggering echo(1) options like -n])
])# _LT_DECL_SED

m4_ifndef([AC_PROG_SED], [
############################################################
# NOTE: This macro has been submitted for inclusion into   #
#  GNU Autoconf as AC_PROG_SED.  When it is available in   #
#  a released version of Autoconf we should remove this    #
#  macro and use it instead.                               #
############################################################

m4_defun([AC_PROG_SED],
[AC_MSG_CHECKING([for a sed that does not truncate output])
AC_CACHE_VAL(lt_cv_path_SED,
[# Loop through the user's path and test for sed and gsed.
# Then use that list of sed's as ones to test for truncation.
as_save_IFS=$IFS; IFS=$PATH_SEPARATOR
for as_dir in $PATH
do
  IFS=$as_save_IFS
  test -z "$as_dir" && as_dir=.
  for lt_ac_prog in sed gsed; do
    for ac_exec_ext in '' $ac_executable_extensions; do
      if $as_executable_p "$as_dir/$lt_ac_prog$ac_exec_ext"; then
        lt_ac_sed_list="$lt_ac_sed_list $as_dir/$lt_ac_prog$ac_exec_ext"
      fi
    done
  done
done
IFS=$as_save_IFS
lt_ac_max=0
lt_ac_count=0
# Add /usr/xpg4/bin/sed as it is typically found on Solaris
# along with /bin/sed that truncates output.
for lt_ac_sed in $lt_ac_sed_list /usr/xpg4/bin/sed; do
  test ! -f $lt_ac_sed && continue
  cat /dev/null > conftest.in
  lt_ac_count=0
  echo $ECHO_N "0123456789$ECHO_C" >conftest.in
  # Check for GNU sed and select it if it is found.
  if "$lt_ac_sed" --version 2>&1 < /dev/null | grep 'GNU' > /dev/null; then
    lt_cv_path_SED=$lt_ac_sed
    break
  fi
  while true; do
    cat conftest.in conftest.in >conftest.tmp
    mv conftest.tmp conftest.in
    cp conftest.in conftest.nl
    echo >>conftest.nl
    $lt_ac_sed -e 's/a$//' < conftest.nl >conftest.out || break
    cmp -s conftest.out conftest.nl || break
    # 10000 chars as input seems more than enough
    test $lt_ac_count -gt 10 && break
    lt_ac_count=`expr $lt_ac_count + 1`
    if test $lt_ac_count -gt $lt_ac_max; then
      lt_ac_max=$lt_ac_count
      lt_cv_path_SED=$lt_ac_sed
    fi
  done
done
])
SED=$lt_cv_path_SED
AC_SUBST([SED])
AC_MSG_RESULT([$SED])
])#AC_PROG_SED
])#m4_ifndef

# Old name:
AU_ALIAS([LT_AC_PROG_SED], [AC_PROG_SED])
dnl aclocal-1.4 backwards compatibility:
dnl AC_DEFUN([LT_AC_PROG_SED], [])


# _LT_CHECK_SHELL_FEATURES
# ------------------------
# Find out whether the shell is Bourne or XSI compatible,
# or has some other useful features.
m4_defun([_LT_CHECK_SHELL_FEATURES],
[AC_MSG_CHECKING([whether the shell understands some XSI constructs])
# Try some XSI features
xsi_shell=no
( _lt_dummy="a/b/c"
  test "${_lt_dummy##*/},${_lt_dummy%/*},"${_lt_dummy%"$_lt_dummy"}, \
      = c,a/b,, \
    && eval 'test $(( 1 + 1 )) -eq 2 \
    && test "${#_lt_dummy}" -eq 5' ) >/dev/null 2>&1 \
  && xsi_shell=yes
AC_MSG_RESULT([$xsi_shell])
_LT_CONFIG_LIBTOOL_INIT([xsi_shell='$xsi_shell'])

AC_MSG_CHECKING([whether the shell understands "+="])
lt_shell_append=no
( foo=bar; set foo baz; eval "$[1]+=\$[2]" && test "$foo" = barbaz ) \
    >/dev/null 2>&1 \
  && lt_shell_append=yes
AC_MSG_RESULT([$lt_shell_append])
_LT_CONFIG_LIBTOOL_INIT([lt_shell_append='$lt_shell_append'])

if ( (MAIL=60; unset MAIL) || exit) >/dev/null 2>&1; then
  lt_unset=unset
else
  lt_unset=false
fi
_LT_DECL([], [lt_unset], [0], [whether the shell understands "unset"])dnl

# test EBCDIC or ASCII
case `echo X|tr X '\101'` in
 A) # ASCII based system
    # \n is not interpreted correctly by Solaris 8 /usr/ucb/tr
  lt_SP2NL='tr \040 \012'
  lt_NL2SP='tr \015\012 \040\040'
  ;;
 *) # EBCDIC based system
  lt_SP2NL='tr \100 \n'
  lt_NL2SP='tr \r\n \100\100'
  ;;
esac
_LT_DECL([SP2NL], [lt_SP2NL], [1], [turn spaces into newlines])dnl
_LT_DECL([NL2SP], [lt_NL2SP], [1], [turn newlines into spaces])dnl
])# _LT_CHECK_SHELL_FEATURES


# _LT_PROG_XSI_SHELLFNS
# ---------------------
# Bourne and XSI compatible variants of some useful shell functions.
m4_defun([_LT_PROG_XSI_SHELLFNS],
[case $xsi_shell in
  yes)
    cat << \_LT_EOF >> "$cfgfile"

# func_dirname file append nondir_replacement
# Compute the dirname of FILE.  If nonempty, add APPEND to the result,
# otherwise set result to NONDIR_REPLACEMENT.
func_dirname ()
{
  case ${1} in
    */*) func_dirname_result="${1%/*}${2}" ;;
    *  ) func_dirname_result="${3}" ;;
  esac
}

# func_basename file
func_basename ()
{
  func_basename_result="${1##*/}"
}

# func_dirname_and_basename file append nondir_replacement
# perform func_basename and func_dirname in a single function
# call:
#   dirname:  Compute the dirname of FILE.  If nonempty,
#             add APPEND to the result, otherwise set result
#             to NONDIR_REPLACEMENT.
#             value returned in "$func_dirname_result"
#   basename: Compute filename of FILE.
#             value retuned in "$func_basename_result"
# Implementation must be kept synchronized with func_dirname
# and func_basename. For efficiency, we do not delegate to
# those functions but instead duplicate the functionality here.
func_dirname_and_basename ()
{
  case ${1} in
    */*) func_dirname_result="${1%/*}${2}" ;;
    *  ) func_dirname_result="${3}" ;;
  esac
  func_basename_result="${1##*/}"
}

# func_stripname prefix suffix name
# strip PREFIX and SUFFIX off of NAME.
# PREFIX and SUFFIX must not contain globbing or regex special
# characters, hashes, percent signs, but SUFFIX may contain a leading
# dot (in which case that matches only a dot).
func_stripname ()
{
  # pdksh 5.2.14 does not do ${X%$Y} correctly if both X and Y are
  # positional parameters, so assign one to ordinary parameter first.
  func_stripname_result=${3}
  func_stripname_result=${func_stripname_result#"${1}"}
  func_stripname_result=${func_stripname_result%"${2}"}
}

# func_opt_split
func_opt_split ()
{
  func_opt_split_opt=${1%%=*}
  func_opt_split_arg=${1#*=}
}

# func_lo2o object
func_lo2o ()
{
  case ${1} in
    *.lo) func_lo2o_result=${1%.lo}.${objext} ;;
    *)    func_lo2o_result=${1} ;;
  esac
}

# func_xform libobj-or-source
func_xform ()
{
  func_xform_result=${1%.*}.lo
}

# func_arith arithmetic-term...
func_arith ()
{
  func_arith_result=$(( $[*] ))
}

# func_len string
# STRING may not start with a hyphen.
func_len ()
{
  func_len_result=${#1}
}

_LT_EOF
    ;;
  *) # Bourne compatible functions.
    cat << \_LT_EOF >> "$cfgfile"

# func_dirname file append nondir_replacement
# Compute the dirname of FILE.  If nonempty, add APPEND to the result,
# otherwise set result to NONDIR_REPLACEMENT.
func_dirname ()
{
  # Extract subdirectory from the argument.
  func_dirname_result=`$ECHO "X${1}" | $Xsed -e "$dirname"`
  if test "X$func_dirname_result" = "X${1}"; then
    func_dirname_result="${3}"
  else
    func_dirname_result="$func_dirname_result${2}"
  fi
}

# func_basename file
func_basename ()
{
  func_basename_result=`$ECHO "X${1}" | $Xsed -e "$basename"`
}

dnl func_dirname_and_basename
dnl A portable version of this function is already defined in general.m4sh
dnl so there is no need for it here.

# func_stripname prefix suffix name
# strip PREFIX and SUFFIX off of NAME.
# PREFIX and SUFFIX must not contain globbing or regex special
# characters, hashes, percent signs, but SUFFIX may contain a leading
# dot (in which case that matches only a dot).
# func_strip_suffix prefix name
func_stripname ()
{
  case ${2} in
    .*) func_stripname_result=`$ECHO "X${3}" \
           | $Xsed -e "s%^${1}%%" -e "s%\\\\${2}\$%%"`;;
    *)  func_stripname_result=`$ECHO "X${3}" \
           | $Xsed -e "s%^${1}%%" -e "s%${2}\$%%"`;;
  esac
}

# sed scripts:
my_sed_long_opt='1s/^\(-[[^=]]*\)=.*/\1/;q'
my_sed_long_arg='1s/^-[[^=]]*=//'

# func_opt_split
func_opt_split ()
{
  func_opt_split_opt=`$ECHO "X${1}" | $Xsed -e "$my_sed_long_opt"`
  func_opt_split_arg=`$ECHO "X${1}" | $Xsed -e "$my_sed_long_arg"`
}

# func_lo2o object
func_lo2o ()
{
  func_lo2o_result=`$ECHO "X${1}" | $Xsed -e "$lo2o"`
}

# func_xform libobj-or-source
func_xform ()
{
  func_xform_result=`$ECHO "X${1}" | $Xsed -e 's/\.[[^.]]*$/.lo/'`
}

# func_arith arithmetic-term...
func_arith ()
{
  func_arith_result=`expr "$[@]"`
}

# func_len string
# STRING may not start with a hyphen.
func_len ()
{
  func_len_result=`expr "$[1]" : ".*" 2>/dev/null || echo $max_cmd_len`
}

_LT_EOF
esac

case $lt_shell_append in
  yes)
    cat << \_LT_EOF >> "$cfgfile"

# func_append var value
# Append VALUE to the end of shell variable VAR.
func_append ()
{
  eval "$[1]+=\$[2]"
}
_LT_EOF
    ;;
  *)
    cat << \_LT_EOF >> "$cfgfile"

# func_append var value
# Append VALUE to the end of shell variable VAR.
func_append ()
{
  eval "$[1]=\$$[1]\$[2]"
}

_LT_EOF
    ;;
  esac
])<|MERGE_RESOLUTION|>--- conflicted
+++ resolved
@@ -2335,22 +2335,7 @@
   ;;
 
 gnu*)
-<<<<<<< HEAD
-  version_type=linux # correct to gnu/linux during the next big refactor
-  need_lib_prefix=no
-  need_version=no
-  library_names_spec='${libname}${release}${shared_ext}$versuffix ${libname}${release}${shared_ext}${major} ${libname}${shared_ext}'
-  soname_spec='${libname}${release}${shared_ext}$major'
-  shlibpath_var=LD_LIBRARY_PATH
-  shlibpath_overrides_runpath=no
-  hardcode_into_libs=yes
-  ;;
-
-haiku*)
-  version_type=linux # correct to gnu/linux during the next big refactor
-=======
   version_type=linux
->>>>>>> 454afd3b
   need_lib_prefix=no
   need_version=no
   library_names_spec='${libname}${release}${shared_ext}$versuffix ${libname}${release}${shared_ext}${major} ${libname}${shared_ext}'
@@ -2459,15 +2444,9 @@
   dynamic_linker=no
   ;;
 
-<<<<<<< HEAD
-# This must be glibc/ELF.
-linux* | k*bsd*-gnu | kopensolaris*-gnu)
-  version_type=linux # correct to gnu/linux during the next big refactor
-=======
 # This must be Linux ELF.
 linux* | k*bsd*-gnu)
   version_type=linux
->>>>>>> 454afd3b
   need_lib_prefix=no
   need_version=no
   library_names_spec='${libname}${release}${shared_ext}$versuffix ${libname}${release}${shared_ext}$major $libname${shared_ext}'
@@ -3059,13 +3038,6 @@
   ;;
 
 gnu*)
-<<<<<<< HEAD
-  lt_cv_deplibs_check_method=pass_all
-  ;;
-
-haiku*)
-=======
->>>>>>> 454afd3b
   lt_cv_deplibs_check_method=pass_all
   ;;
 
@@ -3102,13 +3074,8 @@
   lt_cv_deplibs_check_method=pass_all
   ;;
 
-<<<<<<< HEAD
-# This must be glibc/ELF.
-linux* | k*bsd*-gnu | kopensolaris*-gnu)
-=======
 # This must be Linux ELF.
 linux* | k*bsd*-gnu)
->>>>>>> 454afd3b
   lt_cv_deplibs_check_method=pass_all
   ;;
 
@@ -3729,11 +3696,7 @@
 	    ;;
 	esac
 	;;
-<<<<<<< HEAD
-      linux* | k*bsd*-gnu | kopensolaris*-gnu)
-=======
       linux* | k*bsd*-gnu)
->>>>>>> 454afd3b
 	case $cc_basename in
 	  KCC*)
 	    # KAI C++ Compiler
@@ -4017,11 +3980,7 @@
       _LT_TAGVAR(lt_prog_compiler_static, $1)='-non_shared'
       ;;
 
-<<<<<<< HEAD
-    linux* | k*bsd*-gnu | kopensolaris*-gnu)
-=======
     linux* | k*bsd*-gnu)
->>>>>>> 454afd3b
       case $cc_basename in
       # old Intel for x86_64 which still supported -KPIC.
       ecc*)
@@ -4224,21 +4183,8 @@
     _LT_TAGVAR(export_symbols_cmds, $1)="$ltdll_cmds"
   ;;
   cygwin* | mingw* | cegcc*)
-<<<<<<< HEAD
-    case $cc_basename in
-    cl*)
-      _LT_TAGVAR(exclude_expsyms, $1)='_NULL_IMPORT_DESCRIPTOR|_IMPORT_DESCRIPTOR_.*'
-      ;;
-    *)
-      _LT_TAGVAR(export_symbols_cmds, $1)='$NM $libobjs $convenience | $global_symbol_pipe | $SED -e '\''/^[[BCDGRS]][[ ]]/s/.*[[ ]]\([[^ ]]*\)/\1 DATA/;s/^.*[[ ]]__nm__\([[^ ]]*\)[[ ]][[^ ]]*/\1 DATA/;/^I[[ ]]/d;/^[[AITW]][[ ]]/s/.* //'\'' | sort | uniq > $export_symbols'
-      _LT_TAGVAR(exclude_expsyms, $1)=['[_]+GLOBAL_OFFSET_TABLE_|[_]+GLOBAL__[FID]_.*|[_]+head_[A-Za-z0-9_]+_dll|[A-Za-z0-9_]+_dll_iname']
-      ;;
-    esac
-    ;;
-=======
     _LT_TAGVAR(export_symbols_cmds, $1)='$NM $libobjs $convenience | $global_symbol_pipe | $SED -e '\''/^[[BCDGRS]][[ ]]/s/.*[[ ]]\([[^ ]]*\)/\1 DATA/;/^.*[[ ]]__nm__/s/^.*[[ ]]__nm__\([[^ ]]*\)[[ ]][[^ ]]*/\1 DATA/;/^I[[ ]]/d;/^[[AITW]][[ ]]/s/.* //'\'' | sort | uniq > $export_symbols'
   ;;
->>>>>>> 454afd3b
   *)
     _LT_TAGVAR(export_symbols_cmds, $1)='$NM $libobjs $convenience | $global_symbol_pipe | $SED '\''s/.* //'\'' | sort | uniq > $export_symbols'
   ;;
@@ -5740,14 +5686,6 @@
         ;;
 
       gnu*)
-<<<<<<< HEAD
-        ;;
-
-      haiku*)
-        _LT_TAGVAR(archive_cmds, $1)='$CC -shared $libobjs $deplibs $compiler_flags ${wl}-soname $wl$soname -o $lib'
-        _LT_TAGVAR(link_all_deplibs, $1)=yes
-=======
->>>>>>> 454afd3b
         ;;
 
       hpux9*)
@@ -5906,11 +5844,7 @@
         _LT_TAGVAR(inherit_rpath, $1)=yes
         ;;
 
-<<<<<<< HEAD
-      linux* | k*bsd*-gnu | kopensolaris*-gnu)
-=======
       linux* | k*bsd*-gnu)
->>>>>>> 454afd3b
         case $cc_basename in
           KCC*)
 	    # Kuck and Associates, Inc. (KAI) C++ Compiler
