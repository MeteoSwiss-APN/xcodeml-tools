bin_PROGRAMS=omdriver xmp_collect_init om_replace_pragma
bin_SCRIPTS= ../bin/ompp ../bin/oml2x ../bin/omx2x ../bin/omx2l ../bin/omnative ../bin/omlinker \
	../bin/omc2c ../bin/ompcc ../bin/omf2f ../bin/ompf90 ../bin/omf2x ../bin/omfx2x \
        ../bin/omx2f ../bin/omfpp ../bin/omfnative ../bin/omflinker ../bin/xmpf90 ../bin/xmpcc\
<<<<<<< HEAD
	../bin/omtranslate ../bin/omni_collect_init ../bin/omni_traverse
=======
	../bin/omtranslate ../bin/omni_collect_init ../bin/omcpp ../bin/omc2x ../bin/omcx2x ../bin/omx2c \
        ../bin/omcnative ../bin/omclinker
>>>>>>> efeec746

sysconf_DATA= ../etc/omf.conf ../etc/omc.conf ../etc/java.conf ../etc/pp.conf.openmp ../etc/native.conf.openmp \
        ../etc/linker.conf.openmp ../etc/l2x.conf.openmp ../etc/x2x.conf.openmp ../etc/pp.conf.xmpf \
	../etc/native.conf.xmpf ../etc/linker.conf.xmpf ../etc/l2x.conf.xmpf ../etc/x2x.conf.xmpf \
	../etc/pp.conf.acc ../etc/native.conf.acc ../etc/linker.conf.acc ../etc/l2x.conf.acc ../etc/x2x.conf.acc \
	../etc/setup.conf ../etc/version ../etc/xmpcc.conf

dist_libexec_SCRIPTS=../libexec/driver_common.sh
omdriver_SOURCES=omdriver.c
xmp_collect_init_SOURCES=xmp_collect_init.c
xmp_collect_init_CPPFLAGS=-DNM="\"$(NM)\""

omdriver.c: omdriver.h

clean-local:
	rm -rf ../doc

html-local:
	if test ! -e "../doc"; then mkdir ../doc; fi
	doxygen >/dev/null<|MERGE_RESOLUTION|>--- conflicted
+++ resolved
@@ -2,12 +2,8 @@
 bin_SCRIPTS= ../bin/ompp ../bin/oml2x ../bin/omx2x ../bin/omx2l ../bin/omnative ../bin/omlinker \
 	../bin/omc2c ../bin/ompcc ../bin/omf2f ../bin/ompf90 ../bin/omf2x ../bin/omfx2x \
         ../bin/omx2f ../bin/omfpp ../bin/omfnative ../bin/omflinker ../bin/xmpf90 ../bin/xmpcc\
-<<<<<<< HEAD
-	../bin/omtranslate ../bin/omni_collect_init ../bin/omni_traverse
-=======
 	../bin/omtranslate ../bin/omni_collect_init ../bin/omcpp ../bin/omc2x ../bin/omcx2x ../bin/omx2c \
-        ../bin/omcnative ../bin/omclinker
->>>>>>> efeec746
+        ../bin/omcnative ../bin/omclinker ../bin/omni_traverse
 
 sysconf_DATA= ../etc/omf.conf ../etc/omc.conf ../etc/java.conf ../etc/pp.conf.openmp ../etc/native.conf.openmp \
         ../etc/linker.conf.openmp ../etc/l2x.conf.openmp ../etc/x2x.conf.openmp ../etc/pp.conf.xmpf \
