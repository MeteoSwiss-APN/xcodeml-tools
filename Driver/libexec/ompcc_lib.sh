--- conflicted
+++ resolved
@@ -33,17 +33,11 @@
 
 Omni OpenACC Options
 
-<<<<<<< HEAD
   -acc, --openacc         : enable OpenACC function.
   --no-ldg                : disable use of read-only data cache.
   --default-veclen=LENGTH : specify default vector length (default: 256)
-=======
-  -acc, --openacc         : Enable OpenACC.
-  --no-ldg                : Disable use of read-only data cache.
-  --default-veclen=LENGTH : Specify default vector length
   --platform=PLATFORM     : Specify platform (CUDA | OpenCL) (default: $OPENACC_PLATFORM)
   --device=DEVICE         : Specify device (Fermi | Kepler) (default: $OPENACC_DEVICE)
->>>>>>> a3368a95
 EOF
 }
 
