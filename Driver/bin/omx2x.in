--- conflicted
+++ resolved
@@ -97,11 +97,7 @@
 ${X2X_CMD} "$@" || exit $?
 
 which xmllint >/dev/null 2>&1
-<<<<<<< HEAD
-if [ "$?" = "0" ]; then
-=======
 if [ $? -eq 0 ]; then
->>>>>>> 3b963736
     xmllint --format "${TMP_OUTFILE}" >"${OUTFILE}" || exit $?
 else
     mv "${TMP_OUTFILE}" "${OUTFILE}" || exit $?
