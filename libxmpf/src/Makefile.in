# Makefile.in generated by automake 1.11.6 from Makefile.am.
# @configure_input@

# Copyright (C) 1994, 1995, 1996, 1997, 1998, 1999, 2000, 2001, 2002,
# 2003, 2004, 2005, 2006, 2007, 2008, 2009, 2010, 2011 Free Software
# Foundation, Inc.
# This Makefile.in is free software; the Free Software Foundation
# gives unlimited permission to copy and/or distribute it,
# with or without modifications, as long as this notice is preserved.

# This program is distributed in the hope that it will be useful,
# but WITHOUT ANY WARRANTY, to the extent permitted by law; without
# even the implied warranty of MERCHANTABILITY or FITNESS FOR A
# PARTICULAR PURPOSE.

@SET_MAKE@

VPATH = @srcdir@
am__make_dryrun = \
  { \
    am__dry=no; \
    case $$MAKEFLAGS in \
      *\\[\ \	]*) \
        echo 'am--echo: ; @echo "AM"  OK' | $(MAKE) -f - 2>/dev/null \
          | grep '^AM OK$$' >/dev/null || am__dry=yes;; \
      *) \
        for am__flg in $$MAKEFLAGS; do \
          case $$am__flg in \
            *=*|--*) ;; \
            *n*) am__dry=yes; break;; \
          esac; \
        done;; \
    esac; \
    test $$am__dry = yes; \
  }
pkgdatadir = $(datadir)/@PACKAGE@
pkgincludedir = $(includedir)/@PACKAGE@
pkglibdir = $(libdir)/@PACKAGE@
pkglibexecdir = $(libexecdir)/@PACKAGE@
am__cd = CDPATH="$${ZSH_VERSION+.}$(PATH_SEPARATOR)" && cd
install_sh_DATA = $(install_sh) -c -m 644
install_sh_PROGRAM = $(install_sh) -c
install_sh_SCRIPT = $(install_sh) -c
INSTALL_HEADER = $(INSTALL_DATA)
transform = $(program_transform_name)
NORMAL_INSTALL = :
PRE_INSTALL = :
POST_INSTALL = :
NORMAL_UNINSTALL = :
PRE_UNINSTALL = :
POST_UNINSTALL = :
build_triplet = @build@
host_triplet = @host@
target_triplet = @target@
subdir = ./libxmpf/src
DIST_COMMON = $(srcdir)/Makefile.am $(srcdir)/Makefile.in
ACLOCAL_M4 = $(top_srcdir)/aclocal.m4
am__aclocal_m4_deps = $(top_srcdir)/configure.ac
am__configure_deps = $(am__aclocal_m4_deps) $(CONFIGURE_DEPENDENCIES) \
	$(ACLOCAL_M4)
mkinstalldirs = $(install_sh) -d
CONFIG_HEADER = $(top_builddir)/include/config.h \
	$(top_builddir)/Driver/atool/src/include/nata/nata_config.h
CONFIG_CLEAN_FILES =
CONFIG_CLEAN_VPATH_FILES =
am__vpath_adj_setup = srcdirstrip=`echo "$(srcdir)" | sed 's|.|.|g'`;
am__vpath_adj = case $$p in \
    $(srcdir)/*) f=`echo "$$p" | sed "s|^$$srcdirstrip/||"`;; \
    *) f=$$p;; \
  esac;
am__strip_dir = f=`echo $$p | sed -e 's|^.*/||'`;
am__install_max = 40
am__nobase_strip_setup = \
  srcdirstrip=`echo "$(srcdir)" | sed 's/[].[^$$\\*|]/\\\\&/g'`
am__nobase_strip = \
  for p in $$list; do echo "$$p"; done | sed -e "s|$$srcdirstrip/||"
am__nobase_list = $(am__nobase_strip_setup); \
  for p in $$list; do echo "$$p $$p"; done | \
  sed "s| $$srcdirstrip/| |;"' / .*\//!s/ .*/ ./; s,\( .*\)/[^/]*$$,\1,' | \
  $(AWK) 'BEGIN { files["."] = "" } { files[$$2] = files[$$2] " " $$1; \
    if (++n[$$2] == $(am__install_max)) \
      { print $$2, files[$$2]; n[$$2] = 0; files[$$2] = "" } } \
    END { for (dir in files) print dir, files[dir] }'
am__base_list = \
  sed '$$!N;$$!N;$$!N;$$!N;$$!N;$$!N;$$!N;s/\n/ /g' | \
  sed '$$!N;$$!N;$$!N;$$!N;s/\n/ /g'
am__uninstall_files_from_dir = { \
  test -z "$$files" \
    || { test ! -d "$$dir" && test ! -f "$$dir" && test ! -r "$$dir"; } \
    || { echo " ( cd '$$dir' && rm -f" $$files ")"; \
         $(am__cd) "$$dir" && rm -f $$files; }; \
  }
am__installdirs = "$(DESTDIR)$(libdir)"
LIBRARIES = $(lib_LIBRARIES)
libxmpf_a_AR = $(AR) $(ARFLAGS)
libxmpf_a_LIBADD =
am_libxmpf_a_OBJECTS = xmpf_array.$(OBJEXT) xmpf_gcomm.$(OBJEXT) \
	xmpf_gmove.$(OBJEXT) xmpf_index.$(OBJEXT) xmpf_lib.$(OBJEXT) \
	xmpf_loop.$(OBJEXT) xmpf_misc.$(OBJEXT) xmpf_nodes.$(OBJEXT) \
	xmpf_pack.$(OBJEXT) xmpf_reflect.$(OBJEXT) xmpf_task.$(OBJEXT) \
	xmpf_template.$(OBJEXT) xmpf_coarray.$(OBJEXT) \
	xmpf_coarray_put.$(OBJEXT) xmpf_coarray_get.$(OBJEXT) xmpf_coarray_get_wrap.$(OBJEXT)


libxmpf_a_OBJECTS = $(am_libxmpf_a_OBJECTS)
DEFAULT_INCLUDES = -I.@am__isrc@ -I$(top_builddir)/include -I$(top_builddir)/Driver/atool/src/include/nata
depcomp =
am__depfiles_maybe =
LTCOMPILE = $(LIBTOOL) --tag=CC $(AM_LIBTOOLFLAGS) $(LIBTOOLFLAGS) \
	--mode=compile $(CC) $(DEFS) $(DEFAULT_INCLUDES) $(INCLUDES) \
	$(AM_CPPFLAGS) $(CPPFLAGS) $(AM_CFLAGS) $(CFLAGS)
CCLD = $(CC)
<<<<<<< HEAD
AM_V_CCLD = $(am__v_CCLD_@AM_V@)
am__v_CCLD_ = $(am__v_CCLD_@AM_DEFAULT_V@)
am__v_CCLD_0 = @echo "  CCLD    " $@;
am__v_CCLD_1 = 
FCCOMPILE = $(FC) $(AM_FCFLAGS) $(FCFLAGS)
LTFCCOMPILE = $(LIBTOOL) $(AM_V_lt) --tag=FC $(AM_LIBTOOLFLAGS) \
	$(LIBTOOLFLAGS) --mode=compile $(FC) $(AM_FCFLAGS) $(FCFLAGS)
AM_V_FC = $(am__v_FC_@AM_V@)
am__v_FC_ = $(am__v_FC_@AM_DEFAULT_V@)
am__v_FC_0 = @echo "  FC      " $@;
am__v_FC_1 = 
FCLD = $(FC)
FCLINK = $(LIBTOOL) $(AM_V_lt) --tag=FC $(AM_LIBTOOLFLAGS) \
	$(LIBTOOLFLAGS) --mode=link $(FCLD) $(AM_FCFLAGS) $(FCFLAGS) \
	$(AM_LDFLAGS) $(LDFLAGS) -o $@
AM_V_FCLD = $(am__v_FCLD_@AM_V@)
am__v_FCLD_ = $(am__v_FCLD_@AM_DEFAULT_V@)
am__v_FCLD_0 = @echo "  FCLD    " $@;
am__v_FCLD_1 = 
=======
>>>>>>> d3f46cbd
SOURCES = $(libxmpf_a_SOURCES)
DIST_SOURCES = $(libxmpf_a_SOURCES)
am__can_run_installinfo = \
  case $$AM_UPDATE_INFO_DIR in \
    n|no|NO) false;; \
    *) (install-info --version) >/dev/null 2>&1;; \
  esac
ETAGS = etags
CTAGS = ctags
DISTFILES = $(DIST_COMMON) $(DIST_SOURCES) $(TEXINFOS) $(EXTRA_DIST)
ACLOCAL = @ACLOCAL@
AMTAR = @AMTAR@
API_FLAVOR = @API_FLAVOR@
AR = @AR@
ARFLAGS = @ARFLAGS@
ATOOL_DIR = @ATOOL_DIR@
AUTOCONF = @AUTOCONF@
AUTOHEADER = @AUTOHEADER@
AUTOMAKE = @AUTOMAKE@
AWK = @AWK@
BLASLIB = @BLASLIB@
CC = @MPI_CC@
CCDEPMODE = @CCDEPMODE@
CFLAGS = @CFLAGS@
CPP = @CPP@
CPPFLAGS = @CPPFLAGS@
CPU = @CPU@
CPUDEF = @CPUDEF@
CXX = @CXX@
CXXCPP = @CXXCPP@
CXXDEPMODE = @CXXDEPMODE@
CXXFLAGS = @CXXFLAGS@
CYGPATH_W = @CYGPATH_W@
C_BACKEND_DIR = @C_BACKEND_DIR@
C_FRONTEND_DIR = @C_FRONTEND_DIR@
DEFS = @DEFS@
DEPDIR = @DEPDIR@
DLLTOOL = @DLLTOOL@
DSYMUTIL = @DSYMUTIL@
DUMPBIN = @DUMPBIN@
ECHO_C = @ECHO_C@
ECHO_N = @ECHO_N@
ECHO_T = @ECHO_T@
EGREP = @EGREP@
ENABLE_ACC = @ENABLE_ACC@
ENABLE_ATOOL = @ENABLE_ATOOL@
ENABLE_XACC = @ENABLE_XACC@
EXEEXT = @EXEEXT@
F2C_INT64_FLAGS = @F2C_INT64_FLAGS@
FC = @MPI_FC@
FCFLAGS = @MPI_FCFLAGS@
FGREP = @FGREP@
F_BACKEND_DIR = @F_BACKEND_DIR@
F_FRONTEND_DIR = @F_FRONTEND_DIR@
GASNET_CFLAGS = @GASNET_CFLAGS@
GASNET_CONDUIT = @GASNET_CONDUIT@
GASNET_CPPFLAGS = @GASNET_CPPFLAGS@
GASNET_LDFLAGS = @GASNET_LDFLAGS@
GASNET_LIBS = @GASNET_LIBS@
GASNET_PREFIX = @GASNET_PREFIX@
GPGPU_PREFIX = @GPGPU_PREFIX@
GPU_CFLAGS = @GPU_CFLAGS@
GPU_CMD = @GPU_CMD@
GREP = @GREP@
INCLUDECOM = @INCLUDECOM@
INSTALL = @INSTALL@
INSTALL_DATA = @INSTALL_DATA@
INSTALL_PROGRAM = @INSTALL_PROGRAM@
INSTALL_SCRIPT = @INSTALL_SCRIPT@
INSTALL_STRIP_PROGRAM = @INSTALL_STRIP_PROGRAM@
INT_ENUFF_FOR_VOIDP = @INT_ENUFF_FOR_VOIDP@
IS_CRAY = @IS_CRAY@
IS_PGI = @IS_PGI@
IS_SUPERUX = @IS_SUPERUX@
JAR = @JAR@
JAVA = @JAVA@
JAVAC = @JAVAC@
JAVA_OPTION = @JAVA_OPTION@
LD = @LD@
LDFLAGS = @LDFLAGS@
LEX = @LEX@
LEXLIB = @LEXLIB@
LEX_OUTPUT_ROOT = @LEX_OUTPUT_ROOT@
LIBACC_DIR = @LIBACC_DIR@
LIBACC_HEADER_DIR = @LIBACC_HEADER_DIR@
LIBOBJS = @LIBOBJS@
LIBOMPC_DIR = @LIBOMPC_DIR@
LIBOMPF_DIR = @LIBOMPF_DIR@
LIBS = @LIBS@
LIBTLOG_DIR = @LIBTLOG_DIR@
LIBTLOG_MPI_DIR = @LIBTLOG_MPI_DIR@
LIBTOOL = @LIBTOOL@
LIBTOOL_DEPS = @LIBTOOL_DEPS@
LIBXML_PREFIX = @LIBXML_PREFIX@
LIBXMPF_DIR = @LIBXMPF_DIR@
LIBXMPF_HEADER_DIR = @LIBXMPF_HEADER_DIR@
LIBXMP_DIR = @LIBXMP_DIR@
LIBXMP_GPU_DIR = @LIBXMP_GPU_DIR@
LIBXMP_HEADER_DIR = @LIBXMP_HEADER_DIR@
LIBXMP_THREADS_DIR = @LIBXMP_THREADS_DIR@
LIPO = @LIPO@
LN_S = @LN_S@
LTLIBOBJS = @LTLIBOBJS@
MAINT = @MAINT@
MAKE = @MAKE@
MAKEINFO = @MAKEINFO@
MANIFEST_TOOL = @MANIFEST_TOOL@
MKDIR_P = @MKDIR_P@
MKRULESDIR = @MKRULESDIR@
MM5TGT = @MM5TGT@
MPI_CC = @MPI_CC@
MPI_CFLAGS = @MPI_CFLAGS@
MPI_CLIBS = @MPI_CLIBS@
MPI_FC = @MPI_FC@
MPI_FCFLAGS = @MPI_FCFLAGS@
MPI_FCLIBS = @MPI_FCLIBS@
MPI_MODINC = @MPI_MODINC@
MPI_OPENMP_FLAG = @MPI_OPENMP_FLAG@
NM = @NM@
NMEDIT = @NMEDIT@
OBJDUMP = @OBJDUMP@
OBJEXT = @OBJEXT@
OMDRIVER_DIR = @OMDRIVER_DIR@
OMNI_C_PP = @OMNI_C_PP@
OMNI_F_PP = @OMNI_F_PP@
OMNI_HOME = @OMNI_HOME@
OMNI_LNK_CFLAGS = @OMNI_LNK_CFLAGS@
OMNI_LNK_FCFLAGS = @OMNI_LNK_FCFLAGS@
OMNI_LX2X_CFLAGS = @OMNI_LX2X_CFLAGS@
OMNI_LX2X_FCFLAGS = @OMNI_LX2X_FCFLAGS@
OMNI_NTV_CFLAGS = @OMNI_NTV_CFLAGS@
OMNI_NTV_FCFLAGS = @OMNI_NTV_FCFLAGS@
OMP_LOCK_TYPE = @OMP_LOCK_TYPE@
OMP_THREAD_TYPE = @OMP_THREAD_TYPE@
OM_DRIVER_CONF_DIR = @OM_DRIVER_CONF_DIR@
OM_EXEC_CXX_LINKER = @OM_EXEC_CXX_LINKER@
OM_EXEC_C_COMPILER = @OM_EXEC_C_COMPILER@
OM_EXEC_C_LINKER = @OM_EXEC_C_LINKER@
OM_EXEC_C_PP = @OM_EXEC_C_PP@
OM_EXEC_F_COMPILER = @OM_EXEC_F_COMPILER@
OM_EXEC_F_LINKER = @OM_EXEC_F_LINKER@
OM_EXEC_F_PP = @OM_EXEC_F_PP@
OS = @OS@
OSDEF = @OSDEF@
OS_CFLAGS = @OS_CFLAGS@
OS_CPPFLAGS = @OS_CPPFLAGS@
OS_CXXFLAGS = @OS_CXXFLAGS@
OS_LDFLAGS = @OS_LDFLAGS@
OS_LIBS = @OS_LIBS@
OTOOL = @OTOOL@
OTOOL64 = @OTOOL64@
PACKAGE = @PACKAGE@
PACKAGE_BUGREPORT = @PACKAGE_BUGREPORT@
PACKAGE_NAME = @PACKAGE_NAME@
PACKAGE_STRING = @PACKAGE_STRING@
PACKAGE_TARNAME = @PACKAGE_TARNAME@
PACKAGE_URL = @PACKAGE_URL@
PACKAGE_VERSION = @PACKAGE_VERSION@
PATH_SEPARATOR = @PATH_SEPARATOR@
PERL5 = @PERL5@
POW_LIB = @POW_LIB@
PPTGT = @PPTGT@
RANLIB = @RANLIB@
RM = @RM@
SED = @SED@
SET_MAKE = @SET_MAKE@
SHELL = @SHELL@
SIZEOF_DOUBLE = @SIZEOF_DOUBLE@
SIZEOF_FLOAT = @SIZEOF_FLOAT@
SIZEOF_LONG_DOUBLE = @SIZEOF_LONG_DOUBLE@
SIZEOF_UNSIGNED_CHAR = @SIZEOF_UNSIGNED_CHAR@
SIZEOF_UNSIGNED_INT = @SIZEOF_UNSIGNED_INT@
SIZEOF_UNSIGNED_LONG = @SIZEOF_UNSIGNED_LONG@
SIZEOF_UNSIGNED_LONG_LONG = @SIZEOF_UNSIGNED_LONG_LONG@
SIZEOF_UNSIGNED_SHORT = @SIZEOF_UNSIGNED_SHORT@
SIZEOF_VOID_P = @SIZEOF_VOID_P@
SIZEOF__BOOL = @SIZEOF__BOOL@
STRIP = @STRIP@
TARGET_ARCH = @TARGET_ARCH@
TCA_PREFIX = @TCA_PREFIX@
TOPDIR = @TOPDIR@
TYPE_INT16 = @TYPE_INT16@
TYPE_INT32 = @TYPE_INT32@
TYPE_INT64 = @TYPE_INT64@
VERSION = @VERSION@
XCODEML_COMMON_DIR = @XCODEML_COMMON_DIR@
XCODEML_EXC_TOOLS_DIR = @XCODEML_EXC_TOOLS_DIR@
XMPPKG_CHANGELOG_DATE = @XMPPKG_CHANGELOG_DATE@
XMPPKG_GROUP = @XMPPKG_GROUP@
XMPPKG_LICENSE = @XMPPKG_LICENSE@
XMPPKG_MAINTAINER = @XMPPKG_MAINTAINER@
XMPPKG_NAME = @XMPPKG_NAME@
XMPPKG_PACKAGER = @XMPPKG_PACKAGER@
XMPPKG_PREFIX = @XMPPKG_PREFIX@
XMPPKG_PRIORITY = @XMPPKG_PRIORITY@
XMPPKG_RELEASE = @XMPPKG_RELEASE@
XMPPKG_SECTION = @XMPPKG_SECTION@
XMPPKG_SUMMARY = @XMPPKG_SUMMARY@
XMPPKG_URL = @XMPPKG_URL@
XMPPKG_VENDOR = @XMPPKG_VENDOR@
XMPPKG_VERSION = @XMPPKG_VERSION@
YACC = @YACC@
YFLAGS = @YFLAGS@
abs_builddir = @abs_builddir@
abs_srcdir = @abs_srcdir@
abs_top_builddir = @abs_top_builddir@
abs_top_srcdir = @abs_top_srcdir@
ac_ct_AR = @ac_ct_AR@
ac_ct_CC = @ac_ct_CC@
ac_ct_CXX = @ac_ct_CXX@
ac_ct_DUMPBIN = @ac_ct_DUMPBIN@
ac_ct_FC = @ac_ct_FC@
am__include = @am__include@
am__leading_dot = @am__leading_dot@
am__quote = @am__quote@
am__tar = @am__tar@
am__untar = @am__untar@
bindir = @bindir@
build = @build@
build_alias = @build_alias@
build_cpu = @build_cpu@
build_os = @build_os@
build_vendor = @build_vendor@
builddir = @builddir@
cppCmd = @cppCmd@
datadir = @datadir@
datarootdir = @datarootdir@
doQReal = @doQReal@
docdir = @docdir@
dvidir = @dvidir@
exec_prefix = @exec_prefix@
gmpIncOpt = @gmpIncOpt@
gmpLibOpt = @gmpLibOpt@
host = @host@
host_alias = @host_alias@
host_cpu = @host_cpu@
host_os = @host_os@
host_vendor = @host_vendor@
htmldir = @htmldir@
includedir = @includedir@
infodir = @infodir@
install_sh = @install_sh@
javadir = @javadir@
libdir = @libdir@
libexecdir = @libexecdir@
localedir = @localedir@
localstatedir = @localstatedir@
mandir = @mandir@
mkdir_p = @mkdir_p@
nativeCompiler = @nativeCompiler@
oldincludedir = @oldincludedir@
omniBinDir = @omniBinDir@
omniDir = @omniDir@
omniEtcDir = @omniEtcDir@
omniExpT = @omniExpT@
omniIncDir = @omniIncDir@
omniLibDir = @omniLibDir@
omniLimbT = @omniLimbT@
omniQPrec = @omniQPrec@
omniQRealFillGap = @omniQRealFillGap@
omniQRealPrecInLimb = @omniQRealPrecInLimb@
pdfdir = @pdfdir@
prefix = @prefix@
program_transform_name = @program_transform_name@
psdir = @psdir@
sbindir = @sbindir@
sharedstatedir = @sharedstatedir@
srcdir = @srcdir@
sysconfdir = @sysconfdir@
target = @target@
target_alias = @target_alias@
target_cpu = @target_cpu@
target_os = @target_os@
target_vendor = @target_vendor@
top_build_prefix = @top_build_prefix@
top_builddir = @top_builddir@
top_srcdir = @top_srcdir@
XMP_INC_DIR = ../../libxmp/include
XMP_SRC_DIR = ../../libxmp/src
XMPF_INC_DIR = ../include
#TLOG_INC_DIR=$(top_builddir)/@LIBTLOG_MPI_DIR@
#GASNET_INC_DIR=@GASNET_PREFIX@/include
#GASNET_CONDUIT_DIR=$(GASNET_INC_DIR)/@GASNET_CONDUIT@-conduit
AM_CFLAGS = -I$(XMPF_INC_DIR) -I$(XMP_INC_DIR) -I$(XMP_SRC_DIR) @MPI_CFLAGS@
lib_LIBRARIES = libxmpf.a
libxmpf_a_SOURCES = $(XMPF_INC_DIR)/xmpf_internal.h xmpf_array.c xmpf_gcomm.c \
                    xmpf_gmove.c xmpf_index.c xmpf_lib.c xmpf_loop.c xmpf_misc.c \
<<<<<<< HEAD
                    xmpf_nodes.c xmpf_pack.c xmpf_reflect.c \
                    xmpf_task.c xmpf_template.c xmpf_coarray.c \
                    xmpf_coarray_put.c xmpf_coarray_get.c xmpf_coarray_get_wrap.f90
=======
                    xmpf_nodes.c xmpf_pack.c xmpf_reflect.c xmpf_task.c xmpf_template.c
>>>>>>> d3f46cbd

COMPILE = $(CC) $(DEFS) $(DEFAULT_INCLUDES) $(INCLUDES) $(AM_CPPFLAGS) \
	$(CPPFLAGS) $(AM_CFLAGS)

LINK = $(CC) $(AM_CFLAGS) $(AM_LDFLAGS) $(LDFLAGS) -o $@ @MPI_CLIBS@
all: all-am

.SUFFIXES:
.SUFFIXES: .c .f90 .lo .o .obj
$(srcdir)/Makefile.in: @MAINTAINER_MODE_TRUE@ $(srcdir)/Makefile.am  $(am__configure_deps)
	@for dep in $?; do \
	  case '$(am__configure_deps)' in \
	    *$$dep*) \
	      ( cd $(top_builddir) && $(MAKE) $(AM_MAKEFLAGS) am--refresh ) \
	        && { if test -f $@; then exit 0; else break; fi; }; \
	      exit 1;; \
	  esac; \
	done; \
	echo ' cd $(top_srcdir) && $(AUTOMAKE) --foreign --ignore-deps ./libxmpf/src/Makefile'; \
	$(am__cd) $(top_srcdir) && \
	  $(AUTOMAKE) --foreign --ignore-deps ./libxmpf/src/Makefile
.PRECIOUS: Makefile
Makefile: $(srcdir)/Makefile.in $(top_builddir)/config.status
	@case '$?' in \
	  *config.status*) \
	    cd $(top_builddir) && $(MAKE) $(AM_MAKEFLAGS) am--refresh;; \
	  *) \
	    echo ' cd $(top_builddir) && $(SHELL) ./config.status $(subdir)/$@ $(am__depfiles_maybe)'; \
	    cd $(top_builddir) && $(SHELL) ./config.status $(subdir)/$@ $(am__depfiles_maybe);; \
	esac;

$(top_builddir)/config.status: $(top_srcdir)/configure $(CONFIG_STATUS_DEPENDENCIES)
	cd $(top_builddir) && $(MAKE) $(AM_MAKEFLAGS) am--refresh

$(top_srcdir)/configure: @MAINTAINER_MODE_TRUE@ $(am__configure_deps)
	cd $(top_builddir) && $(MAKE) $(AM_MAKEFLAGS) am--refresh
$(ACLOCAL_M4): @MAINTAINER_MODE_TRUE@ $(am__aclocal_m4_deps)
	cd $(top_builddir) && $(MAKE) $(AM_MAKEFLAGS) am--refresh
$(am__aclocal_m4_deps):
install-libLIBRARIES: $(lib_LIBRARIES)
	@$(NORMAL_INSTALL)
	@list='$(lib_LIBRARIES)'; test -n "$(libdir)" || list=; \
	list2=; for p in $$list; do \
	  if test -f $$p; then \
	    list2="$$list2 $$p"; \
	  else :; fi; \
	done; \
	test -z "$$list2" || { \
	  echo " $(MKDIR_P) '$(DESTDIR)$(libdir)'"; \
	  $(MKDIR_P) "$(DESTDIR)$(libdir)" || exit 1; \
	  echo " $(INSTALL_DATA) $$list2 '$(DESTDIR)$(libdir)'"; \
	  $(INSTALL_DATA) $$list2 "$(DESTDIR)$(libdir)" || exit $$?; }
	@$(POST_INSTALL)
	@list='$(lib_LIBRARIES)'; test -n "$(libdir)" || list=; \
	for p in $$list; do \
	  if test -f $$p; then \
	    $(am__strip_dir) \
	    echo " ( cd '$(DESTDIR)$(libdir)' && $(RANLIB) $$f )"; \
	    ( cd "$(DESTDIR)$(libdir)" && $(RANLIB) $$f ) || exit $$?; \
	  else :; fi; \
	done

uninstall-libLIBRARIES:
	@$(NORMAL_UNINSTALL)
	@list='$(lib_LIBRARIES)'; test -n "$(libdir)" || list=; \
	files=`for p in $$list; do echo $$p; done | sed -e 's|^.*/||'`; \
	dir='$(DESTDIR)$(libdir)'; $(am__uninstall_files_from_dir)

clean-libLIBRARIES:
	-test -z "$(lib_LIBRARIES)" || rm -f $(lib_LIBRARIES)
libxmpf.a: $(libxmpf_a_OBJECTS) $(libxmpf_a_DEPENDENCIES) $(EXTRA_libxmpf_a_DEPENDENCIES) 
	-rm -f libxmpf.a
	$(libxmpf_a_AR) libxmpf.a $(libxmpf_a_OBJECTS) $(libxmpf_a_LIBADD)
	$(RANLIB) libxmpf.a

mostlyclean-compile:
	-rm -f *.$(OBJEXT)

distclean-compile:
	-rm -f *.tab.c

.c.o:
	$(COMPILE) -c $<

.c.obj:
	$(COMPILE) -c `$(CYGPATH_W) '$<'`

.c.lo:
	$(LTCOMPILE) -c -o $@ $<

.f90.o:
	$(AM_V_FC)$(FCCOMPILE) -c -o $@ $<

.f90.obj:
	$(AM_V_FC)$(FCCOMPILE) -c -o $@ `$(CYGPATH_W) '$<'`

.f90.lo:
	$(AM_V_FC)$(LTFCCOMPILE) -c -o $@ $<

mostlyclean-libtool:
	-rm -f *.lo

clean-libtool:
	-rm -rf .libs _libs

ID: $(HEADERS) $(SOURCES) $(LISP) $(TAGS_FILES)
	list='$(SOURCES) $(HEADERS) $(LISP) $(TAGS_FILES)'; \
	unique=`for i in $$list; do \
	    if test -f "$$i"; then echo $$i; else echo $(srcdir)/$$i; fi; \
	  done | \
	  $(AWK) '{ files[$$0] = 1; nonempty = 1; } \
	      END { if (nonempty) { for (i in files) print i; }; }'`; \
	mkid -fID $$unique
tags: TAGS

TAGS:  $(HEADERS) $(SOURCES)  $(TAGS_DEPENDENCIES) \
		$(TAGS_FILES) $(LISP)
	set x; \
	here=`pwd`; \
	list='$(SOURCES) $(HEADERS)  $(LISP) $(TAGS_FILES)'; \
	unique=`for i in $$list; do \
	    if test -f "$$i"; then echo $$i; else echo $(srcdir)/$$i; fi; \
	  done | \
	  $(AWK) '{ files[$$0] = 1; nonempty = 1; } \
	      END { if (nonempty) { for (i in files) print i; }; }'`; \
	shift; \
	if test -z "$(ETAGS_ARGS)$$*$$unique"; then :; else \
	  test -n "$$unique" || unique=$$empty_fix; \
	  if test $$# -gt 0; then \
	    $(ETAGS) $(ETAGSFLAGS) $(AM_ETAGSFLAGS) $(ETAGS_ARGS) \
	      "$$@" $$unique; \
	  else \
	    $(ETAGS) $(ETAGSFLAGS) $(AM_ETAGSFLAGS) $(ETAGS_ARGS) \
	      $$unique; \
	  fi; \
	fi
ctags: CTAGS
CTAGS:  $(HEADERS) $(SOURCES)  $(TAGS_DEPENDENCIES) \
		$(TAGS_FILES) $(LISP)
	list='$(SOURCES) $(HEADERS)  $(LISP) $(TAGS_FILES)'; \
	unique=`for i in $$list; do \
	    if test -f "$$i"; then echo $$i; else echo $(srcdir)/$$i; fi; \
	  done | \
	  $(AWK) '{ files[$$0] = 1; nonempty = 1; } \
	      END { if (nonempty) { for (i in files) print i; }; }'`; \
	test -z "$(CTAGS_ARGS)$$unique" \
	  || $(CTAGS) $(CTAGSFLAGS) $(AM_CTAGSFLAGS) $(CTAGS_ARGS) \
	     $$unique

GTAGS:
	here=`$(am__cd) $(top_builddir) && pwd` \
	  && $(am__cd) $(top_srcdir) \
	  && gtags -i $(GTAGS_ARGS) "$$here"

distclean-tags:
	-rm -f TAGS ID GTAGS GRTAGS GSYMS GPATH tags

distdir: $(DISTFILES)
	@srcdirstrip=`echo "$(srcdir)" | sed 's/[].[^$$\\*]/\\\\&/g'`; \
	topsrcdirstrip=`echo "$(top_srcdir)" | sed 's/[].[^$$\\*]/\\\\&/g'`; \
	list='$(DISTFILES)'; \
	  dist_files=`for file in $$list; do echo $$file; done | \
	  sed -e "s|^$$srcdirstrip/||;t" \
	      -e "s|^$$topsrcdirstrip/|$(top_builddir)/|;t"`; \
	case $$dist_files in \
	  */*) $(MKDIR_P) `echo "$$dist_files" | \
			   sed '/\//!d;s|^|$(distdir)/|;s,/[^/]*$$,,' | \
			   sort -u` ;; \
	esac; \
	for file in $$dist_files; do \
	  if test -f $$file || test -d $$file; then d=.; else d=$(srcdir); fi; \
	  if test -d $$d/$$file; then \
	    dir=`echo "/$$file" | sed -e 's,/[^/]*$$,,'`; \
	    if test -d "$(distdir)/$$file"; then \
	      find "$(distdir)/$$file" -type d ! -perm -700 -exec chmod u+rwx {} \;; \
	    fi; \
	    if test -d $(srcdir)/$$file && test $$d != $(srcdir); then \
	      cp -fpR $(srcdir)/$$file "$(distdir)$$dir" || exit 1; \
	      find "$(distdir)/$$file" -type d ! -perm -700 -exec chmod u+rwx {} \;; \
	    fi; \
	    cp -fpR $$d/$$file "$(distdir)$$dir" || exit 1; \
	  else \
	    test -f "$(distdir)/$$file" \
	    || cp -p $$d/$$file "$(distdir)/$$file" \
	    || exit 1; \
	  fi; \
	done
check-am: all-am
check: check-am
all-am: Makefile $(LIBRARIES)
installdirs:
	for dir in "$(DESTDIR)$(libdir)"; do \
	  test -z "$$dir" || $(MKDIR_P) "$$dir"; \
	done
install: install-am
install-exec: install-exec-am
install-data: install-data-am
uninstall: uninstall-am

install-am: all-am
	@$(MAKE) $(AM_MAKEFLAGS) install-exec-am install-data-am

installcheck: installcheck-am
install-strip:
	if test -z '$(STRIP)'; then \
	  $(MAKE) $(AM_MAKEFLAGS) INSTALL_PROGRAM="$(INSTALL_STRIP_PROGRAM)" \
	    install_sh_PROGRAM="$(INSTALL_STRIP_PROGRAM)" INSTALL_STRIP_FLAG=-s \
	      install; \
	else \
	  $(MAKE) $(AM_MAKEFLAGS) INSTALL_PROGRAM="$(INSTALL_STRIP_PROGRAM)" \
	    install_sh_PROGRAM="$(INSTALL_STRIP_PROGRAM)" INSTALL_STRIP_FLAG=-s \
	    "INSTALL_PROGRAM_ENV=STRIPPROG='$(STRIP)'" install; \
	fi
mostlyclean-generic:

clean-generic:

distclean-generic:
	-test -z "$(CONFIG_CLEAN_FILES)" || rm -f $(CONFIG_CLEAN_FILES)
	-test . = "$(srcdir)" || test -z "$(CONFIG_CLEAN_VPATH_FILES)" || rm -f $(CONFIG_CLEAN_VPATH_FILES)

maintainer-clean-generic:
	@echo "This command is intended for maintainers to use"
	@echo "it deletes files that may require special tools to rebuild."
clean: clean-am

clean-am: clean-generic clean-libLIBRARIES clean-libtool clean-local \
	mostlyclean-am

distclean: distclean-am
	-rm -f Makefile
distclean-am: clean-am distclean-compile distclean-generic \
	distclean-tags

dvi: dvi-am

dvi-am:

html: html-am

html-am:

info: info-am

info-am:

install-data-am:

install-dvi: install-dvi-am

install-dvi-am:

install-exec-am: install-exec-local install-libLIBRARIES

install-html: install-html-am

install-html-am:

install-info: install-info-am

install-info-am:

install-man:

install-pdf: install-pdf-am

install-pdf-am:

install-ps: install-ps-am

install-ps-am:

installcheck-am:

maintainer-clean: maintainer-clean-am
	-rm -f Makefile
maintainer-clean-am: distclean-am maintainer-clean-generic

mostlyclean: mostlyclean-am

mostlyclean-am: mostlyclean-compile mostlyclean-generic \
	mostlyclean-libtool

pdf: pdf-am

pdf-am:

ps: ps-am

ps-am:

uninstall-am: uninstall-libLIBRARIES

.MAKE: install-am install-strip

.PHONY: CTAGS GTAGS all all-am check check-am clean clean-generic \
	clean-libLIBRARIES clean-libtool clean-local ctags distclean \
	distclean-compile distclean-generic distclean-libtool \
	distclean-tags distdir dvi dvi-am html html-am info info-am \
	install install-am install-data install-data-am install-dvi \
	install-dvi-am install-exec install-exec-am install-exec-local \
	install-html install-html-am install-info install-info-am \
	install-libLIBRARIES install-man install-pdf install-pdf-am \
	install-ps install-ps-am install-strip installcheck \
	installcheck-am installdirs maintainer-clean \
	maintainer-clean-generic mostlyclean mostlyclean-compile \
	mostlyclean-generic mostlyclean-libtool pdf pdf-am ps ps-am \
	tags uninstall uninstall-am uninstall-libLIBRARIES


xmpf_main.o: xmpf_main.f
	$(FC) $(FCFLAGS) -c xmpf_main.f

install-exec-local: xmpf_main.o
	test -z $(DESTDIR)$(libdir) || /bin/mkdir -p $(DESTDIR)$(libdir)
	$(INSTALL_DATA) xmpf_main.o $(DESTDIR)$(libdir)

clean-local:
	rm -f *~ *.core core core.*

# Tell versions [3.59,3.63) of GNU make to not export all variables.
# Otherwise a system limit (for SysV at least) may be exceeded.
.NOEXPORT:<|MERGE_RESOLUTION|>--- conflicted
+++ resolved
@@ -110,28 +110,6 @@
 	--mode=compile $(CC) $(DEFS) $(DEFAULT_INCLUDES) $(INCLUDES) \
 	$(AM_CPPFLAGS) $(CPPFLAGS) $(AM_CFLAGS) $(CFLAGS)
 CCLD = $(CC)
-<<<<<<< HEAD
-AM_V_CCLD = $(am__v_CCLD_@AM_V@)
-am__v_CCLD_ = $(am__v_CCLD_@AM_DEFAULT_V@)
-am__v_CCLD_0 = @echo "  CCLD    " $@;
-am__v_CCLD_1 = 
-FCCOMPILE = $(FC) $(AM_FCFLAGS) $(FCFLAGS)
-LTFCCOMPILE = $(LIBTOOL) $(AM_V_lt) --tag=FC $(AM_LIBTOOLFLAGS) \
-	$(LIBTOOLFLAGS) --mode=compile $(FC) $(AM_FCFLAGS) $(FCFLAGS)
-AM_V_FC = $(am__v_FC_@AM_V@)
-am__v_FC_ = $(am__v_FC_@AM_DEFAULT_V@)
-am__v_FC_0 = @echo "  FC      " $@;
-am__v_FC_1 = 
-FCLD = $(FC)
-FCLINK = $(LIBTOOL) $(AM_V_lt) --tag=FC $(AM_LIBTOOLFLAGS) \
-	$(LIBTOOLFLAGS) --mode=link $(FCLD) $(AM_FCFLAGS) $(FCFLAGS) \
-	$(AM_LDFLAGS) $(LDFLAGS) -o $@
-AM_V_FCLD = $(am__v_FCLD_@AM_V@)
-am__v_FCLD_ = $(am__v_FCLD_@AM_DEFAULT_V@)
-am__v_FCLD_0 = @echo "  FCLD    " $@;
-am__v_FCLD_1 = 
-=======
->>>>>>> d3f46cbd
 SOURCES = $(libxmpf_a_SOURCES)
 DIST_SOURCES = $(libxmpf_a_SOURCES)
 am__can_run_installinfo = \
@@ -419,15 +397,14 @@
 lib_LIBRARIES = libxmpf.a
 libxmpf_a_SOURCES = $(XMPF_INC_DIR)/xmpf_internal.h xmpf_array.c xmpf_gcomm.c \
                     xmpf_gmove.c xmpf_index.c xmpf_lib.c xmpf_loop.c xmpf_misc.c \
-<<<<<<< HEAD
                     xmpf_nodes.c xmpf_pack.c xmpf_reflect.c \
                     xmpf_task.c xmpf_template.c xmpf_coarray.c \
                     xmpf_coarray_put.c xmpf_coarray_get.c xmpf_coarray_get_wrap.f90
-=======
-                    xmpf_nodes.c xmpf_pack.c xmpf_reflect.c xmpf_task.c xmpf_template.c
->>>>>>> d3f46cbd
 
 COMPILE = $(CC) $(DEFS) $(DEFAULT_INCLUDES) $(INCLUDES) $(AM_CPPFLAGS) \
+	$(CPPFLAGS) $(AM_CFLAGS)
+
+FCCOMPILE = $(FC) $(DEFS) $(DEFAULT_INCLUDES) $(INCLUDES) $(AM_CPPFLAGS) \
 	$(CPPFLAGS) $(AM_CFLAGS)
 
 LINK = $(CC) $(AM_CFLAGS) $(AM_LDFLAGS) $(LDFLAGS) -o $@ @MPI_CLIBS@
