.PHONY: all install clean

CC           = @MPI_CC@
FC           = @MPI_FC@
FCFLAGS      = @MPI_FCFLAGS@ @OMNI_NTV_FCFLAGS@
XMP_INC_DIR  = ../../libxmp/include
XMPF_INC_DIR = ../include
CFLAGS       = -I$(XMPF_INC_DIR) -I$(XMP_INC_DIR) @MPI_CFLAGS@
LDFLAGS      = @MPI_CLIBS@
TARGET       = @TARGET@
MKDIR_P      = @MKDIR_P@
INSTALL      = @INSTALL@
RANLIB       = @RANLIB@
AR           = @AR@
ARFLAGS      = @ARFLAGS@
LIBDIR       = @OMNI_HOME@/lib
INCDIR       = @OMNI_HOME@/include
WORKDIR      = ./include_work
LIBXMPF      = libxmpf.a
LIBXMPF_TRAVERSE = libxmpf_traverse.a
HEADERS   = $(XMPF_INC_DIR)/xmpf_internal.h \
	    $(XMPF_INC_DIR)/xmpf_internal_coarray.h \
	    $(XMP_INC_DIR)/xmpco_internal.h \
	    $(XMP_INC_DIR)/xmp.h $(XMP_INC_DIR)/xmp_internal.h $(XMP_INC_DIR)/xmp_func_decl.h \
            $(XMP_INC_DIR)/xmpco_internal.h $(XMP_INC_DIR)/xmpco_params.h \
	    ../../include/config.h
OBJECTS   = xmpf_array.o xmpf_async.o xmpf_gcomm.o xmpf_gmove.o xmpf_index.o xmpf_lib.o \
	    xmpf_loop.o xmpf_misc.o xmpf_nodes.o xmpf_pack.o xmpf_reflect.o xmpf_sort.o \
<<<<<<< HEAD
	    xmpf_task.o xmpf_template.o xmpf_coarray.o xmpf_coarray_alloc.o \
=======
	    xmpf_task.o xmpf_template.o xmpf_reduce_shadow.o \
            xmpf_coarray.o xmpf_coarray_alloc.o \
>>>>>>> 7d624c22
	    xmpf_coarray_wrap.o xmpf_coarray_alloc_wrap.o \
            xmpf_coarray_put.o xmpf_coarray_get.o xmpf_coarray_getsub.o xmpf_coarray_atomic.o \
	    xmpf_coarray_put_wrap.o xmpf_coarray_get_wrap.o xmpf_coarray_getsub_wrap.o xmpf_coarray_atomic_wrap.o \
	    xmpf_coarray_lib.o xmpf_coarray_reduction.o xmpf_coarray_decl.o

FALSE            = 1
TRUE             = 0
IS_CRAY          = @CRAY@
IS_GASNET        = @GASNET@
IS_MPI3_ONESIDED = @MPI3_ONESIDED@
IS_FJRDMA        = @FJRDMA@
IS_MPI3_ASYNC    = @MPI3_ASYNC@
IS_POWERPC       = @POWERPC@
IS_SUPERUX       = @SUPERUX@
IS_KCOMPUTER     = @KCOMPUTER@
IS_FX10          = @FX10@
IS_FX100         = @FX100@
IS_XACC          = @XACC@
IS_CUDA          = @CUDA@
IS_OPENCL        = @OPENCL@

ifeq ($(IS_KCOMPUTER), $(TRUE))
        CFLAGS += -D_KCOMPUTER
endif
ifeq ($(IS_FX10), $(TRUE))
        CFLAGS += -D_FX10
endif
ifeq ($(IS_FX100), $(TRUE))
        CFLAGS += -D_FX100
endif

ifeq ($(IS_XACC), $(TRUE))
    OBJECTS += xaccf_gcomm.o xaccf_reflect.o
    CFLAGS  += -D_XMP_XACC
ifeq ($(IS_CUDA), $(TRUE))
    CFLAGS  += -D_XMP_XACC_CUDA -I@CUDA_PREFIX@/include
endif
ifeq ($(IS_OPENCL), $(TRUE))
    CFLAGS  += -D_XMP_XACC_OPENCL -I@OPENCL_PREFIX@/include
endif
endif

ifeq ($(IS_CRAY), $(TRUE))
    XMPF_COARRAY_DECL = XMPF_COARRAY_DECL.mod
else
    XMPF_COARRAY_DECL = xmpf_coarray_decl.mod
endif

ifeq ($(IS_GASNET), $(TRUE))
    CFLAGS  += -D_XMP_GASNET
ifeq ($(IS_POWERPC), $(TRUE))
    FCFLAGS += -WF,-D_XMP_GASNET
else
    FCFLAGS += -D_XMP_GASNET
endif
endif

ifeq ($(IS_MPI3_ONESIDED), $(TRUE))
    CFLAGS  += -D_XMP_MPI3_ONESIDED
    FCFLAGS += -D_XMP_MPI3_ONESIDED
endif

ifeq ($(IS_MPI3_ASYNC), $(TRUE))
    CFLAGS += -D_XMP_MPI3
endif

ifeq ($(IS_FJRDMA), $(TRUE))
    CFLAGS  += -D_XMP_FJRDMA
    FCFLAGS += -D_XMP_FJRDMA
endif

ifeq ($(IS_SUPERUX), $(TRUE))
    COARRAY_SYNC_H = xmp_coarray_sync_sxace.h
else
    COARRAY_SYNC_H = xmp_coarray_sync.h
endif

%.f90: %.f90.sh
	bash $< $(TARGET) > $@

%.F90: %.F90.sh
	bash $< $(TARGET) > $@

all: $(LIBXMPF) $(LIBXMPF_TRAVERSE)

$(LIBXMPF): $(OBJECTS)
	rm -f $@
	$(AR) $(ARFLAGS) $@ $^
	$(RANLIB) $@

$(LIBXMPF_TRAVERSE): xmpf_traverse.o
	rm -f $@
	$(AR) $(ARFLAGS) $@ $^
	$(RANLIB) $@

.c.o:
	$(CC) $(CFLAGS) $< -c

$(OBJECTS): $(HEADERS)

.SUFFIXES : .o .f90
.f90.o: 
	$(FC) $(FCFLAGS) $< -c

.SUFFIXES : .o .F90
.F90.o:
	$(FC) $(FCFLAGS) $< -c

$(XMPF_COARRAY_DECL) xmpf_coarray_decl.o: xmpf_coarray_decl.F90
	rm -rf $(WORKDIR)
	$(MKDIR_P) $(WORKDIR)
	$(INSTALL) ../include/*.h $(WORKDIR)
	$(INSTALL) ../include/$(COARRAY_SYNC_H) $(WORKDIR)/xmp_coarray_sync.h
	$(FC) $(FCFLAGS) -c -I $(WORKDIR) $<

install: $(LIBXMPF) $(XMPF_COARRAY_DECL)
	$(MKDIR_P) $(DESTDIR)$(LIBDIR) $(DESTDIR)$(INCDIR)
	$(INSTALL) $(LIBXMPF) $(LIBXMPF_TRAVERSE) $(DESTDIR)$(LIBDIR)
	$(INSTALL) $(XMPF_COARRAY_DECL) $(DESTDIR)$(INCDIR)

clean:
	rm -f xmpf_coarray_put_wrap.f90 xmpf_coarray_get_wrap.f90 \
	      xmpf_coarray_alloc_wrap.f90 xmpf_coarray_reduction.F90
	rm -rf $(WORKDIR) *~ *.o $(LIBXMPF) *.mod
<|MERGE_RESOLUTION|>--- conflicted
+++ resolved
@@ -26,12 +26,8 @@
 	    ../../include/config.h
 OBJECTS   = xmpf_array.o xmpf_async.o xmpf_gcomm.o xmpf_gmove.o xmpf_index.o xmpf_lib.o \
 	    xmpf_loop.o xmpf_misc.o xmpf_nodes.o xmpf_pack.o xmpf_reflect.o xmpf_sort.o \
-<<<<<<< HEAD
-	    xmpf_task.o xmpf_template.o xmpf_coarray.o xmpf_coarray_alloc.o \
-=======
 	    xmpf_task.o xmpf_template.o xmpf_reduce_shadow.o \
             xmpf_coarray.o xmpf_coarray_alloc.o \
->>>>>>> 7d624c22
 	    xmpf_coarray_wrap.o xmpf_coarray_alloc_wrap.o \
             xmpf_coarray_put.o xmpf_coarray_get.o xmpf_coarray_getsub.o xmpf_coarray_atomic.o \
 	    xmpf_coarray_put_wrap.o xmpf_coarray_get_wrap.o xmpf_coarray_getsub_wrap.o xmpf_coarray_atomic_wrap.o \
