--- conflicted
+++ resolved
@@ -12,15 +12,13 @@
 lib_LIBRARIES     = libxmpf.a
 libxmpf_a_SOURCES = $(XMPF_INC_DIR)/xmpf_internal.h xmpf_array.c xmpf_gcomm.c \
                     xmpf_gmove.c xmpf_index.c xmpf_lib.c xmpf_loop.c xmpf_misc.c \
-<<<<<<< HEAD
                     xmpf_nodes.c xmpf_pack.c xmpf_reflect.c \
                     xmpf_task.c xmpf_template.c xmpf_coarray.c \
                     xmpf_coarray_put.c xmpf_coarray_get.c xmpf_coarray_get_wrap.f90
-=======
-                    xmpf_nodes.c xmpf_pack.c xmpf_reflect.c xmpf_task.c xmpf_template.c
->>>>>>> d3f46cbd
 
 COMPILE = $(CC) $(DEFS) $(DEFAULT_INCLUDES) $(INCLUDES) $(AM_CPPFLAGS) \
+	$(CPPFLAGS) $(AM_CFLAGS)
+FCCOMPILE = $(FC) $(DEFS) $(DEFAULT_INCLUDES) $(INCLUDES) $(AM_CPPFLAGS) \
 	$(CPPFLAGS) $(AM_CFLAGS)
 LINK = $(CC) $(AM_CFLAGS) $(AM_LDFLAGS) $(LDFLAGS) -o $@ @MPI_CLIBS@
 
