/**
 * \file F-output-xcodeml.c
 */

#include "F-front.h"
#include "F-output-xcodeml.h"

#define CHAR_BUF_SIZE 65536

#define ARRAY_LEN(a)    (sizeof(a) / sizeof(a[0]))

#ifdef SIMPLE_TYPE
#define ADDR2UINT_TABLE_SIZE 1024
static void *addr2uint_table[ADDR2UINT_TABLE_SIZE];
static int addr2uint_idx = 0;
int Addr2Uint(void *x)
{
    int i;
    for (i = 0; i < addr2uint_idx; ++i) {
        if (addr2uint_table[i] == x)
            return i;
    }
    if (addr2uint_idx >= ADDR2UINT_TABLE_SIZE)
        fatal("type too much");
    addr2uint_table[addr2uint_idx++] = x;
    return addr2uint_idx - 1;
}
#endif

extern int      flag_module_compile;

static void     outx_expv(int l, expv v);
static void     outx_functionDefinition(int l, EXT_ID ep);
static void     outx_interfaceDecl(int l, EXT_ID ep);
static void     outx_definition_symbols(int l, EXT_ID ep);
static void     outx_declarations(int l, EXT_ID parent_ep);
static void     outx_id_declarations(int l, ID id_list, int expectResultVar, const char *functionName);
static void     collect_types(EXT_ID extid);
static void     collect_type_desc(expv v);
static int      id_is_visibleVar(ID id);

char s_timestamp[CEXPR_OPTVAL_CHARLEN] = { 0 };
char s_xmlIndent[CEXPR_OPTVAL_CHARLEN] = "  ";

EXT_ID current_function_stack[MAX_UNIT_CTL_CONTAINS+1];
int current_function_top = 0;
#define CRT_FUNCEP          current_function_stack[current_function_top]
#define CRT_FUNCEP_PUSH(ep) current_function_top++;                    \
                            current_function_stack[current_function_top] = (ep)
#define CRT_FUNCEP_POP      current_function_stack[current_function_top] = (ep); \
                            current_function_top--

typedef struct type_ext_id {
    EXT_ID ep;
    struct type_ext_id *next;
} *TYPE_EXT_ID;

#define FOREACH_TYPE_EXT_ID(te, headte) \
    for ((te) = (headte); (te) != NULL ; (te) = (te)->next)

#define FUNC_EXT_LINK_ADD(te, list, tail) \
    { if((list) == NULL || (tail) == NULL) (list) = (te); \
      else (tail)->next = (te); \
      (tail) = (te); }

static TYPE_DESC    type_list,type_list_tail;
static TYPE_EXT_ID  type_module_proc_list, type_module_proc_last;
static TYPE_EXT_ID  type_ext_id_list, type_ext_id_last;
static FILE         *print_fp;
static char         s_charBuf[CHAR_BUF_SIZE];
static int          is_outputed_module = FALSE;

#define GET_EXT_LINE(ep) \
    (EXT_LINE(ep) ? EXT_LINE(ep) : \
    EXT_PROC_ID_LIST(ep) ? ID_LINE(EXT_PROC_ID_LIST(ep)) : NULL)

static int is_emitting_module = FALSE;

static void
set_module_emission_mode(int mode) {
    is_emitting_module = mode;
}

int
is_emitting_xmod(void) {
    return is_emitting_module;
}

static const char*
xtag(enum expr_code code)
{
    switch(code) {

    /*
     * constants
     */
    case STRING_CONSTANT:           return "FcharacterConstant";
    case INT_CONSTANT:              return "FintConstant";
    case FLOAT_CONSTANT:            return "FrealConstant";
    case COMPLEX_CONSTANT:          return "FcomplexConstant";

    /*
     * declarations
     */
    case F_DATA_DECL:               return "FdataDecl";
    case F_EQUIV_DECL:              return "FequivalenceDecl";
    case F_COMMON_DECL:             return "FcommonDecl";

    /*
     * general statements
     */
    case EXPR_STATEMENT:            return "exprStatement";
    case IF_STATEMENT:              return "FifStatement";
    case F_DO_STATEMENT:            return "FdoStatement";
    case F_DOWHILE_STATEMENT:       return "FdoWhileStatement";
    case F_SELECTCASE_STATEMENT:    return "FselectCaseStatement";
    case F_CASELABEL_STATEMENT:     return "FcaseLabel";
    case F_WHERE_STATEMENT:         return "FwhereStatement";
    case F_RETURN_STATEMENT:        return "FreturnStatement";
    case F_CONTINUE_STATEMENT:      return "continueStatement";
    case GOTO_STATEMENT:
    case F_COMPGOTO_STATEMENT:      return "gotoStatement";
    case STATEMENT_LABEL:           return "statementLabel";
    case F_FORMAT_DECL:             return "FformatDecl";
    case F_STOP_STATEMENT:          return "FstopStatement";
    case F_PAUSE_STATEMENT:         return "FpauseStatement";
    case F_PRAGMA_STATEMENT:        return "FpragmaStatement";
    case F_LET_STATEMENT:           return "FassignStatement";
    case F95_CYCLE_STATEMENT:       return "FcycleStatement";
    case F95_EXIT_STATEMENT:        return "FexitStatement";
    case F_ENTRY_STATEMENT:         return "FentryDecl";

    /*
     * IO statements
     */
    case F_WRITE_STATEMENT:         return "FwriteStatement";
    case F_PRINT_STATEMENT:         return "FprintStatement";
    case F_READ_STATEMENT:          return "FreadStatement";
    case F_READ1_STATEMENT:         return "FreadStatement";
    case F_OPEN_STATEMENT:          return "FopenStatement";
    case F_CLOSE_STATEMENT:         return "FcloseStatement";
    case F_BACKSPACE_STATEMENT:     return "FbackspaceStatement";
    case F_ENDFILE_STATEMENT:       return "FendFileStatement";
    case F_REWIND_STATEMENT:        return "FrewindStatement";
    case F_INQUIRE_STATEMENT:       return "FinquireStatement";

    /*
     * F90/95 Pointer related
     */
    case F95_POINTER_SET_STATEMENT: return "FpointerAssignStatement";
    case F95_ALLOCATE_STATEMENT:    return "FallocateStatement";
    case F95_DEALLOCATE_STATEMENT:  return "FdeallocateStatement";
    case F95_NULLIFY_STATEMENT:     return "FnullifyStatement";

    /*
     * expressions
     */
    case FUNCTION_CALL:             return "functionCall";
    case F_FUNC:                    return "Ffunction";
    case IDENT:
    case F_VAR:
    case F_PARAM:                   return "Var";
    case F95_MEMBER_REF:            return "FmemberRef";
    case ARRAY_REF:                 return "FarrayRef";
    case F_SUBSTR_REF:              return "FcharacterRef";
    case F95_ARRAY_CONSTRUCTOR:     return "FarrayConstructor";
    case F95_STRUCT_CONSTRUCTOR:    return "FstructConstructor";
    case XMP_COARRAY_REF:           return "FcoArrayRef";

    /*
     * operators
     */
    case PLUS_EXPR:                 return "plusExpr";
    case MINUS_EXPR:                return "minusExpr";
    case UNARY_MINUS_EXPR:          return "unaryMinusExpr";
    case MUL_EXPR:                  return "mulExpr";
    case DIV_EXPR:                  return "divExpr";
    case POWER_EXPR:                return "FpowerExpr";
    case F_CONCAT_EXPR:             return "FconcatExpr";
    case LOG_EQ_EXPR:               return "logEQExpr";
    case LOG_NEQ_EXPR:              return "logNEQExpr";
    case LOG_GE_EXPR:               return "logGEExpr";
    case LOG_GT_EXPR:               return "logGTExpr";
    case LOG_LE_EXPR:               return "logLEExpr";
    case LOG_LT_EXPR:               return "logLTExpr";
    case LOG_AND_EXPR:              return "logAndExpr";
    case LOG_OR_EXPR:               return "logOrExpr";
    case LOG_NOT_EXPR:              return "logNotExpr";
    case F_EQV_EXPR:                return "logEQVExpr";
    case F_NEQV_EXPR:               return "logNEQVExpr";

    case F95_USER_DEFINED_BINARY_EXPR:          return "userBinaryExpr";
    case F95_USER_DEFINED_UNARY_EXPR:           return "userUnaryExpr";

    case F2008_SYNCALL_STATEMENT:    return "syncAllStatement";
    case F2008_SYNCIMAGES_STATEMENT: return "syncImagesStatement";
    case F2008_SYNCMEMORY_STATEMENT: return "syncMemoryStatement";
    case F2008_CRITICAL_STATEMENT:   return "criticalStatement";
    case F2008_LOCK_STATEMENT:       return "lockStatement";
    case F2008_UNLOCK_STATEMENT:     return "unlockStatement";

    case F2008_BLOCK_STATEMENT:      return "blockStatement";

    /*                          
     * misc.                    
     */                         
    case F_IMPLIED_DO:              return "FdoLoop";
    case F_INDEX_RANGE:             return "indexRange";

    /*
     * module.
     */
    case F95_USE_STATEMENT:         return "FuseDecl";
    case F95_USE_ONLY_STATEMENT:    return "FuseOnlyDecl";

    /*
     * F2003 statement
     */
    case F03_IMPORT_STATEMENT:      return "FimportDecl";

    /*
     * invalid or no corresponding tag
     */
    case ERROR_NODE:
    case LIST:
    case DEFAULT_LABEL:
    case F_SCENE_RANGE_EXPR:
    case ID_LIST:
    case VAR_DECL:
    case EXT_DECL:
    case FIRST_EXECUTION_POINT:
    case F_PROGRAM_STATEMENT:
    case F_BLOCK_STATEMENT:
    case F_SUBROUTINE_STATEMENT:
    case F_FUNCTION_STATEMENT:
    case F_INCLUDE_STATEMENT:
    case F_END_STATEMENT:
    case F_TYPE_DECL:
    case F_EXTERNAL_DECL:
    case F_INTRINSIC_DECL:
    case F_IMPLICIT_DECL:
    case F_NAMELIST_DECL:
    case F_SAVE_DECL:
    case F_PARAM_DECL:
    case F_DUP_DECL:
    case F_ENDDO_STATEMENT:
    case F_ELSEWHERE_STATEMENT:
    case F_ENDWHERE_STATEMENT:
    case F_ENDSELECT_STATEMENT:
    case F_IF_STATEMENT:
    case F_ELSEIF_STATEMENT:
    case F_ELSE_STATEMENT:
    case F_ENDIF_STATEMENT:
    case F_ASSIGN_LABEL_STATEMENT:
    case F_GOTO_STATEMENT:
    case F_ASGOTO_STATEMENT:
    case F_ARITHIF_STATEMENT:
    case F_CALL_STATEMENT:
    case F_CRAY_POINTER_DECL:
    case F_SET_EXPR:
    case F_LABEL_REF:
    case F_PLUS_EXPR:
    case F_MINUS_EXPR:
    case F_MUL_EXPR:
    case F_DIV_EXPR:
    case F_UNARY_MINUS_EXPR:
    case F_POWER_EXPR:
    case F_EQ_EXPR:
    case F_GT_EXPR:
    case F_GE_EXPR:
    case F_LT_EXPR:
    case F_LE_EXPR:
    case F_NE_EXPR:
    case F_OR_EXPR:
    case F_AND_EXPR:
    case F_NOT_EXPR:
    case F_UNARY_MINUS:
    case BASIC_TYPE_NODE:
    case F_TYPE_NODE:
    case F_TRUE_CONSTANT:
    case F_FALSE_CONSTANT:
    case F_ARRAY_REF:
    case F_STARSTAR:
    case F95_CONSTANT_WITH:
    case F95_TRUE_CONSTANT_WITH:
    case F95_FALSE_CONSTANT_WITH:
    case F95_ENDPROGRAM_STATEMENT:
    case F95_ENDSUBROUTINE_STATEMENT:
    case F95_ENDFUNCTION_STATEMENT:
    case F95_MODULE_STATEMENT:
    case F95_ENDMODULE_STATEMENT:
    case F95_INTERFACE_STATEMENT:
    case F95_ENDINTERFACE_STATEMENT:
    case F95_CONTAINS_STATEMENT:
    case F95_RECURSIVE_SPEC:
    case F95_PURE_SPEC:
    case F95_ELEMENTAL_SPEC:
    case F95_DIMENSION_DECL:
    case F95_TYPEDECL_STATEMENT:
    case F95_ENDTYPEDECL_STATEMENT:
    case F95_PRIVATE_STATEMENT:
    case F03_PROTECTED_STATEMENT:
    case F95_SEQUENCE_STATEMENT:
    case F95_PARAMETER_SPEC:
    case F95_ALLOCATABLE_SPEC:
    case F95_DIMENSION_SPEC:
    case F95_EXTERNAL_SPEC:
    case F95_INTENT_SPEC:
    case F95_INTRINSIC_SPEC:
    case F95_OPTIONAL_SPEC:
    case F95_POINTER_SPEC:
    case F95_SAVE_SPEC:
    case F95_TARGET_SPEC:
    case F95_PUBLIC_SPEC:
    case F95_PRIVATE_SPEC:
    case F03_PROTECTED_SPEC:
    case F95_IN_EXTENT:
    case F95_OUT_EXTENT:
    case F95_INOUT_EXTENT:
    case F95_KIND_SELECTOR_SPEC:
    case F95_LEN_SELECTOR_SPEC:
    case F95_STAT_SPEC:
    case F95_TRIPLET_EXPR:
    case F95_PUBLIC_STATEMENT:
    case F95_OPTIONAL_STATEMENT:
    case F95_POINTER_STATEMENT:
    case F95_INTENT_STATEMENT:
    case F95_TARGET_STATEMENT:
    case F_ASTERISK:
    case F_EXTFUNC:
    case F_DOUBLE_CONSTANT:
    case F95_ASSIGNOP:
    case F95_DOTOP:
    case F95_POWEOP:
    case F95_MULOP:
    case F95_DIVOP:
    case F95_PLUSOP:
    case F95_MINUSOP:
    case F95_EQOP:
    case F95_NEOP:
    case F95_LTOP:
    case F95_LEOP:
    case F95_GEOP:
    case F95_GTOP:
    case F95_NOTOP:
    case F95_ANDOP:
    case F95_OROP:
    case F95_EQVOP:
    case F95_NEQVOP:
    case F95_CONCATOP:
    case F95_MODULEPROCEDURE_STATEMENT:
    case F95_ARRAY_ALLOCATION:
    case F95_ALLOCATABLE_STATEMENT:
    case F95_GENERIC_SPEC:
    case F95_USER_DEFINED:
    case XMP_CODIMENSION_SPEC:
    case EXPR_CODE_END:
    case F2008_ENDCRITICAL_STATEMENT:
    case F2008_ENDBLOCK_STATEMENT:

        fatal("invalid exprcode : %s", EXPR_CODE_NAME(code));

    case OMP_PRAGMA:
      return "OMPPragma";

    case XMP_PRAGMA:
      return "XMPPragma";

    case ACC_PRAGMA:
      return "ACCPragma";

    default:
      fatal("unknown exprcode : %d", code);
    }

    return NULL;
}

#define XTAG(v)  xtag(EXPR_CODE(v))

static void
outx_indent(int l)
{
    int i;
    for(i = 0; i < l; ++i)
        fputs(s_xmlIndent, print_fp);
}


static void
outx_printi(int l, const char *fmt, ...)
{
    outx_indent(l);
    va_list args;
    va_start(args, fmt);
    vfprintf(print_fp, fmt, args);
    va_end(args);
}

#define         outx_print(...)    outx_printi(0, __VA_ARGS__)

static void
outx_puts(const char *s)
{
    fputs(s, print_fp);
}



/**
 * output any tag with format
 */
static void
outx_tag(int l, const char *tagAndFmt, ...)
{
    sprintf(s_charBuf, "<%s>\n", tagAndFmt);
    outx_indent(l);
    va_list args;
    va_start(args, tagAndFmt);
    vfprintf(print_fp, s_charBuf, args);
    va_end(args);
}


/**
 * output any closed tag
 */
static void
outx_close(int l, const char *tag)
{
    outx_printi(l, "</%s>\n", tag);
}


#define outx_expvClose(l, v)    outx_close(l, XTAG(v))


static void
xstrcat(char **p, const char *s)
{
    int len = strlen(s);
    strcpy(*p, s);
    *p += len;
}


static const char*
getXmlEscapedStr(const char *s)
{
    static char x[CHAR_BUF_SIZE];
    const char *p = s;
    char *px = x;
    char c;
    x[0] = '\0';

    while((c = *p++)) {
        switch(c) {
        case '<':  xstrcat(&px, "&lt;"); break;
        case '>':  xstrcat(&px, "&gt;"); break;
        case '&':  xstrcat(&px, "&amp;"); break;
        case '"':  xstrcat(&px, "&quot;"); break;
        case '\'': xstrcat(&px, "&apos;"); break;
        /* \002 used as quote in F95-lexer.c */
        case '\002':  xstrcat(&px, "&quot;"); break;
        case '\r': xstrcat(&px, "\\r"); break;
        case '\n': xstrcat(&px, "\\n"); break;
        case '\t': xstrcat(&px, "\\t"); break;
        default:
            if(c <= 31 || c >= 127) {
                char buf[16];
                sprintf(buf, "&#x%x;", (unsigned int)(c & 0xFF));
                xstrcat(&px, buf);
            } else {
                *px++ = c;
            }
            break;
        }
    }

    *px = 0;

    return x;
}


/**
 * output expv enclosed with tag
 */
static void
outx_childrenWithTag(int l, const char *tag, expv v)
{
    outx_printi(l, "<%s>\n", tag);
    outx_expv(l + 1, v);
    outx_printi(l, "</%s>\n", tag);
}


/**
 * output number as intConstatnt
 */
static void
outx_intAsConst(int l, omllint_t n)
{
    outx_printi(l, "<FintConstant type=\"Fint\">%lld</FintConstant>\n", n);
}


#define STR_HAS_NO_QUOTE	0
#define STR_HAS_DBL_QUOTE	1
#define STR_HAS_SGL_QUOTE	2
/**
 * Check the string has quote character(s) or not.
 * @param str a string.
 * @return STR_HAS_NO_QUOTE: no quote character contained.
 *	<br/> STR_HAS_DBL_QUOTE: contains at least a double quote.
 *	<br/> STR_HAS_SGL_QUOTE: contains at least a single quote.
 */
static int
hasStringQuote(const char *str)
{
    char *s = strchr(str, '"');
    if (s != NULL) {
        return STR_HAS_DBL_QUOTE;
    } else if ((s = strchr(str, '\'')) != NULL) {
        return STR_HAS_SGL_QUOTE;
    } else {
        return STR_HAS_NO_QUOTE;
    }
}


static const char*
getRawString(expv v)
{
    static char buf[CHAR_BUF_SIZE];

    switch (EXPV_CODE(v)) {
    case INT_CONSTANT:
        snprintf(buf, CHAR_BUF_SIZE, OMLL_DFMT, EXPV_INT_VALUE(v));
        break;
    case STRING_CONSTANT: {
        if (EXPV_STR(v) != NULL) {
            int quote = hasStringQuote(EXPV_STR(v));
            switch (quote) {
                case STR_HAS_SGL_QUOTE:
                case STR_HAS_NO_QUOTE: {
                    snprintf(buf, CHAR_BUF_SIZE,
                             "&quot;%s&quot;", getXmlEscapedStr(EXPV_STR(v)));
                    break;
                }
                case STR_HAS_DBL_QUOTE: {
                    snprintf(buf, CHAR_BUF_SIZE,
                             "&#39;%s&#39;", getXmlEscapedStr(EXPV_STR(v)));
                    break;
                }
                default: {
                    fatal("%s: Unknown quote status??", __func__);
                    break;
                }
            }
        } else {
            snprintf(buf, CHAR_BUF_SIZE, "\"\"");
        }
        break;
    }
    case IDENT:
    case F_VAR:
    case F_PARAM:
    case F_FUNC:
        snprintf(buf, CHAR_BUF_SIZE,
                 "%s", getXmlEscapedStr(SYM_NAME(EXPV_NAME(v))));
        break;
    case ARRAY_REF:
        snprintf(buf, CHAR_BUF_SIZE,
                 "%s", getXmlEscapedStr(SYM_NAME(EXPV_NAME(EXPR_ARG1(v)))));
        break;
    default:
        abort();
    }

    return buf;
}


static void
outx_true(int cond, const char *flagname)
{
    if(cond)
        outx_print(" %s=\"true\"", flagname);
}


#define TOPT_TYPEONLY   (1 << 0)
#define TOPT_NEXTLINE   (1 << 1)
#define TOPT_CLOSE      (1 << 2)
#define TOPT_INTRINSIC  (1 << 3)


static int
has_attribute_except_func_attrs(TYPE_DESC tp)
{
    return
        /* TYPE_IS_EXTERNAL(tp) || */
        /* TYPE_IS_INTRINSIC(tp) || */
        /* TYPE_IS_RECURSIVE(tp) || */
        /* TYPE_IS_PURE(tp) || */
        /* TYPE_IS_ELEMENTAL(tp) || */
        TYPE_IS_PARAMETER(tp) ||
        TYPE_IS_ALLOCATABLE(tp) ||
        TYPE_IS_OPTIONAL(tp) ||
        TYPE_IS_POINTER(tp) ||
        TYPE_IS_SAVE(tp) ||
        TYPE_IS_TARGET(tp) ||
        TYPE_IS_PUBLIC(tp) ||
        TYPE_IS_PRIVATE(tp) ||
        TYPE_IS_PROTECTED(tp) ||
        TYPE_IS_SEQUENCE(tp) ||
        TYPE_IS_INTERNAL_PRIVATE(tp) ||
        TYPE_IS_INTENT_IN(tp) ||
        TYPE_IS_INTENT_OUT(tp) ||
        TYPE_IS_INTENT_INOUT(tp) ||
        TYPE_IS_VOLATILE(tp) ||
        TYPE_IS_CLASS(tp) ||
        tp->codims;
}


static int
has_attribute(TYPE_DESC tp)
{
    return
        has_attribute_except_func_attrs(tp) ||
        TYPE_IS_EXTERNAL(tp) ||
        TYPE_IS_INTRINSIC(tp) ||
        TYPE_IS_RECURSIVE(tp) ||
        TYPE_IS_PURE(tp) ||
        TYPE_IS_ELEMENTAL(tp);
}

static int
has_attribute_except_private_public(TYPE_DESC tp)
{
    int ret;
    int is_public = TYPE_IS_PUBLIC(tp);
    int is_private = TYPE_IS_PRIVATE(tp);
    int is_protected = TYPE_IS_PROTECTED(tp);
    TYPE_UNSET_PUBLIC(tp);
    TYPE_UNSET_PRIVATE(tp);
    TYPE_UNSET_PROTECTED(tp);
    ret = has_attribute(tp);
    if(is_private)
        TYPE_SET_PRIVATE(tp);
    if(is_public)
        TYPE_SET_PUBLIC(tp);
    if(is_protected)
        TYPE_SET_PROTECTED(tp);
    return ret;
}

static const char *
getBasicTypeID(BASIC_DATA_TYPE t)
{
    const char *tid = NULL;
    switch(t) {
    case TYPE_INT:          tid = "Fint"; break;
    case TYPE_CHAR:         tid = "Fcharacter"; break;
    case TYPE_LOGICAL:      tid = "Flogical"; break;
    case TYPE_REAL:         /* fall through */
    case TYPE_DREAL:        tid = "Freal"; break;
    case TYPE_COMPLEX:      /* fall through */
    case TYPE_DCOMPLEX:     tid = "Fcomplex"; break;
    case TYPE_GNUMERIC:     tid = "Fnumeric"; break;
    case TYPE_GENERIC:      /* fall through */
    case TYPE_LHS:          /* fall through too */
    case TYPE_GNUMERIC_ALL: tid = "FnumericAll"; break;
    case TYPE_SUBR:         /* fall through */
    case TYPE_MODULE:       tid = "Fvoid"; break;
    case TYPE_NAMELIST:     tid = "Fnamelist"; break;
    default: abort();
    }
    return tid;
}


#define checkBasic(tp)                          \
    ((tp == NULL) || (                          \
    (has_attribute_except_func_attrs(tp) == FALSE) && \
    (TYPE_KIND(tp) == NULL) &&                  \
    (IS_DOUBLED_TYPE(tp) == FALSE) &&           \
    (!tp->codims) &&                            \
    ((IS_NUMERIC(tp) ||                         \
      IS_LOGICAL(tp) ||                         \
      IS_SUBR(tp) ||                            \
      IS_MODULE(tp) ||                          \
      (IS_CHAR(tp) && TYPE_CHAR_LEN(tp) == 1)))))
/**
 * get typeID
 */
static const char*
getTypeID(TYPE_DESC tp)
{
    static char buf[256];

    if (checkBasic(tp) && checkBasic(TYPE_REF(tp))) {
        strcpy(buf, getBasicTypeID(TYPE_BASIC_TYPE(tp)));
    } else {
        char pfx;

        switch(TYPE_BASIC_TYPE(tp)) {
        case TYPE_INT:          pfx = 'I'; break;
        case TYPE_CHAR:         pfx = 'C'; break;
        case TYPE_LOGICAL:      pfx = 'L'; break;
        case TYPE_REAL:         /* fall through */
        case TYPE_DREAL:        pfx = 'R'; break;
        case TYPE_COMPLEX:      /* fall through */
        case TYPE_DCOMPLEX:     pfx = 'P'; break;
        case TYPE_FUNCTION:     /* fall through */
        case TYPE_SUBR:         pfx = 'F'; break;
        case TYPE_ARRAY:        pfx = 'A'; break;
        case TYPE_STRUCT:       pfx = 'S'; break;
        case TYPE_GNUMERIC:     pfx = 'U'; break;
        case TYPE_GENERIC:      /* fall through */
        case TYPE_LHS:		/* fall through too */
        case TYPE_GNUMERIC_ALL: pfx = 'V'; break;
        case TYPE_NAMELIST:     pfx = 'N'; break;
        default: abort();
        }

        sprintf(buf, "%c" ADDRX_PRINT_FMT, pfx, Addr2Uint(tp));
    }

    return buf;
}

static char*
genFunctionTypeID(EXT_ID ep)
{
    char buf[128];
    sprintf(buf, "F" ADDRX_PRINT_FMT, Addr2Uint(ep));
    return strdup(buf);
}

/**
 * output tag and type attribute
 */
static void
outx_typeAttrs(int l, TYPE_DESC tp, const char *tag, int options)
{
    if(tp == NULL) {
        outx_printi(l,"<%s", tag);
        return;
    }

    /* Output type as generic numeric type when type is not fixed */
    if(TYPE_IS_NOT_FIXED(tp) && TYPE_BASIC_TYPE(tp) == TYPE_UNKNOWN) {
        outx_printi(l,"<%s type=\"%s\"", tag, "FnumericAll");
    } else {
        outx_printi(l,"<%s type=\"%s\"", tag, getTypeID(tp));
    }

    if((options & TOPT_TYPEONLY) == 0) {

        if(TYPE_HAS_INTENT(tp)) {
            const char *intent;
            if(TYPE_IS_INTENT_IN(tp))
                intent = "in";
            else if(TYPE_IS_INTENT_OUT(tp))
                intent = "out";
            else
                intent = "inout";
            outx_print(" intent=\"%s\"", intent);
        }

#if 0
        /*
         * FIXME:
         *	Actually we want this assertions.
         */
        assert(TYPE_IS_RECURSIVE(tp) == FALSE);
        assert(TYPE_IS_EXTERNAL(tp) == FALSE);
        assert(TYPE_IS_INTRINSIC(tp) == FALSE);
#endif

        outx_true(TYPE_IS_PUBLIC(tp),           "is_public");
        outx_true(TYPE_IS_PRIVATE(tp),          "is_private");
        outx_true(TYPE_IS_PROTECTED(tp),        "is_protected");
        outx_true(TYPE_IS_POINTER(tp),          "is_pointer");
        outx_true(TYPE_IS_TARGET(tp),           "is_target");
        outx_true(TYPE_IS_OPTIONAL(tp),         "is_optional");
        outx_true(TYPE_IS_SAVE(tp),             "is_save");
        outx_true(TYPE_IS_PARAMETER(tp),        "is_parameter");
        outx_true(TYPE_IS_ALLOCATABLE(tp),      "is_allocatable");
        outx_true(TYPE_IS_SEQUENCE(tp),         "is_sequence");
        outx_true(TYPE_IS_INTERNAL_PRIVATE(tp), "is_internal_private");
        outx_true(TYPE_IS_VOLATILE(tp),          "is_volatile");
        if (TYPE_PARENT(tp)) {
            outx_print(" extends=\"%s\"", getTypeID(TYPE_PARENT_TYPE(tp)));
        }
        outx_true(TYPE_IS_CLASS(tp),            "is_class");
    }

    if((options & TOPT_INTRINSIC) > 0)
        outx_true(1, "is_intrinsic");

    if((options & TOPT_NEXTLINE) > 0)
        outx_print(">\n");
    if((options & TOPT_CLOSE) > 0)
        outx_print("/>\n");
}


#define outx_typeAttrOnly_EXPR(l, v, tag) \
    outx_typeAttrs((l), ((v) ? EXPV_TYPE(v) : NULL), tag, TOPT_TYPEONLY)

#define outx_typeAttrOnly_ID(l, id, tag) \
    outx_typeAttrs((l), ((id) ? ID_TYPE(id) : NULL), tag, TOPT_TYPEONLY)

static void
outx_typeAttrOnly_functionType(int l, EXT_ID ep, const char *tag)
{
    char *tid = genFunctionTypeID(ep);
    outx_printi(l,"<%s type=\"%s\"", tag, tid);
}


static void
outx_typeAttrOnly_functionTypeWithResultVar(
    int l, EXT_ID ep, const char *tag)
{
    outx_typeAttrOnly_functionType(l, ep, tag);
    if (EXT_PROC_RESULTVAR(ep) != NULL) {
        expv res = EXT_PROC_RESULTVAR(ep);
        outx_print(" result_name=\"%s\"",
                   SYM_NAME(EXPV_NAME(res)));
    }
}


static void
outx_lineno(lineno_info *li)
{
    if(li) {
        outx_print(" lineno=\"%d\"", li->ln_no);
	if (li->end_ln_no) outx_print(" endlineno=\"%d\"", li->end_ln_no);
        outx_print(" file=\"%s\"", getXmlEscapedStr(FILE_NAME(li->file_id)));
    }
}


/**
 * output tag with format and lineno attribute
 */
static void
outx_vtagLineno(int l, const char *tag, lineno_info *li, va_list args)
{
    static char buf1[CHAR_BUF_SIZE], buf2[CHAR_BUF_SIZE];
    snprintf(buf1, sizeof(buf1), "<%s", tag);
    if (args != NULL) {
        vsnprintf(buf2, sizeof(buf2), buf1, args);
    } else {
        strncpy(buf2, buf1, sizeof(buf2));
    }

    outx_indent(l);
    outx_puts(buf2);
    outx_lineno(li);
}


static void
outx_tagOfStatement(int l, expv v)
{
    outx_vtagLineno(l, XTAG(v), EXPR_LINE(v), NULL);
    outx_puts(">\n");
}


static void
outx_tagOfStatement1(int l, expv v, const char *attrs, ...)
{
    sprintf(s_charBuf, "%s%s", XTAG(v), attrs ? attrs : "");
    va_list args;
    va_start(args, attrs);
    outx_vtagLineno(l, s_charBuf, EXPR_LINE(v), args);
    va_end(args);
    outx_puts(">\n");
}


static void
outx_tagOfStatement2(int l, expv v)
{
    outx_vtagLineno(l, XTAG(v), EXPR_LINE(v), NULL);
    outx_print(">");
}


static void
outx_tagOfStatement3(int l, const char *tag, lineno_info *li)
{
    outx_vtagLineno(l, tag, li, NULL);
    outx_print(">\n");
}


/**
 * output tag of statement with construct name
 */
static void
outx_tagOfStatementWithConstructName(int l, expv v, expv cv, int hasChild)
{
    if(cv)
        sprintf(s_charBuf, "%s construct_name=\"%s\"",
            XTAG(v), SYM_NAME(EXPV_NAME(cv)));
    else
        strcpy(s_charBuf, XTAG(v));

    outx_vtagLineno(l, s_charBuf, EXPR_LINE(v), NULL);
    if(hasChild)
        outx_puts(">\n");
    else
        outx_puts("/>\n");
}


static void
outx_tagOfStatementNoChild(int l, expv v, const char *attrs, ...)
{
    sprintf(s_charBuf, "%s%s", XTAG(v), attrs ? attrs : "");
    va_list args;
    va_start(args, attrs);
    outx_vtagLineno(l, s_charBuf, EXPR_LINE(v), args);
    va_end(args);
    outx_puts("/>\n");
}


static void
outx_vtagOfDecl(int l, const char *tag, lineno_info *li, va_list args)
{
    outx_vtagLineno(l, tag, li, args);
}


static void
outx_tagOfDecl1(int l, const char *tag, lineno_info *li, ...)
{
    va_list args;
    va_start(args, li);
    outx_vtagOfDecl(l, tag, li, args);
    va_end(args);
    outx_puts(">\n");
}


static void
outx_tagOfDeclNoChild(int l, const char *tag, lineno_info *li, ...)
{
    va_list args;
    va_start(args, li);
    outx_vtagOfDecl(l, tag, li, args);
    va_end(args);
    outx_puts("/>\n");
}


static void
outx_tagOfDecl(int l, const char *tag, ID id)
{
    outx_tagOfDecl1(l, tag, ID_LINE(id));
}


/**
 * output tag which has only text symbol value
 */
static void
outx_tagText(int l, const char *tag, const char *s)
{
    outx_printi(l, "<%s>%s</%s>\n", tag, s, tag);
}


#define outx_symbolName(l, s)   outx_tagText(l, "name", SYM_NAME(s))
#define outx_expvName(l, v)     outx_symbolName(l, EXPV_NAME(v))


/**
 * output a symbol with function type (not a return type)
 */
static void
outx_symbolNameWithFunctionType(int l, EXT_ID ep)
{
    outx_typeAttrOnly_functionType(l, ep, "name");
    outx_print(">%s</name>\n", SYM_NAME(EXT_SYM(ep)));
}


/**
 * output an identifier symbol with type
 */
static void
outx_symbolNameWithType_ID(int l, ID id)
{
    outx_typeAttrs(l, ID_TYPE(id), "name", TOPT_TYPEONLY);
    outx_print(">%s</name>\n", SYM_NAME(ID_SYM(id)));
}


/**
 * output an expr as name with type
 */
static void
outx_expvNameWithType(int l, expv v)
{
    if(EXPV_PROC_EXT_ID(v)) {
        // for high order function
        outx_typeAttrOnly_functionType(l, EXPV_PROC_EXT_ID(v), "name");
    } else {
        outx_typeAttrs(l, EXPV_TYPE(v), "name", TOPT_TYPEONLY);
    }
    outx_print(">%s</name>\n", SYM_NAME(EXPV_NAME(v)));
}


/**
 * output name as statement label
 */
static void
outx_linenoNameWithFconstant(int l, expv fconst)
{
    outx_tagText(l, "name", getRawString(fconst));
}


/**
 * get scope of id
 */
static const char*
getScope(expv v)
{
    const char *scope;
    switch(EXPV_CODE(v)) {
    case F_FUNC:
    case IDENT:
    case F_VAR:     scope = "local"; break;
    case F_PARAM:   scope = "param"; break;
    default: abort();
    }

    return scope;
}


/**
 * output Var/Ffunction
 */
static void
outx_varOrFunc(int l, expv v)
{
    const char *scope = getScope(v);
    outx_typeAttrOnly_EXPR(l, v, XTAG(v));
    if(scope)
        outx_print(" scope=\"%s\"", scope);
    outx_print(">%s</%s>\n", SYM_NAME(EXPV_NAME(v)), XTAG(v));
}


/**
 * output Var of ident
 */
static void
outx_var_ID(int l, ID id)
{
    const char *scope = "local";
    const char *tag = xtag(F_VAR);
    outx_typeAttrOnly_ID(l, id, tag);
    if(scope)
        outx_print(" scope=\"%s\"", scope);
    outx_print(">%s</%s>\n", ID_NAME(id), tag);
}


/**
 * output expression tag which has type attribute
 */
static void
outx_tagOfExpression(int l, expv v)
{
    outx_typeAttrs(l, EXPV_TYPE(v), XTAG(v),
        TOPT_TYPEONLY|TOPT_NEXTLINE);
}


/**
 * output expression tag which has type attribute
 */
static void
outx_tagOfExpression1(int l, expv v, int addOptions)
{
    outx_typeAttrs(l, EXPV_TYPE(v), XTAG(v),
        TOPT_TYPEONLY|TOPT_NEXTLINE|addOptions);
}


/**
 * output id for EXT_ID
 */
static void
outx_ext_id(int l, EXT_ID ep)
{
    const char *sclass;
    assert(EXT_TAG(ep) == STG_EXT || EXT_TAG(ep) == STG_COMMON);

    if(EXT_TAG(ep) == STG_COMMON)
        return;

    /*
    sclass = (EXT_IS_DEFINED(ep) && EXT_PROC_IS_INTRINSIC(ep) == FALSE &&
        (EXT_PROC_BODY(ep) || EXT_PROC_ID_LIST(ep))) ?
            "extern_def" : "extern";
    */
    sclass = "ffunc";

    if(EXT_TAG(ep) == STG_COMMON ||
        EXT_PROC_IS_INTERFACE(ep) ||
        IS_MODULE(EXT_PROC_TYPE(ep)))
        outx_printi(l, "<id");
    else
        outx_typeAttrOnly_functionType(l, ep, "id");
    outx_print(" sclass=\"%s\">\n",sclass);
    outx_symbolName(l + 1, EXT_SYM(ep));
    outx_printi(l,"</id>\n");
}


static const char*
get_sclass(ID id)
{
    switch(ID_CLASS(id)) {
    case CL_LABEL:
        return "flabel"; /* unused */
    case CL_PARAM:
        return "flocal";
    case CL_COMMON:
        return "fcommon_name";
        break;
    case CL_NAMELIST:
        return "fnamelist_name";
    default:
        if(ID_EQUIV_ID(id)) {
            return get_sclass(ID_EQUIV_ID(id));
        }

        switch(ID_STORAGE(id)) {
        case STG_ARG:
        case STG_TYPE_PARAM:
            return "fparam";
        case STG_EXT:
            /*
            if(PROC_CLASS(id) == P_INTRINSIC || PROC_CLASS(id) == P_EXTERNAL)
                return "extern";
            else
                return "extern_def";
            */
            return "ffunc";
        case STG_COMEQ:
        case STG_COMMON:
            return "fcommon";
        case STG_SAVE:
            return "fsave";
        case STG_AUTO:
        case STG_EQUIV:
            return "flocal";
        case STG_TAGNAME:
            return "ftype_name";
        case STG_UNKNOWN:
        case STG_NONE:
            fatal("%s: illegal storage class: symbol=%s", __func__, ID_NAME(id));
            abort();
        }
        break;
    }

    return NULL;
}


/**
 * output id for ID
 */
static void
outx_id(int l, ID id)
{
    if(ID_STORAGE(id) == STG_EXT && PROC_EXT_ID(id) == NULL) {
        fatal("outx_id: PROC_EXT_ID is NULL: symbol=%s", ID_NAME(id));
    }

    if(ID_CLASS(id) == CL_PROC && PROC_EXT_ID(id)) {
        outx_typeAttrOnly_functionType(l, PROC_EXT_ID(id), "id");
    } else {
        outx_typeAttrOnly_ID(l, id, "id");
    }

    const char *sclass = get_sclass(id);
    outx_print(" sclass=\"%s\"", sclass);
    if(ID_IS_OFMODULE(id))
	outx_print(" declared_in=\"%s\"",
		   ID_USEASSOC_INFO(id)->module_name->s_name);
    outx_print(">\n");
    outx_symbolName(l + 1, ID_SYM(id));
    outx_close(l, "id");
}


static void
outx_namedValue(int l, const char *name, expv v, const char *defaultVal)
{
    outx_printi(l, "<namedValue name=\"%s\"", name);

    if(v && EXPV_CODE(v) != IDENT) {
        outx_print(">\n");
        outx_expv(l + 1, v);
        outx_close(l, "namedValue");
    } else {
        const char *val = v ? SYM_NAME(EXPV_NAME(v)) : defaultVal;
        outx_print(" value=\"%s\"/>\n", val);
    }
}


static void
outx_namedValueList(int l, const char **names, int namesLen,
    expv v, const char *defaultVal)
{
    struct list_node *lp;
    int i = 0;
    int l1 = l + 1;

    outx_tag(l, "namedValueList");

    FOR_ITEMS_IN_LIST(lp, v) {
        expv item = LIST_ITEM(lp);
        expv vval = NULL;
        const char *name = NULL;

        if(i < namesLen) {
            name = names[i];
        } else if(item == NULL) {
            fatal("outx_namedValueList: abbreviated argument name");
        }

        if(item) {
            if(EXPV_CODE(item) == F_SET_EXPR) {
                name = SYM_NAME(EXPV_NAME(EXPR_ARG1(item)));
                vval = EXPR_ARG2(item);
            } else {
                vval = item;
            }
        }

        outx_namedValue(l1, name, vval, defaultVal);
        i++;
    }

    outx_close(l, "namedValueList");
}


static void
outx_valueList(int l, expv v)
{
    struct list_node *lp;
    int l1 = l + 1, l2 = l1 + 1;
    expv val0, val;

    outx_tag(l, "valueList");

    FOR_ITEMS_IN_LIST(lp, v) {
        val0 = LIST_ITEM(lp);
        outx_tag(l1, "value");
        if(EXPV_CODE(val0) == F_DUP_DECL)
            val = EXPR_ARG2(val0);
        else
            val = val0;
        outx_expv(l2, val);

        if(EXPV_CODE(val0) == F_DUP_DECL) {
            outx_tag(l2, "repeat_count");
            outx_expv(l2 + 1, EXPR_ARG1(val0));
            outx_close(l2, "repeat_count");
        }

        outx_close(l1, "value");
    }

    outx_close(l, "valueList");
}


/**
 * output indexRange
 */
static void
outx_indexRange0(int l,
    ARRAY_ASSUME_KIND assumeKind,
    ARRAY_ASSUME_KIND defaultAssumeKind,
    expv lower, expv upper, expv step)
{
    const int l1 = l + 1;

    outx_printi(l, "<%s", xtag(F_INDEX_RANGE));

    if(assumeKind == ASSUMED_NONE && upper == NULL) {
        assumeKind = defaultAssumeKind;
    }

    switch(assumeKind) {
    case ASSUMED_NONE:
        break;
    case ASSUMED_SIZE:
        outx_true(TRUE, "is_assumed_size");
        break;
    case ASSUMED_SHAPE:
        outx_true(TRUE, "is_assumed_shape");
        break;
    }

    outx_print(">\n");
    if(lower)
        outx_childrenWithTag(l1, "lowerBound", lower);
    if(upper)
        outx_childrenWithTag(l1, "upperBound", upper);
    if(step)
        outx_childrenWithTag(l1, "step", step);


      outx_close(l, xtag(F_INDEX_RANGE));
}

#define outx_indexRange(l, lower, upper, step) \
    outx_indexRange0((l), \
    ASSUMED_NONE, ASSUMED_SHAPE, (lower), (upper), (step))


/**
 * output indexRange for list element
 */
static void
outx_indexRangeInList(int l, expr v)
{
    outx_indexRange(l, EXPR_ARG1(v),
        expr_list_get_n(v, 1), expr_list_get_n(v, 2));
}


/**
 * output indexRange for TYPE_DESC which represents dimension
 */
static void
outx_indexRangeOfType(int l, TYPE_DESC tp)
{
    TYPE_DESC rtp = TYPE_REF(tp);
    if(IS_ARRAY_TYPE(rtp)) outx_indexRangeOfType(l, rtp);
    outx_indexRange0(l, TYPE_ARRAY_ASSUME_KIND(tp), ASSUMED_SIZE,
    TYPE_DIM_LOWER(tp), TYPE_DIM_UPPER(tp), TYPE_DIM_STEP(tp));
}


/**
 * output FstructDecl
 */
static void
outx_structDecl(int l, ID id)
{
    outx_tagOfDecl(l, "FstructDecl", id);
    outx_symbolNameWithType_ID(l + 1, id);
    outx_close(l, "FstructDecl");
}


/**
 * output varRef of ident_descriptor
 */
static void
outx_varRef(int l, expv v, ID id)
{
    const int l1 = l + 1;
    if(v) {
        outx_typeAttrOnly_EXPR(l, v, "varRef");
        outx_print(">\n");
        outx_expv(l1, v);
    } else if(id) {
        outx_typeAttrOnly_ID(l, id, "varRef");
        outx_print(">\n");
        outx_var_ID(l1, id);
    } else {
        abort();
    }
    outx_printi(l, "</varRef>\n");
}


#define outx_varRef_EXPR(l, v)    outx_varRef(l, v, 0)
#define outx_varRef_ID(l, id)     outx_varRef(l, 0, id)


/**
 * output value
 */
static void
outx_value(int l, expv v)
{
    if(v == NULL) return;
    outx_childrenWithTag(l, "value", v);
}


/**
 * output values in list element
 */
static void
outx_valueInList(int l, expv v)
{
    list lp;

    if(v == NULL) return;
    FOR_ITEMS_IN_LIST(lp, v)
        outx_value(l, LIST_ITEM(lp));
}


/**
 * output FdoLoop
 */
static void
outx_doLoop(int l, expv v)
{
    const int l1 = l + 1;

    expv vl = EXPR_ARG1(v);
    expv vr = EXPR_ARG2(v);
    expv var   = EXPR_ARG1(vl);
    expv lower = EXPR_ARG2(vl);
    expv upper = EXPR_ARG3(vl);
    expv step  = EXPR_ARG4(vl);

    outx_tag(l, XTAG(v));
    outx_expv(l1, var);
    outx_indexRange(l1, lower, upper, step);
    outx_valueInList(l1, vr);

    outx_expvClose(l, v);
}


/**
 * output varList
 */
static void
outx_varList(int l, expv v, const char *name)
{
    const int l1 = l + 1;
    char buf[256];
    list lp;

    if(name)
        sprintf(buf, " name=\"%s\"", name);
    else
        buf[0] = '\0';

    outx_tag(l, "varList%s", buf);
    FOR_ITEMS_IN_LIST(lp, v) {
        expv x = LIST_ITEM(lp);
        if(EXPR_CODE(x) == F_IMPLIED_DO)
            outx_doLoop(l1, x);
        else
            outx_varRef_EXPR(l1, x);
    }
    outx_close(l, "varList");
}


/**
 * output namelistDecl
 */
static void
outx_namelistDecl(int l, ID nlId)
{
    const int l1 = l + 1;

    if(nlId == NULL)
        return;

    outx_tagOfDecl(l, "FnamelistDecl", nlId);
    outx_varList(l1, NL_LIST(nlId), SYM_NAME(ID_SYM(nlId)));
    outx_close(l, "FnamelistDecl");
}


/**
 * output body
 */
static void
outx_body(int l, expv v)
{
    outx_childrenWithTag(l, "body", v);
}


/**
 * output condition
 */
static void
outx_condition(int l, expv v)
{
    outx_childrenWithTag(l, "condition", v);
}


/**
 * output FdataDecl
 */
static void
outx_dataDecl(int l, expv v)
{
    const int l1 = l + 1;
    outx_tagOfDecl1(l, XTAG(v), EXPR_LINE(v));
    outx_varList(l1, EXPR_ARG1(v), NULL);
    outx_valueList(l1, EXPR_ARG2(v));
    outx_expvClose(l, v);
}


/**
 * output varDecl
 */
static void
outx_varDecl(int l, ID id)
{
    assert(id);
    const int l1 = l + 1;

    outx_tagOfDecl(l, "varDecl", id);

    if(PROC_EXT_ID(id)) {
        /* high order func */
        outx_symbolNameWithFunctionType(l1, PROC_EXT_ID(id));
    } else {
        outx_symbolNameWithType_ID(l1, id);
        outx_value(l1, VAR_INIT_VALUE(id));
    }

    outx_close(l, "varDecl");
}


static void
outx_functionCall0(int l, expv v)
{
    const int l1 = l + 1, l2 = l1 + 1;
    list lp;
    expv arg, v2;
    int opt = 0;
    TYPE_DESC tp;
    int isIntrinsic = (SYM_TYPE(EXPV_NAME(EXPR_ARG1(v))) == S_INTR);

    if (isIntrinsic && (tp = EXPV_TYPE(EXPR_ARG1(v)))){
      isIntrinsic = !TYPE_IS_EXTERNAL(tp);
    }

    if (isIntrinsic)
        opt |= TOPT_INTRINSIC;
    outx_tagOfExpression1(l, v, opt);

    if (isIntrinsic)
        outx_expvName(l1, EXPR_ARG1(v));
    else {
        assert(EXPR_ARG3(v));
        outx_symbolNameWithFunctionType(
            l1, PROC_EXT_ID(EXPV_ANY(ID, EXPR_ARG3(v))));
    }

    assert(LIST_NEXT(EXPV_LIST(v))); /* make sure ARG2 exists */
    v2 = EXPR_ARG2(v);
    if(EXPR_LIST(v2)) {
        outx_tag(l1, "arguments");
        FOR_ITEMS_IN_LIST(lp, v2) {
            arg = LIST_ITEM(lp);
            if(EXPV_KWOPT_NAME(arg))
                outx_namedValue(l2, EXPV_KWOPT_NAME(arg), arg, NULL);
            else
                outx_expv(l2, arg);
        }
        outx_close(l1, "arguments");
    }
    outx_expvClose(l, v);
}


static void
outx_subroutineCall(int l, expv v)
{
    outx_tagOfStatement3(l, xtag(EXPR_STATEMENT), EXPR_LINE(v));
    outx_functionCall0(l + 1, v);
    outx_close(l, xtag(EXPR_STATEMENT));
}


static void
outx_functionCall(int l, expv v)
{
    if(IS_SUBR(EXPV_TYPE(v)) || IS_SUBR(TYPE_REF(EXPV_TYPE(v))))
        outx_subroutineCall(l, v);
    else
        outx_functionCall0(l, v);
}


/**
 * output exprStatement
 */
static void
outx_exprStatement(int l, expv v)
{
    outx_tagOfStatement(l, v);
    outx_expv(l + 1, EXPR_ARG1(v));
    outx_expvClose(l, v);
}


/**
 * output FdoStatement
 */
static void
outx_doStatement(int l, expv v)
{
    const int l1 = l + 1;
    expv vl, vr, v1, v2, v3, v4, v5;

    vl = EXPR_ARG1(v);
    vr = EXPR_ARG2(v);
    v1 = EXPR_ARG1(vr);
    v2 = EXPR_ARG2(vr);
    v3 = EXPR_ARG3(vr);
    v4 = EXPR_ARG4(vr);
    v5 = EXPR_ARG5(vr);

    outx_tagOfStatementWithConstructName(l, v, vl, 1);
    outx_expv(l1, v1);
    if(v2 || v3 || v4)
        outx_indexRange(l1, v2, v3, v4);
    outx_body(l1, v5);
    outx_expvClose(l, v);
}


/**
 * output scena range for FcaseLabel
 */
static void
outx_sceneRange(int l, expv v)
{
    if(EXPR_ARG1(v))
        outx_value(l, EXPR_ARG1(v));
    else
        outx_indexRange(l, EXPR_ARG2(v), EXPR_ARG3(v), NULL);
}

static void
outx_arrayConstructor(int l, expv v)
{
    const int l1 = l + 1;
    outx_tagOfExpression(l, v);
    outx_expv(l1, EXPR_ARG1(v));
    outx_expvClose(l, v);
}

static void
outx_typeParamValues(int l, expv type_param_values)
{
  list lp;
  int l1 = l + 1;

  if (type_param_values == NULL) {
      return;
  }

  outx_printi(l, "<typeParamValues>\n");

  FOR_ITEMS_IN_LIST(lp, type_param_values){
      expv item = LIST_ITEM(lp);
      if(EXPV_KWOPT_NAME(item)) {
          outx_namedValue(l1, EXPV_KWOPT_NAME(item), item, NULL);
      } else {
          outx_expv(l1, item);
      }
  }
  outx_close(l, "typeParamValues");
}

static void
outx_structConstructorComponents(int l, expv components)
{
  list lp;

  if (components == NULL) {
      return;
  }

  FOR_ITEMS_IN_LIST(lp, components){
      expv item = LIST_ITEM(lp);
      if(EXPV_KWOPT_NAME(item)) {
          outx_namedValue(l, EXPV_KWOPT_NAME(item), item, NULL);
      } else {
          outx_expv(l, item);
      }
  }
}

static void
outx_structConstructor(int l, expv v)
{
    const int l1 = l + 1;
    outx_tagOfExpression(l, v);
    if (EXPR_ARG1(v)) {
        outx_typeParamValues(l1, EXPR_ARG1(v));
    }
    outx_structConstructorComponents(l1, EXPR_ARG2(v));
    outx_expvClose(l, v);
}

/**
 * output FcaseLabel
 */
static void
outx_caseLabel(int l, expv v)
{
    const int l1 = l + 1;

    outx_tagOfStatementWithConstructName(l, v, EXPR_ARG3(v), 1);
    outx_expv(l1, EXPR_ARG1(v));
    outx_body(l1, EXPR_ARG2(v));
    outx_expvClose(l, v);
}


/**
 * output FselectStatement
 */
static void
outx_selectStatement(int l, expv v)
{
    const int l1 = l + 1;
    list lp = EXPR_LIST(v);

    outx_tagOfStatementWithConstructName(l, v, EXPR_ARG3(v), 1);
    outx_value(l1, LIST_ITEM(lp));

    if(LIST_NEXT(lp) && LIST_ITEM(LIST_NEXT(lp))) {
        FOR_ITEMS_IN_LIST(lp, LIST_ITEM(LIST_NEXT(lp)))
            outx_expv(l1, LIST_ITEM(lp));
    }

    outx_expvClose(l, v);
}


/**
 * output FdoWhileStatement
 */
static void
outx_doWhileStatement(int l, expv v)
{
    const int l1 = l + 1;
    outx_tagOfStatementWithConstructName(l, v, EXPR_ARG3(v), 1);
    outx_condition(l1, EXPR_ARG1(v));
    outx_body(l1, EXPR_ARG2(v));
    outx_expvClose(l, v);
}


/**
 * output FifStatement/FwhereStatement
 */
static void
outx_IFWHERE_Statement(int l, expv v)
{
    const int l1 = l + 1, l2 = l1 + 1;
    expv cv = expr_list_get_n(v, 3);

    outx_tagOfStatementWithConstructName(l, v, cv, 1);
    outx_condition(l1, EXPR_ARG1(v));
    outx_tag(l1, "then");
    outx_body(l2, EXPR_ARG2(v));
    outx_close(l1, "then");

    if(EXPR_ARG3(v)) {
      if (EXPR_ARG5(v)){
	outx_vtagLineno(l1, "else", EXPR_LINE(EXPR_ARG5(v)), NULL);
	outx_puts(">\n");
      }
      else {
	outx_tag(l1, "else");
      }
      outx_body(l2, EXPR_ARG3(v));
      outx_close(l1, "else");
    }

    outx_expvClose(l, v);
}


/**
 * output FreturnStatement
 */
static void
outx_returnStatement(int l, expv v)
{
    outx_tagOfStatementNoChild(l, v, NULL);
}

/**
 * output FimportStatement
 */
static void
outx_importStatement(int l, expv v) {
    const int l1 = l + 1;
    expv ident_list, arg;
    list lp;
    outx_tagOfStatement(l, v);
    ident_list = EXPR_ARG1(v);
    if(EXPR_LIST(ident_list)) {
        FOR_ITEMS_IN_LIST(lp, ident_list) {
            arg = LIST_ITEM(lp);
            if(EXPR_CODE(arg) == IDENT){
                outx_printi(l1, "<name>%s</name>\n", getRawString(arg));
            }            
        }
    }
    outx_expvClose(l, v);
}


/**
 * output tag with label_name attribute
 */
static void
outx_labeledStatement(int l, expv v)
{
    outx_tagOfStatementNoChild(l, v,
        " label_name=\"%s\"", SYM_NAME(EXPV_NAME(EXPR_ARG1(v))));
}


/**
 * output gotoStatement
 */
static void
outx_gotoStatement(int l, expv v)
{
    outx_labeledStatement(l, v);
}

/**
 * output gotoStatement
 */
static void
outx_compgotoStatement(int l, expv v)
{
    list lp;
    const int l1 = l + 1, l2 = l1 + 1;

    /* computed goto (params, value) */
    outx_tagOfStatement(l, v);
    outx_tag(l1, "params");
    FOR_ITEMS_IN_LIST(lp, EXPR_ARG1(v))
        outx_linenoNameWithFconstant(l + 2, LIST_ITEM(lp));
    outx_close(l1, "params");
    outx_tag(l1, "value");
    outx_expv(l2, EXPR_ARG2(v));
    outx_close(l1, "value");
    outx_expvClose(l, v);
}


/**
 * output FcontinueStatement
 */
static void
outx_continueStatement(int l, expv v)
{
    outx_tagOfStatementNoChild(l, v, NULL);
}


/**
 * output FstopStatement/FpauseStatement
 */
static void
outx_STOPPAUSE_statement(int l, expv v)
{
    char buf[CHAR_BUF_SIZE];
    expv x1 = EXPR_ARG1(v);
    buf[0] = '\0';

    if(x1) {
        switch(EXPV_CODE(x1)) {
        case INT_CONSTANT:
            sprintf(buf, " code=\""OMLL_DFMT"\"", EXPV_INT_VALUE(x1));
            break;
        case STRING_CONSTANT:
            sprintf(buf, " message=\"%s\"", getXmlEscapedStr(EXPV_STR(x1)));
            break;
        default:
            abort();
        }
    }

    outx_tagOfStatementNoChild(l, v, buf);
}


/**
 * output FexitStatement/FcycleStatement
 */
static void
outx_EXITCYCLE_statement(int l, expv v)
{
    outx_tagOfStatementWithConstructName(l, v, EXPR_ARG1(v), 0);
}


static const char*
getFormatID(expv v)
{
    static char buf[CHAR_BUF_SIZE];

    if(v && EXPV_CODE(v) == LIST)
        v = EXPR_ARG1(v);

    if(v == NULL)
        strcpy(buf, "*");
    else
        strcpy(buf, getRawString(v));

    return buf;
}


/**
 * output FformatDecl
 */
static void
outx_formatDecl(int l, expv v)
{
    const char *fmt = getXmlEscapedStr(EXPV_STR(EXPV_LEFT(v)));
    outx_tagOfDeclNoChild(l, "%s format=\"%s\"", EXPR_LINE(v), XTAG(v), fmt);
}


/**
 * output print statement
 */
static void
outx_printStatement(int l, expv v)
{
    /* Checkes expr code of arg1.
       arg1 must be
       1) string constant
       2) syntax number (int constant and larger than 0, smaller than 1000000.)
       3) *
       4) sclar integer variable.
     */
    expv format = EXPR_ARG1(v);
    if (format != NULL && EXPV_CODE(format) == LIST) {
        format = EXPR_ARG1(format);
    }

    if (format != NULL)
    switch(EXPV_CODE(format)) {
    case INT_CONSTANT:
    case STRING_CONSTANT:
    case IDENT:
    case F_VAR:
    case F_PARAM:
        break;
    case F_ARRAY_REF:
        error_at_node(v, "cannot use array in format specifier");
        exit(1);
    case F_SUBSTR_REF:
        error_at_node(v, "cannot use sub string in format specifier");
        exit(1);
    default:
        error_at_node(v, "invalid expression '%s' in a format specifier",
              EXPR_CODE_NAME(EXPR_CODE(format)));
        exit(1);
        break;
    }

    outx_tagOfStatement1(l, v,
        " format=\"%s\"", getFormatID(format));
    outx_valueList(l + 1, EXPR_ARG2(v));
    outx_expvClose(l, v);
}


/**
 * output read/write/inquire statement
 */
static void
outx_RW_statement(int l, expv v)
{
    const int l1 = l + 1;
    static const char *keys[] = { "unit", "fmt" };

    outx_tagOfStatement(l, v);
    outx_namedValueList(l1, keys, ARRAY_LEN(keys), EXPR_ARG1(v), "*");
    outx_valueList(l1, EXPR_ARG2(v));
    outx_expvClose(l, v);
}


/**
 * output open/close/rewind/endfile/backspace statement
 */
static void
outx_IO_statement(int l, expv v)
{
    static const char *keys[] = { "unit" };

    outx_tagOfStatement(l, v);
    outx_namedValueList(l + 1, keys, ARRAY_LEN(keys), EXPR_ARG1(v), "*");
    outx_expvClose(l, v);
}


/**
 * output FpointerAssignExpr
 */
static void
outx_pointerAssignStatement(int l, expv v)
{
    list lp;
    expv vPointer = NULL;
    expv vPointee = NULL;
    int nArgs = 0;

    FOR_ITEMS_IN_LIST(lp, v) {
        nArgs++;
    }
    if (nArgs != 2) {
        fatal("%s: Invalid arguments number.", __func__);
        return;
    }
    vPointer = EXPR_ARG1(v);
    vPointee = EXPR_ARG2(v);

    if (EXPV_CODE(vPointer) != F_VAR &&
        EXPV_CODE(vPointer) != F95_MEMBER_REF) {
        fatal("%s: Invalid argument, expected F_VAR or F95_MEMBER_REF.", __func__);
    }
    if (EXPV_CODE(vPointee) != F_VAR &&
        EXPV_CODE(vPointee) != ARRAY_REF &&
        EXPV_CODE(vPointee) != F95_MEMBER_REF &&
        EXPV_CODE(vPointee) != FUNCTION_CALL) {
        fatal("%s: Invalid argument, "
              "expected F_VAR or ARRAY_REF or F95_MEMBER_REF of FUNCTION_CALL.", __func__);
    }

    outx_tagOfStatement(l, v);
    outx_expv(l + 1, vPointer);
    outx_expv(l + 1, vPointee);
    outx_expvClose(l, v);
}


/**
 * output FentryDecl
 */
static void
outx_entryDecl(int l, expv v) {
    expv symV = EXPR_ARG1(v);
    EXT_ID ep = EXPV_ENTRY_EXT_ID(symV);

    if (ep == NULL) {
        fatal("%s: can't get EXT_ID for entry '%s'.",
              __func__, SYM_NAME(EXPV_NAME(symV)));
        return;
    }

    outx_tagOfStatement(l, v);
    outx_symbolNameWithFunctionType(l + 1, ep);
    outx_expvClose(l, v);
}


/**
 * output FcharacterRef
 */
static void
outx_characterRef(int l, expv v)
{
    const int l1 = l + 1;
    expv vrange;
    outx_tagOfExpression(l, v);
    outx_varRef_EXPR(l1, EXPR_ARG1(v));
    vrange = EXPR_ARG2(v);
    outx_indexRange(l1, EXPR_ARG1(vrange), EXPR_ARG2(vrange), NULL);
    outx_expvClose(l, v);
}


/**
 * output FmemberRef
 */
static void
outx_memberRef(int l, expv v)
{
    expv v_left = EXPV_LEFT(v);
    expv v_right = EXPV_RIGHT(v);

    outx_typeAttrOnly_EXPR(l, v, XTAG(v));
    outx_print(" member=\"%s\">\n", SYM_NAME(EXPV_NAME(v_right)));
    outx_varRef_EXPR(l + 1, v_left);
    outx_expvClose(l, v);
}


/**
 * output indexRange or arrayIndex for arrayRef
 */
static void
outx_arraySpec(int l, expv v)
{
    expv iv;
    list lp;

    FOR_ITEMS_IN_LIST(lp, v) {
        iv = LIST_ITEM(lp);
	if(iv == NULL) continue;
        switch(EXPV_CODE(iv)) {
        case F_INDEX_RANGE:
            outx_indexRangeInList(l, iv);
            break;
        default: /* int or int array expression */
            outx_childrenWithTag(l, "arrayIndex", iv);
            break;
        }
    }
}


/**
 * output FarrayRef
 */
static void
outx_arrayRef(int l, expv v)
{
    int l1 = l + 1;

    outx_tagOfExpression(l, v);
    outx_varRef_EXPR(l1, EXPR_ARG1(v));
    outx_arraySpec(l1, EXPR_ARG2(v));
    outx_expvClose(l, v);
}


/**
 * output coarrayRef
 */
static void
outx_coarrayRef(int l, expv v)
{
    int l1 = l + 1;

    outx_tagOfExpression(l, v);
    outx_varRef_EXPR(l1, EXPR_ARG1(v));
    outx_arraySpec(l1, EXPR_ARG2(v));
    outx_expvClose(l, v);
}


/**
 * output alloc
 */
static void
outx_alloc(int l, expv v)
{
    const int l1 = l + 1;
    list lp;
    expr v1;

    outx_tag(l, "alloc");

    switch(EXPV_CODE(v)) {
    case F_VAR:
    case F95_MEMBER_REF:
        outx_expv(l1, v);
        break;
    case ARRAY_REF:
        outx_expv(l1, EXPR_ARG1(v));
        outx_arraySpec(l1, EXPR_ARG2(v));
        break;
    case XMP_COARRAY_REF:

      v1 = EXPR_ARG1(v);

      switch (EXPR_CODE(v1)){

      case F_VAR:
      case F95_MEMBER_REF:
        outx_expv(l1, v1);
        break;
      case ARRAY_REF:
        outx_expv(l1, EXPR_ARG1(v1));
        outx_arraySpec(l1, EXPR_ARG2(v1));
        break;
      default:
	abort();
      }

      outx_printi(l1, "<coShape>\n");
      FOR_ITEMS_IN_LIST(lp, EXPR_ARG2(v)){
	expr cobound = LIST_ITEM(lp);
/* 	expr upper = EXPR_ARG2(cobound); */
/* 	ARRAY_ASSUME_KIND defaultAssumeKind = ASSUMED_SHAPE; */

/* 	if (upper && EXPR_CODE(upper) == F_ASTERISK){ */
/* 	  upper = NULL; */
/* 	  defaultAssumeKind = ASSUMED_SIZE; */
/* 	} */

	outx_indexRange0(l+2, ASSUMED_NONE, ASSUMED_SIZE,
			 EXPR_ARG1(cobound), EXPR_ARG2(cobound), EXPR_ARG3(cobound));

      }
      outx_close(l1, "coShape");
      break;
    default:
        abort();
    }

    outx_close(l, "alloc");
}


/**
 * output list of alloc
 */
static void
outx_allocList(int l, expv v)
{
    list lp;
    FOR_ITEMS_IN_LIST(lp, v)
        outx_alloc(l, LIST_ITEM(lp));
}


/**
 * output FnullifyStatement
 */
static void
outx_nullifyStatement(int l, expv v)
{
    const int l1 = l + 1;

    outx_tagOfStatement(l, v);
    outx_allocList(l1, EXPR_ARG1(v));
    outx_expvClose(l, v);
}


/**
 * output FallocateStatement/FdeallocateStatement
 */
static void
outx_ALLOCDEALLOC_statement(int l, expv v)
{
    const int l1 = l + 1;
    char buf[128];
    expv vstat = expr_list_get_n(v, 1);

    if(vstat)
      switch (EXPR_CODE(vstat)){
      case F_VAR:
	sprintf(buf, " stat_name=\"%s\"", SYM_NAME(EXPV_NAME(vstat)));
	break;
      case ARRAY_REF:
        //error_at_node(v, "cannot use array ref. in stat specifier");
	warning("cannot use array ref. in stat specifier");
        buf[0] = '\0';
	break;
	//        exit(1);
      case F95_MEMBER_REF:
        //error_at_node(v, "cannot use member ref. in stat specifier");
	warning("cannot use member ref. in stat specifier");
        buf[0] = '\0';
        //exit(1);
	break;
      default:
        buf[0] = '\0';
	break;
      }
    else
        buf[0] = '\0';

    outx_tagOfStatement1(l, v, buf);
    outx_allocList(l1, EXPR_ARG1(v));
    outx_expvClose(l, v);
}


static const char*
getKindParameter(TYPE_DESC tp)
{
    static char buf[256];
    expv v = TYPE_KIND(tp);

    if(IS_DOUBLED_TYPE(tp)) {
        sprintf(buf, "%d", KIND_PARAM_DOUBLE);
    } else if(v) {
        strcpy(buf, getRawString(v));
    } else {
        return NULL;
    }

    return buf;
}


static TYPE_DESC
getLargeIntType()
{
    static TYPE_DESC tp = NULL;
    if(tp) return tp;

    tp = type_basic(TYPE_INT);
    TYPE_KIND(tp) = expv_int_term(INT_CONSTANT, type_INT, 8);

    return tp;
}


/**
 * output FintConstant/FcharacterConstant/FlogicalConstant/FcomplexConstant
 */
static void
outx_constants(int l, expv v)
{
    static char buf[CHAR_BUF_SIZE];
    const int l1 = l + 1;
    const char *tid;
    const char *tag = XTAG(v);
    TYPE_DESC tp = EXPV_TYPE(v);
    const char *kind;

    switch(EXPV_CODE(v)) {
    case INT_CONSTANT:
        if(IS_LOGICAL(EXPV_TYPE(v))) {
            sprintf(buf, ".%s.", EXPV_INT_VALUE(v) ? "TRUE" : "FALSE");
            tag = "FlogicalConstant";
        } else {
            omllint_t n = EXPV_INT_VALUE(v);
            if(n > INT_MAX)
                tp = getLargeIntType();
            sprintf(buf, OMLL_DFMT, n);
        }
        if(tp == NULL)
            tp = type_INT;
        //tid = getBasicTypeID(TYPE_BASIC_TYPE(tp));
	tid = getTypeID(tp);
        goto print_constant;

    case FLOAT_CONSTANT:
        if(EXPV_ORIGINAL_TOKEN(v))
            strcpy(buf, EXPV_ORIGINAL_TOKEN(v));
        else
            sprintf(buf, "%Lf", EXPV_FLOAT_VALUE(v));
        if(tp == NULL)
            tp = type_REAL;
        //tid = getBasicTypeID(TYPE_BASIC_TYPE(tp));
	tid = getTypeID(tp);
        goto print_constant;

    case STRING_CONSTANT:
        strcpy(buf, getXmlEscapedStr(EXPV_STR(v)));
        assert(tp);
        tid = getTypeID(tp);
        goto print_constant;

    print_constant:
        outx_printi(l, "<%s type=\"%s\"", tag, tid);
        if(EXPV_CODE(v) != STRING_CONSTANT &&
            (kind = getKindParameter(tp)) != NULL)
            outx_print(" kind=\"%s\"", kind);
        outx_print(">%s</%s>\n", buf, tag);
        break;

    case COMPLEX_CONSTANT:
        assert(tp);
        outx_tagOfExpression(l, v);
        outx_expv(l1, EXPR_ARG1(v));
        outx_expv(l1, EXPR_ARG2(v));
        outx_expvClose(l, v);
        break;

    default:
        abort();
    }
}


/**
 * output pragma statement
 */
static void
outx_pragmaStatement(int l, expv v)
{
    list lp = EXPV_LIST(v);
    outx_tagOfStatement2(l, v);
    outx_puts(getXmlEscapedStr(EXPV_STR(LIST_ITEM(lp))));
    outx_expvClose(0, v);
}

/* outx_expv with <list> ...</list> */
static void
outx_expv_withListTag(int l,expv v)
{
  list lp;
  if(v == NULL) {
      outx_printi(l,"<list/>\n");
      return;
  }
  if(EXPV_CODE(v) == LIST){
    outx_tag(l, "list");
    FOR_ITEMS_IN_LIST(lp, v)
      outx_expv_withListTag(l+1, LIST_ITEM(lp));
    outx_close(l, "list");
  } else
    outx_expv(l,v);
}

/**
 * output OMP pragma statement
 */
static void outx_OMP_dir_string(int l,expv v);
static void outx_OMP_dir_clause_list(int l,expv v);

static void
outx_OMP_pragma(int l, expv v)
{
    const int l1 = l + 1;

    outx_tagOfStatement(l, v);
    outx_OMP_dir_string(l1,EXPR_ARG1(v));
    // outx_expv_withListTag(l1, EXPR_ARG1(v));

    if (EXPV_INT_VALUE(EXPR_ARG1(v)) != OMP_THREADPRIVATE &&
	EXPV_INT_VALUE(EXPR_ARG1(v)) != OMP_FLUSH &&
	EXPV_INT_VALUE(EXPR_ARG1(v)) != OMP_CRITICAL) {
        outx_OMP_dir_clause_list(l1,EXPR_ARG2(v));
        // outx_expv_withListTag(l1, EXPR_ARG2(v));

        /* output body */
        outx_expv_withListTag(l1, EXPR_ARG3(v));
    } else {
        list lp;
        expv lV;

        outx_tag(l1, "list");
        FOR_ITEMS_IN_LIST(lp, EXPR_ARG2(v)) {
            lV = LIST_ITEM(lp);
            outx_varOrFunc(l1 + 1, lV);
        }
        outx_close(l1, "list");
	if(EXPV_INT_VALUE(EXPR_ARG1(v)) == OMP_CRITICAL)
	   outx_expv_withListTag(l1, EXPR_ARG3(v));
    }

    outx_expvClose(l, v);
}

static void
outx_OMP_dir_string(int l,expv v)
{
  char *s;
  s = NULL;
  if(EXPV_CODE(v) != INT_CONSTANT)
    fatal("outx_OMP_dir_string: not INT_CONSTANT");
  switch(EXPV_INT_VALUE(v)){
  case OMP_PARALLEL: s = "PARALLEL"; break;
  case OMP_FOR: s = "FOR"; break;
  case OMP_SECTIONS:s = "SECTIONS"; break;
  case OMP_SECTION: s = "SECTION"; break;
  case OMP_SINGLE: s = "SINGLE"; break;
  case OMP_MASTER: s = "MASTER"; break;
  case OMP_CRITICAL: s = "CRITICAL"; break;
  case OMP_BARRIER: s = "BARRIER"; break;
  case OMP_ATOMIC: s = "ATOMIC"; break;
  case OMP_FLUSH: s = "FLUSH"; break;
  case OMP_ORDERED: s = "ORDERED"; break;
  case OMP_THREADPRIVATE: s = "THREADPRIVATE"; break;
  case OMP_TASK: s = "TASK";break;
  case OMP_SIMD: s = "SIMD";break;
  case OMP_DECLARE: s = "DECLARE";break;
  default:
    fatal("out_OMP_dir_string: unknown value=%d\n",EXPV_INT_VALUE(v));
  }
  outx_printi(l, "<string>%s</string>\n", s);
}

static void outx_OMP_DATA_DEFAULT_kind(int l,char *s ,expv v)
{
    outx_printi(l+2, "<string>%s</string>\n", s);
    //printf("EXPV_INT_VALUE(%d)\n",EXPV_INT_VALUE(v));
    //    outx_printi(l+3,"<list>\n");

    switch(EXPV_INT_VALUE(v))
       {
       case OMP_DEFAULT_NONE:
       outx_printi(l+4,"<string>DEFAULT_NONE</string>\n");
       break;
       case OMP_DEFAULT_SHARED:
       outx_printi(l+4,"<string>DEFAULT_SHARED</string>\n");
       break;
       case OMP_DEFAULT_PRIVATE:
       outx_printi(l+4,"<string>DEFAULT_PRIVATE</string>\n");
       break;
       }//outx_expv_withListTag(l+2, EXPR_ARG2(vv));
//    outx_printi(l+3,"</list>\n");
    outx_printi(l+1,"</list>\n");

}

static void outx_OMP_sched_kind(int l,char *s,expv v)
{
  expr vv = EXPR_ARG2(v);
  outx_printi(l+2, "<string>%s</string>\n", s);
  //printf("EXPV_INT_VALUE(%d)\n",EXPV_INT_VALUE(EXPR_ARG1(EXPR_ARG2(v))));
//  printf("vv=%d\n",EXPV_INT_VALUE(expr_list_get_n(vv,0)));
  outx_printi(l+3,"<list>\n");

  switch(EXPV_INT_VALUE(EXPR_ARG1(EXPR_ARG2(v))))
    {
    case OMP_SCHED_NONE:
      outx_printi(l+4,"<string>SCHED_NONE</string>\n");
      break;
    case OMP_SCHED_STATIC:
      outx_printi(l+4,"<string>SCHED_STATIC</string>\n");
      break;
     case  OMP_SCHED_DYNAMIC:
       outx_printi(l+4,"<string>SCHED_DYNAMIC</string>\n");
       break;
    case  OMP_SCHED_GUIDED:
       outx_printi(l+4,"<string>SCHED_GUIDED</string>\n");
       break;
     case  OMP_SCHED_RUNTIME:
       outx_printi(l+4,"<string>SCHED_RUNTIME</string>\n");
       break;
     case  OMP_SCHED_AFFINITY:
       outx_printi(l+4,"<string>SCHED_AFFINITY</string>\n");
       break;
    default:
      fatal("OMP Sched error");
    }
	//printf("ARG2=%d\n",EXPV_INT_VALUE(expr_list_get_n(vv,1)));
	if(expr_list_get_n(vv,1)!=NULL)
 	outx_expv(l+4,expr_list_get_n(vv,1));
    outx_printi(l+3,"</list>\n");
  outx_printi(l+1,"</list>\n");
}


static void
outx_OMP_dir_clause_list(int l,expv v)
{
  struct list_node *lp;
  const int l1 = l + 1;
  expv vv,dir;
  char *s = NULL;

  if(EXPV_CODE(v) != LIST)
    fatal("outx_OMP_dir_clause_list: not LIST");
  outx_printi(l,"<list>\n");

  FOR_ITEMS_IN_LIST(lp, v) {
    vv = LIST_ITEM(lp);

    if(EXPV_CODE(vv) != LIST)
      fatal("outx_OMP_dir_clause_list: not LIST2");

    outx_printi(l1,"<list>\n");

    dir = EXPR_ARG1(vv);
    if(EXPV_CODE(dir) != INT_CONSTANT)
      fatal("outx_OMP_dir_clause_list: clause not INT_CONSTANT");
    switch(EXPV_INT_VALUE(dir)){
    case OMP_DATA_DEFAULT: s = "DATA_DEFAULT"; outx_OMP_DATA_DEFAULT_kind(l,s,EXPR_ARG2(vv)); continue;
    case OMP_DATA_PRIVATE: s = "DATA_PRIVATE"; break;
    case OMP_DATA_SHARED: s = "DATA_SHARED"; break;
    case OMP_DATA_FIRSTPRIVATE: s = "DATA_FIRSTPRIVATE"; break;
    case OMP_DATA_LASTPRIVATE: s = "DATA_LASTPRIVATE"; break;
    case OMP_DATA_COPYIN: s = "DATA_COPYIN"; break;
    case OMP_DATA_REDUCTION_PLUS: s = "DATA_REDUCTION_PLUS"; break;
    case OMP_DATA_REDUCTION_MINUS: s = "DATA_REDUCTION_MINUS"; break;
    case OMP_DATA_REDUCTION_MUL: s = "DATA_REDUCTION_MUL"; break;
    case OMP_DATA_REDUCTION_BITAND: s = "DATA_REDUCTION_BITAND"; break;
    case OMP_DATA_REDUCTION_BITOR: s = "DATA_REDUCTION_BITOR"; break;
    case OMP_DATA_REDUCTION_BITXOR: s = "DATA_REDUCITON_BITXOR"; break;
    case OMP_DATA_REDUCTION_LOGAND: s = "DATA_REDUCITON_LOGAND"; break;
    case OMP_DATA_REDUCTION_LOGOR: s = "DATA_REDUCTION_LOGOR"; break;
    case OMP_DATA_REDUCTION_MIN: s = "DATA_REDUCTION_MIN"; break;
    case OMP_DATA_REDUCTION_MAX: s = "DATA_REDUCTION_MAX"; break;
    case OMP_DATA_REDUCTION_EQV: s = "DATA_REDUCTION_EQV"; break;
    case OMP_DATA_REDUCTION_NEQV: s = "DATA_REDUCTION_NEQV"; break;
    case OMP_DATA_COPYPRIVATE: s = "DATA_COPYPRIVATE"; break;
    case OMP_DIR_ORDERED: s = "DIR_ORDERED"; break;
    case OMP_DIR_IF: s = "DIR_IF"; break;
    case OMP_DIR_NUM_THREADS: s = "DIR_NUM_THREADS"; break;
    case OMP_DIR_NOWAIT: s = "DIR_NOWAIT"; break;
    case OMP_DIR_SCHEDULE: s = "DIR_SCHEDULE";  outx_OMP_sched_kind(l,s,vv);continue;
    case OMP_DATA_DEPEND_IN: s = "DATA_DEPEND_IN";break;
    case OMP_DATA_DEPEND_OUT: s = "DATA_DEPEND_OUT";break;
    case OMP_DATA_DEPEND_INOUT: s = "DATA_DEPEND_INOUT";break;
    case OMP_DIR_UNTIED: s = "DIR_UNTIED";break;
    case OMP_DIR_MERGEABLE: s = "DIR_MERGEABLE";break;
    case OMP_DATA_FINAL: s = "DATA_FINAL";break;
    default:
      fatal("out_OMP_dir_clause: unknown value=%d\n",EXPV_INT_VALUE(v));
    }
    outx_printi(l+2, "<string>%s</string>\n", s);
    outx_expv_withListTag(l+2, EXPR_ARG2(vv));
    outx_printi(l1,"</list>\n");
  }
  outx_printi(l,"</list>\n");
}


/**
 * output XMP pragma statement
 */
static void outx_XMP_dir_string(int l,expv v);
static void outx_XMP_dir_clause_list(int l,expv v);

static void
outx_XMP_pragma(int l, expv v)
{
    const int l1 = l + 1;
    outx_tagOfStatement(l, v);
    outx_XMP_dir_string(l1,EXPR_ARG1(v));
    if (EXPR_ARG2(v)) outx_XMP_dir_clause_list(l1,EXPR_ARG2(v));

    /* output body */
    if(EXPR_HAS_ARG3(v))
	outx_expv_withListTag(l1, EXPR_ARG3(v));
    outx_expvClose(l, v);
}

static void
outx_XMP_dir_string(int l,expv v)
{
  char *s = NULL;

  if(EXPV_CODE(v) != INT_CONSTANT)
    fatal("outx_XMP_dir_string: not INT_CONSTANT");
  switch(EXPV_INT_VALUE(v)){
  case XMP_NODES: s = "NODES"; break;
  case XMP_TEMPLATE: s = "TEMPLATE"; break;
  case XMP_DISTRIBUTE: s = "DISTRIBUTE"; break;
  case XMP_ALIGN: s = "ALIGN"; break;
  case XMP_SHADOW: s = "SHADOW"; break;
  case XMP_LOCAL_ALIAS: s = "LOCAL_ALIAS"; break;
  case XMP_SAVE_DESC: s = "SAVE_DESC"; break;
  case XMP_TASK: s = "TASK"; break;
  case XMP_TASKS: s = "TASKS"; break;
  case XMP_LOOP: s = "LOOP"; break;
  case XMP_REFLECT: s = "REFLECT"; break;
  case XMP_GMOVE: s = "GMOVE"; break;
  case XMP_ARRAY: s = "ARRAY"; break;
  case XMP_BARRIER: s = "BARRIER"; break;
  case XMP_REDUCTION: s = "REDUCTION"; break;
  case XMP_BCAST: s = "BCAST"; break;
  case XMP_WAIT_ASYNC: s = "WAIT_ASYNC"; break;
  case XMP_COARRAY: s = "COARRAY"; break;
  case XMP_IMAGE: s = "IMAGE"; break;
  case XMP_TEMPLATE_FIX: s = "TEMPLATE_FIX"; break;
  case XMP_MASTER_IO: s = "XMP_MASTER_IO"; break;
  case XMP_GLOBAL_IO: s = "XMP_GLOBAL_IO"; break;

  default:
    fatal("out_XMP_dir_string: unknown value=%d\n",EXPV_INT_VALUE(v));
  }
  outx_printi(l, "<string>%s</string>\n", s);
}

void
outx_XMP_dir_clause_list(int l,expv v)
{
  struct list_node *lp;
  const int l1 = l + 1;
  expv vv;

  if(EXPV_CODE(v) != LIST)
    fatal("outx_XMP_dir_clause_list: not LIST");
  outx_printi(l,"<list>\n");
  FOR_ITEMS_IN_LIST(lp, v) {
      vv = LIST_ITEM(lp);
      if(vv == NULL)
	  outx_printi(l1,"<list/>\n");
      else if(EXPR_CODE(vv) == LIST)
	  outx_XMP_dir_clause_list(l1,vv);
      else
	  outx_expv(l1,vv);
  }
  outx_printi(l,"</list>\n");
}


/**
 * output ACC pragma statement
 */
static void outx_ACC_dir_string(int l,expv v);
static void outx_ACC_dir_clause_list(int l,expv v);
static void outx_ACC_clause_string(int l, expv v);
static void outx_ACC_clause(int l, expv v);
#define outx_listClose(l) outx_close((l), "list")
#define outx_tagOfList(l) outx_printi((l),"<list>\n")
static void
outx_ACC_pragma(int l, expv v)
{
    const int l1 = l + 1;
    outx_tagOfStatement(l, v);
    outx_ACC_dir_string(l1,EXPR_ARG1(v));

    if (EXPR_ARG2(v)) {
      outx_ACC_dir_clause_list(l1,EXPR_ARG2(v));
    }else{
      outx_printi(l1,"<list></list>\n");
    }

    /* output body */
    if(EXPR_HAS_ARG3(v)){
      outx_expv_withListTag(l1, EXPR_ARG3(v));
    }
    outx_expvClose(l, v);
}

static void
outx_ACC_dir_string(int l,expv v)
{
  char *s = NULL;

  if(EXPV_CODE(v) != INT_CONSTANT) fatal("outx_ACC_dir_string: not INT_CONSTANT");

  switch(EXPV_INT_VALUE(v)){
  case ACC_PARALLEL:		s = "PARALLEL"; break;
  case ACC_KERNELS:		s = "KERNELS"; break;
  case ACC_DATA:		s = "DATA"; break;
  case ACC_LOOP:		s = "LOOP"; break;
  case ACC_PARALLEL_LOOP:	s = "PARALLEL_LOOP"; break;
  case ACC_KERNELS_LOOP:	s = "KERNELS_LOOP"; break;
  case ACC_ATOMIC:		s = "ATOMIC"; break;
  case ACC_WAIT:		s = "WAIT"; break;
  case ACC_CACHE:		s = "CACHE"; break;
  case ACC_ROUTINE:		s = "ROUTINE"; break;
  case ACC_ENTER_DATA:		s = "ENTER_DATA"; break;
  case ACC_EXIT_DATA:		s = "EXIT_DATA"; break;
  case ACC_HOST_DATA:		s = "HOST_DATA"; break;
  case ACC_DECLARE:		s = "DECLARE"; break;
  case ACC_UPDATE_D:		s = "UPDATE"; break;
  case ACC_INIT:		s = "INIT"; break;
  case ACC_SHUTDOWN:		s = "SHUTDOWN"; break;
  case ACC_SET:			s = "SET"; break;

  case ACC_END_PARALLEL:
  case ACC_END_KERNELS:
  case ACC_END_DATA:
  case ACC_END_ATOMIC:
  case ACC_END_HOST_DATA:
  case ACC_END_PARALLEL_LOOP:
  case ACC_END_KERNELS_LOOP:
    fatal("out_ACC_dir_string: illegal end directive=%d\n", EXPV_INT_VALUE(v));
    break;
  default:
    fatal("out_ACC_dir_string: unknown value=%d\n",EXPV_INT_VALUE(v));
  }
  outx_tagText(l, "string", s);
}

static void
outx_ACC_clause_string(int l, expv v)
{
  char *s = NULL;

  if(EXPV_CODE(v) != INT_CONSTANT) fatal("outx_ACC_dir_string: not INT_CONSTANT");

  switch(EXPV_INT_VALUE(v)){
  case ACC_CLAUSE_IF:			s = "IF"; break;
  case ACC_CLAUSE_WAIT:			s = "WAIT"; break;
  case ACC_CLAUSE_ASYNC:		s = "ASYNC"; break;
  case ACC_CLAUSE_DEVICE_TYPE:		s = "DEVICE_TYPE"; break;
  case ACC_CLAUSE_WAIT_ARG:		s = "WAIT"; break;
  case ACC_CLAUSE_CACHE_ARG:		s = "CACHE"; break;
  case ACC_CLAUSE_ROUTINE_ARG:		s = "ROUTINE"; break;

    //data clause
  case ACC_CLAUSE_COPY:			s = "COPY"; break;
  case ACC_CLAUSE_COPYIN:		s = "COPYIN"; break;
  case ACC_CLAUSE_COPYOUT:		s = "COPYOUT"; break;
  case ACC_CLAUSE_CREATE:		s = "CREATE"; break;
  case ACC_CLAUSE_PRESENT:		s = "PRESENT"; break;
  case ACC_CLAUSE_PRESENT_OR_COPY:	s = "PRESENT_OR_COPY"; break;
  case ACC_CLAUSE_PRESENT_OR_COPYIN:	s = "PRESENT_OR_COPYIN"; break;
  case ACC_CLAUSE_PRESENT_OR_COPYOUT:	s = "PRESENT_OR_COPYOUT"; break;
  case ACC_CLAUSE_PRESENT_OR_CREATE:	s = "PRESENT_OR_CREATE"; break;
  case ACC_CLAUSE_DEVICEPTR:		s = "DEVICEPTR"; break;

  case ACC_CLAUSE_NUM_GANGS:		s = "NUM_GANGS"; break;
  case ACC_CLAUSE_NUM_WORKERS:		s = "NUM_WORKERS"; break;
  case ACC_CLAUSE_VECTOR_LENGTH:	s = "VECTOR_LENGTH"; break;

  case ACC_CLAUSE_REDUCTION_PLUS:	s = "REDUCTION_PLUS"; break;
  case ACC_CLAUSE_REDUCTION_MUL:	s = "REDUCTION_MUL"; break;
  case ACC_CLAUSE_REDUCTION_MAX:	s = "REDUCTION_MAX"; break;
  case ACC_CLAUSE_REDUCTION_MIN:	s = "REDUCTION_MIN"; break;
  case ACC_CLAUSE_REDUCTION_BITAND:	s = "REDUCTION_BITAND"; break;
  case ACC_CLAUSE_REDUCTION_BITOR:	s = "REDUCTION_BITOR"; break;
  case ACC_CLAUSE_REDUCTION_BITXOR:	s = "REDUCTION_BITXOR"; break;
  case ACC_CLAUSE_REDUCTION_LOGAND:	s = "REDUCTION_LOGAND"; break;
  case ACC_CLAUSE_REDUCTION_LOGOR:	s = "REDUCTION_LOGOR"; break;
  case ACC_CLAUSE_REDUCTION_EQV:	s = "REDUCTION_EQV"; break;
  case ACC_CLAUSE_REDUCTION_NEQV:	s = "REDUCTION_NEQV"; break;

  case ACC_CLAUSE_PRIVATE:		s = "PRIVATE"; break;
  case ACC_CLAUSE_FIRSTPRIVATE:		s = "FIRSTPRIVATE"; break;
  case ACC_CLAUSE_DEFAULT:		s = "DEFAULT"; break;
  case ACC_CLAUSE_NONE:			s = "NONE"; break;

  case ACC_CLAUSE_COLLAPSE:		s = "COLLAPSE"; break;
  case ACC_CLAUSE_GANG:			s = "GANG"; break;
  case ACC_CLAUSE_WORKER:		s = "WORKER"; break;
  case ACC_CLAUSE_VECTOR:		s = "VECTOR"; break;
  case ACC_CLAUSE_SEQ:			s = "SEQ"; break;
  case ACC_CLAUSE_AUTO:			s = "AUTO"; break;
  case ACC_CLAUSE_TILE:			s = "TILE"; break;
  case ACC_CLAUSE_INDEPENDENT:		s = "INDEPENDENT"; break;

  case ACC_CLAUSE_BIND:			s = "BIND"; break;
  case ACC_CLAUSE_NOHOST:		s = "NOHOST"; break;

  case ACC_CLAUSE_STATIC:		s = "STATIC"; break;
  case ACC_CLAUSE_READ:			s = "READ"; break;
  case ACC_CLAUSE_WRITE:		s = "WRITE"; break;
  case ACC_CLAUSE_UPDATE:		s = "UPDATE"; break;
  case ACC_CLAUSE_CAPTURE:		s = "CAPTURE"; break;
  case ACC_CLAUSE_DELETE:		s = "DELETE"; break;
  case ACC_CLAUSE_FINALIZE:		s = "FINALIZE"; break;

  case ACC_CLAUSE_USE_DEVICE:		s = "USE_DEVICE"; break;

  case ACC_CLAUSE_DEVICE_RESIDENT:	s = "DEVICE_RESIDENT"; break;
  case ACC_CLAUSE_LINK:			s = "LINK"; break;

  case ACC_CLAUSE_HOST:			s = "HOST"; break;
  case ACC_CLAUSE_DEVICE:		s = "DEVICE"; break;
  case ACC_CLAUSE_IF_PRESENT:		s = "IF_PRESENT"; break;

  case ACC_CLAUSE_DEVICE_NUM:		s = "DEVICE_NUM"; break;
  case ACC_CLAUSE_DEFAULT_ASYNC:	s = "DEFAULT_ASYNC"; break;


    //others 
  case ACC_ASTERISK:			s = "ASTERISK"; break;
  case ACC_COMMONBLOCK:			s = "COMMONBLOCK"; break;

  default:
    fatal("out_ACC_clause_string: unknown value=%d\n",EXPV_INT_VALUE(v));
  }
  outx_tagText(l, "string", s);
}

static void
outx_ACC_clause_arg(int l, expr v)
{
  if(v == NULL){
    outx_printi(l, "<list/>\n");
  }else if(EXPV_CODE(v) == ACC_PRAGMA){
    outx_ACC_clause(l, v);
  }else if(EXPV_CODE(v) == LIST){
    //F_ARRAY_REF
    outx_expv(l, v);
  }else{
    outx_expv(l, v);
  }
}

static void
outx_ACC_clause_arg_list(int l, expr v)
{
  struct list_node *lp;
  const int l1 = l + 1;
  expv vv;

  if(EXPV_CODE(v) != LIST) fatal("outx_ACC_clause_arg_list: not LIST");

  outx_tagOfList(l);
  FOR_ITEMS_IN_LIST(lp, v) {
    vv = LIST_ITEM(lp);
    outx_ACC_clause_arg(l1, vv);
  }
  outx_listClose(l);
}

static void
outx_ACC_clause(int l, expv v)
{
    const int l1 = l + 1;
    outx_tagOfList(l);
    outx_ACC_clause_string(l1,EXPR_ARG1(v));

    if(EXPR_HAS_ARG2(v)){
      expv arg = EXPR_ARG2(v);
      if(EXPV_CODE(arg) != LIST){
	outx_ACC_clause_arg(l1, arg);
      }else{
	outx_ACC_clause_arg_list(l1, arg);
      }
    }
    outx_listClose(l);
}

static void
outx_ACC_dir_clause_list(int l,expv v)
{
  struct list_node *lp;
  const int l1 = l + 1;
  expv vv;

  if(EXPV_CODE(v) != LIST) fatal("outx_ACC_dir_clause_list: not LIST");

  outx_tagOfList(l);
  FOR_ITEMS_IN_LIST(lp, v) {
    vv = LIST_ITEM(lp);
    if(vv == NULL) {
      outx_printi(l1,"<list/>\n");
    }else if(EXPV_CODE(vv) == ACC_PRAGMA){
      outx_ACC_clause(l1, vv);
    }else{
      fatal("outx_ACC_dir_clause_list: unknown list element");
    }
  }
  outx_listClose(l);
}


/**
 * output FassignStatement
 */
static void
outx_assignStatement(int l, expv v)
{
    const int l1 = l + 1;
    outx_tagOfStatement(l, v);
    outx_expv(l1, EXPR_ARG1(v));
    outx_expv(l1, EXPR_ARG2(v));
    outx_expvClose(l, v);
}

/**
 * output user defined operator
 */
static void
outx_udefOp(int l, expv v)
{
    char buf[1024];
    const int l1 = l + 1;
    expv id = EXPR_ARG1(v);

    sprintf(buf, "%s name=\"%s\"", XTAG(v), SYM_NAME(EXPR_SYM(id)));

    outx_typeAttrs(l, EXPV_TYPE(v), buf,
        TOPT_TYPEONLY|TOPT_NEXTLINE);

    outx_expv(l1, EXPR_ARG2(v));
    if(EXPR_CODE(v) == F95_USER_DEFINED_BINARY_EXPR)
        outx_expv(l1, EXPR_ARG3(v));

    outx_expvClose(l, v);
}

/**
 * output binary operator
 */
static void
outx_binaryOp(int l, expv v)
{
    const int l1 = l + 1;
    outx_tagOfExpression(l, v);
    outx_expv(l1, EXPR_ARG1(v));
    outx_expv(l1, EXPR_ARG2(v));
    outx_expvClose(l, v);
}


/**
 * output unary operator
 */
static void
outx_unaryOp(int l, expv v)
{
    outx_tagOfExpression(l, v);
    outx_expv(l + 1, EXPR_ARG1(v));
    outx_expvClose(l, v);
}

/**
 * output rename
 */
static void
outx_useRename(int l, expv local, expv use)
{
    assert(local != NULL);
    assert(use != NULL);

    outx_printi(l, "<rename local_name=\"%s\"", getRawString(local));
    outx_printi(0, " use_name=\"%s\"/>\n", getRawString(use));
}

/**
 * output FuseDecl
 */
static void
outx_useDecl(int l, expv v)
{
    list lp;
    const char *mod_name = SYM_NAME(EXPV_NAME(EXPR_ARG1(v)));

    outx_tagOfDecl1(l, "%s name=\"%s\"", EXPR_LINE(v), XTAG(v), mod_name);

    FOR_ITEMS_IN_LIST(lp, EXPR_ARG2(v)) {
        expv x = LIST_ITEM(lp);
        outx_useRename(l+1, EXPR_ARG1(x), EXPR_ARG2(x));
    }

    outx_expvClose(l, v);
}

/**
 * output rename
 */
static void
outx_useRenamable(int l, expv local, expv use)
{
    assert(use != NULL);

    outx_printi(l, "<renamable");

    if (local != NULL)
        outx_printi(0," local_name=\"%s\"", getRawString(local));

    outx_printi(0, " use_name=\"%s\"/>\n", getRawString(use));
}

/**
 * output FuseOnlyDecl
 */
static void
outx_useOnlyDecl(int l, expv v)
{
    list lp;
    const char *mod_name = SYM_NAME(EXPV_NAME(EXPR_ARG1(v)));

    outx_tagOfDecl1(l, "%s name=\"%s\"", EXPR_LINE(v), XTAG(v), mod_name);

    FOR_ITEMS_IN_LIST(lp, EXPR_ARG2(v)) {
        expv x = LIST_ITEM(lp);
        outx_useRenamable(l+1, EXPR_ARG1(x), EXPR_ARG2(x));
    }

    outx_expvClose(l, v);
}



static void
outx_syncstat_list(int l, expv v)
{
    list lp;
    expv x;
    FOR_ITEMS_IN_LIST(lp, v) {
        x = LIST_ITEM(lp);
        outx_printi(l, "<syncStat kind=\"%s\">\n",
                    EXPV_KWOPT_NAME(x)
                    );
        outx_varOrFunc(l + 1, x);
        outx_close(l, "syncStat");
    }
}


/**
 * output syncAllStatement
 */
static void
outx_SYNCALL_statement(int l, expv v)
{
    outx_tagOfStatement(l, v);
    outx_syncstat_list(l + 1, v);
    outx_expvClose(l, v);
}


/**
 * output syncImagesStatement
 */
static void
outx_SYNCIMAGES_statement(int l, expv v)
{
    outx_tagOfStatement(l, v);
    if (EXPR_HAS_ARG1(v)) {
        outx_expv(l + 1, EXPR_ARG1(v));
    }
    if (EXPR_HAS_ARG2(v)) {
        outx_syncstat_list(l + 1, EXPR_ARG2(v));
    }
    outx_expvClose(l, v);
}

/**
 * output syncmemoryStatement
 */
static void
outx_SYNCMEMORY_statement(int l, expv v)
{
    outx_tagOfStatement(l, v);
    outx_syncstat_list(l + 1, v);
    outx_expvClose(l, v);
}

/*
 * output criticalStatement
 */
static void
outx_CRITICAL_statement(int l, expv v)
{
    char buf[128];

    if (XMP_coarray_flag) {
        outx_expv(l, EXPR_ARG1(v));

    } else {
        if (EXPR_HAS_ARG2(v) && EXPR_ARG2(v) != NULL) {
            sprintf(buf, " construct_name=\"%s\"",
                    SYM_NAME(EXPR_SYM(EXPR_ARG2(v))));
            outx_tagOfStatement1(l, v, buf);
        } else {
            outx_tagOfStatement(l, v);
        }
        outx_body(l + 1, EXPR_ARG1(v));
        outx_expvClose(l, v);
    }
}


/**
 * output syncmemoryStatement
 */
static void
outx_LOCK_statement(int l, expv v)
{
    outx_tagOfStatement(l, v);
    if (EXPR_HAS_ARG1(v)) {
        outx_expv(l + 1, EXPR_ARG1(v));
    }
    if (EXPR_HAS_ARG2(v)) {
        outx_syncstat_list(l + 1, EXPR_ARG2(v));
    }
    outx_expvClose(l, v);
}


/**
 * output syncmemoryStatement
 */
static void
outx_UNLOCK_statement(int l, expv v)
{
    outx_tagOfStatement(l, v);
    if (EXPR_HAS_ARG1(v)) {
        outx_expv(l + 1, EXPR_ARG1(v));
    }
    if (EXPR_HAS_ARG2(v)) {
        outx_syncstat_list(l + 1, EXPR_ARG2(v));
    }
    outx_expvClose(l, v);
}


/*
 * output blockStatement
 */
static void
outx_BLOCK_statement(int l, expv v)
{
    char buf[128];
    EXT_ID ep;
    BLOCK_ENV block;
    list lp;
    ID id;
    int l1 = l + 1;
    int l2 = l + 2;

    if (EXPR_HAS_ARG2(v) && EXPR_ARG2(v) != NULL) {
        sprintf(buf, " construct_name=\"%s\"",
                SYM_NAME(EXPR_SYM(EXPR_ARG2(v))));
        outx_tagOfStatement1(l, v, buf);
    } else {
        outx_tagOfStatement(l, v);
    }
    block = EXPR_BLOCK(v);

    outx_tag(l1, "symbols");
    FOREACH_ID(id, BLOCK_LOCAL_SYMBOLS(block)) {
        if (id_is_visibleVar(id) && IS_MODULE(ID_TYPE(id)) == FALSE)
            outx_id(l2, id);
    }
    outx_close(l1, "symbols");

    outx_tag(l1, "declarations");

    /*
     * FuseDecl
     */
    FOR_ITEMS_IN_LIST(lp, EXPR_ARG1(v)) {
        expv u = LIST_ITEM(lp);
        switch(EXPV_CODE(u)) {
        case F95_USE_STATEMENT:
            outx_useDecl(l2, u);
            break;
        case F95_USE_ONLY_STATEMENT:
            outx_useOnlyDecl(l2, u);
            break;
        default:
            break;
        }
    }

    outx_id_declarations(l2, BLOCK_LOCAL_SYMBOLS(block), FALSE, NULL);

    /*
     * FinterfaceDecl
     */
    FOREACH_EXT_ID(ep, BLOCK_LOCAL_INTERFACES(block)) {
        outx_interfaceDecl(l2, ep);
    }

    outx_close(l1, "declarations");
    outx_body(l1, EXPR_ARG1(v));
    outx_expvClose(l, v);
}

static void
outx_lenspec(int l, expv v)
{
    outx_printi(l, "<len ");
    switch (EXPR_CODE(v)) {
        case LEN_SPEC_ASTERISC:
            outx_print(" is_assumed_size=\"true\">\n");
            break;
        case F08_LEN_SPEC_COLON:
            outx_print(" is_assumed_shape=\"true\">\n");
            break;
        default:
            // never reach
            break;
    }
    outx_close(l, "len");
}

//static void
void
outx_expv(int l, expv v)
{
    enum expr_code code;
    if(v == NULL)
        return;
    code = EXPV_CODE(v);

    switch(code) {
    /*
     * identifiers
     */
    case F_FUNC:            outx_varOrFunc(l, v); break;
    case IDENT:
    case F_VAR:
    case F_PARAM:           outx_varOrFunc(l, v); break;

    /*
     * constants
     */
    case INT_CONSTANT:
    case STRING_CONSTANT:
    case FLOAT_CONSTANT:
    case COMPLEX_CONSTANT:  outx_constants(l, v); break;

    /*
     * declarations
     */
    case F_FORMAT_DECL:     outx_formatDecl(l, v); break;

    /*
     * general statements
     */
    case EXPR_STATEMENT:            outx_exprStatement(l, v); break;
    case F_DO_STATEMENT:            outx_doStatement(l, v); break;
    case F_DOWHILE_STATEMENT:       outx_doWhileStatement(l, v); break;
    case F_SELECTCASE_STATEMENT:    outx_selectStatement(l, v); break;
    case IF_STATEMENT:
    case F_WHERE_STATEMENT:         outx_IFWHERE_Statement(l, v); break;
    case F_RETURN_STATEMENT:        outx_returnStatement(l, v); break;
    case F_CONTINUE_STATEMENT:      outx_continueStatement(l, v); break;
    case GOTO_STATEMENT:            outx_gotoStatement(l, v); break;
    case F_COMPGOTO_STATEMENT:      outx_compgotoStatement(l, v); break;
    case STATEMENT_LABEL:           outx_labeledStatement(l, v); break;
    case F_CASELABEL_STATEMENT:     outx_caseLabel(l, v); break;
    case F_STOP_STATEMENT:
    case F_PAUSE_STATEMENT:         outx_STOPPAUSE_statement(l, v); break;
    case F_LET_STATEMENT:           outx_assignStatement(l, v); break;
    case F_PRAGMA_STATEMENT:        outx_pragmaStatement(l, v); break;
    case F95_CYCLE_STATEMENT:
    case F95_EXIT_STATEMENT:        outx_EXITCYCLE_statement(l, v); break;
    case F_ENTRY_STATEMENT:         outx_entryDecl(l, v); break;

    /*
     * IO statements
     */
    case F_PRINT_STATEMENT:         outx_printStatement(l, v); break;
    case F_READ_STATEMENT:
    case F_WRITE_STATEMENT:
    case F_INQUIRE_STATEMENT:       outx_RW_statement(l, v); break;
    case F_READ1_STATEMENT:
    case F_OPEN_STATEMENT:
    case F_CLOSE_STATEMENT:
    case F_BACKSPACE_STATEMENT:
    case F_ENDFILE_STATEMENT:
    case F_REWIND_STATEMENT:        outx_IO_statement(l, v); break;

    /*
     * F90/95 Pointer related.
     */
    case F95_POINTER_SET_STATEMENT: outx_pointerAssignStatement(l, v); break;
    case F95_ALLOCATE_STATEMENT:
    case F95_DEALLOCATE_STATEMENT:  outx_ALLOCDEALLOC_statement(l, v); break;
    case F95_NULLIFY_STATEMENT:     outx_nullifyStatement(l, v); break;

    /*
     * expressions
     */
    case FUNCTION_CALL:     outx_functionCall(l, v); break;
    case F95_MEMBER_REF:    outx_memberRef(l, v); break;
    case ARRAY_REF:         outx_arrayRef(l, v); break;
    case F_SUBSTR_REF:      outx_characterRef(l, v); break;
    case F95_ARRAY_CONSTRUCTOR:     outx_arrayConstructor(l, v); break;
    case F95_STRUCT_CONSTRUCTOR:    outx_structConstructor(l, v); break;

    case XMP_COARRAY_REF:   outx_coarrayRef(l, v); break;
    /*
     * operators
     */
    case PLUS_EXPR:
    case MINUS_EXPR:
    case MUL_EXPR:
    case DIV_EXPR:
    case POWER_EXPR:
    case LOG_EQ_EXPR:
    case LOG_NEQ_EXPR:
    case LOG_GE_EXPR:
    case LOG_GT_EXPR:
    case LOG_LE_EXPR:
    case LOG_LT_EXPR:
    case LOG_AND_EXPR:
    case LOG_OR_EXPR:
    case F_EQV_EXPR:
    case F_NEQV_EXPR:
    case F_CONCAT_EXPR:     outx_binaryOp(l, v); break;
    case LOG_NOT_EXPR:
    case UNARY_MINUS_EXPR:  outx_unaryOp(l, v); break;


    case F95_USER_DEFINED_BINARY_EXPR:
    case F95_USER_DEFINED_UNARY_EXPR: outx_udefOp(l, v); break;

    /*
     * misc.
     */
    case F_IMPLIED_DO:          outx_doLoop(l, v); break;
    case F_INDEX_RANGE:         outx_indexRangeInList(l, v); break;
    case F_SCENE_RANGE_EXPR:    outx_sceneRange(l, v); break;
    case F_MODULE_INTERNAL:
        /*
         * When using other module, F_MODULE_INTERNAL is set as dummy
         * expression insted of real value defined in module.
         * We emit dummy FintConstant for F_Back.
         */
        outx_printi(l, "<!-- dummy value for imported type -->\n");
        outx_intAsConst(l, -INT_MAX);
        break;


    /*
     * type parameter values.
     */
    case LEN_SPEC_ASTERISC:
    case F08_LEN_SPEC_COLON:
        outx_lenspec(l, v);
        break;
    /*
     * elements to skip
     */
    case F_DATA_DECL:
    case F_EQUIV_DECL:
    case F95_TYPEDECL_STATEMENT:
    case FIRST_EXECUTION_POINT:
    case F95_INTERFACE_STATEMENT:
    case F95_USE_STATEMENT:
    case F95_USE_ONLY_STATEMENT:
        break;

    /*
     * child elements
     */
    case LIST:
	{
            list lp;
            FOR_ITEMS_IN_LIST(lp, v)
                outx_expv(l, LIST_ITEM(lp));
        }
        break;

    /*
     * invalid or no corresponding tag
     */
    case ERROR_NODE:
    case BASIC_TYPE_NODE:
    case DEFAULT_LABEL:
    case ID_LIST:
    case VAR_DECL:
    case EXT_DECL:
    case F_PROGRAM_STATEMENT:
    case F_BLOCK_STATEMENT:
    case F_SUBROUTINE_STATEMENT:
    case F_FUNCTION_STATEMENT:
    case F_INCLUDE_STATEMENT:
    case F_END_STATEMENT:
    case F_TYPE_DECL:
    case F_COMMON_DECL:
    case F_EXTERNAL_DECL:
    case F_INTRINSIC_DECL:
    case F_IMPLICIT_DECL:
    case F_NAMELIST_DECL:
    case F_SAVE_DECL:
    case F_PARAM_DECL:
    case F_DUP_DECL:
    case F_UNARY_MINUS:
    case F_ENDDO_STATEMENT:
    case F_ELSEWHERE_STATEMENT:
    case F_ENDWHERE_STATEMENT:
    case F_ENDSELECT_STATEMENT:
    case F_IF_STATEMENT:
    case F_ELSEIF_STATEMENT:
    case F_ELSE_STATEMENT:
    case F_ENDIF_STATEMENT:
    case F_ASSIGN_LABEL_STATEMENT:
    case F_GOTO_STATEMENT:
    case F_ASGOTO_STATEMENT:
    case F_ARITHIF_STATEMENT:
    case F_CALL_STATEMENT:
    case F_CRAY_POINTER_DECL:
    case F_SET_EXPR:
    case F_LABEL_REF:
    case F_PLUS_EXPR:
    case F_MINUS_EXPR:
    case F_MUL_EXPR:
    case F_DIV_EXPR:
    case F_UNARY_MINUS_EXPR:
    case F_POWER_EXPR:
    case F_EQ_EXPR:
    case F_GT_EXPR:
    case F_GE_EXPR:
    case F_LT_EXPR:
    case F_LE_EXPR:
    case F_NE_EXPR:
    case F_OR_EXPR:
    case F_AND_EXPR:
    case F_NOT_EXPR:
    case F_ARRAY_REF:
    case F_STARSTAR:
    case F_TRUE_CONSTANT:
    case F_FALSE_CONSTANT:
    case F_TYPE_NODE:
    case F95_CONSTANT_WITH:
    case F95_TRUE_CONSTANT_WITH:
    case F95_FALSE_CONSTANT_WITH:
    case F95_ENDPROGRAM_STATEMENT:
    case F95_ENDSUBROUTINE_STATEMENT:
    case F95_ENDFUNCTION_STATEMENT:
    case F95_MODULE_STATEMENT:
    case F95_ENDMODULE_STATEMENT:
    case F95_ENDINTERFACE_STATEMENT:
    case F95_CONTAINS_STATEMENT:
    case F95_RECURSIVE_SPEC:
    case F95_PURE_SPEC:
    case F95_ELEMENTAL_SPEC:
    case F95_DIMENSION_DECL:
    case F95_ENDTYPEDECL_STATEMENT:
    case F95_PRIVATE_STATEMENT:
    case F03_PROTECTED_STATEMENT:
    case F95_SEQUENCE_STATEMENT:
    case F95_PARAMETER_SPEC:
    case F95_ALLOCATABLE_SPEC:
    case F95_DIMENSION_SPEC:
    case F95_EXTERNAL_SPEC:
    case F95_INTENT_SPEC:
    case F95_INTRINSIC_SPEC:
    case F95_OPTIONAL_SPEC:
    case F95_POINTER_SPEC:
    case F95_SAVE_SPEC:
    case F95_TARGET_SPEC:
    case F95_PUBLIC_SPEC:
    case F95_PRIVATE_SPEC:
    case F03_PROTECTED_SPEC:
    case F95_IN_EXTENT:
    case F95_OUT_EXTENT:
    case F95_INOUT_EXTENT:
    case F95_KIND_SELECTOR_SPEC:
    case F95_LEN_SELECTOR_SPEC:
    case F95_STAT_SPEC:
    case F95_TRIPLET_EXPR:
    case F95_PUBLIC_STATEMENT:
    case F95_OPTIONAL_STATEMENT:
    case F95_POINTER_STATEMENT:
    case F95_INTENT_STATEMENT:
    case F95_TARGET_STATEMENT:
    case F_ASTERISK:
    case F_EXTFUNC:
    case F_DOUBLE_CONSTANT:
    case F95_ASSIGNOP:
    case F95_DOTOP:
    case F95_POWEOP:
    case F95_MULOP:
    case F95_DIVOP:
    case F95_PLUSOP:
    case F95_MINUSOP:
    case F95_EQOP:
    case F95_NEOP:
    case F95_LTOP:
    case F95_LEOP:
    case F95_GEOP:
    case F95_GTOP:
    case F95_NOTOP:
    case F95_ANDOP:
    case F95_OROP:
    case F95_EQVOP:
    case F95_NEQVOP:
    case F95_CONCATOP:
    case F95_USER_DEFINED:
    case F95_MODULEPROCEDURE_STATEMENT:
    case F95_ARRAY_ALLOCATION:
    case F95_ALLOCATABLE_STATEMENT:
    case F95_GENERIC_SPEC:
    case XMP_CODIMENSION_SPEC:
    case EXPR_CODE_END:
    case F2008_ENDCRITICAL_STATEMENT:

        if(debug_flag)
            expv_output(v, stderr);
        fatal("invalid exprcode : %s", EXPR_CODE_NAME(code));
        abort();

    case OMP_PRAGMA:
      outx_OMP_pragma(l, v);
      break;

    case XMP_PRAGMA:
      outx_XMP_pragma(l, v);
      break;

    case F2008_SYNCALL_STATEMENT:
      outx_SYNCALL_statement(l, v);
      break;

    case F2008_SYNCIMAGES_STATEMENT:
      outx_SYNCIMAGES_statement(l, v);
      break;

    case F2008_SYNCMEMORY_STATEMENT:
      outx_SYNCMEMORY_statement(l, v);
      break;

    case F2008_CRITICAL_STATEMENT:
      outx_CRITICAL_statement(l, v);
      break;

    case F2008_LOCK_STATEMENT:
      outx_LOCK_statement(l, v);
      break;

    case F2008_UNLOCK_STATEMENT:
      outx_UNLOCK_statement(l, v);
      break;

    case ACC_PRAGMA:
      outx_ACC_pragma(l, v);
      break;

    case F2008_BLOCK_STATEMENT:
      outx_BLOCK_statement(l, v);
      break;

    default:
        fatal("unkown exprcode : %d", code);
        abort();
    }
}

static void mark_type_desc_in_structure(TYPE_DESC tp);
//static void check_type_desc(TYPE_DESC tp);

static void
mark_type_desc(TYPE_DESC tp)
{
    if (tp == NULL || TYPE_IS_REFERENCED(tp) || IS_MODULE(tp))
        return;

    if (TYPE_REF(tp) != NULL) {
        TYPE_DESC sTp = NULL;
        if (IS_ARRAY_TYPE(tp)){
            mark_type_desc(array_element_type(tp));
        }
        sTp = reduce_type(TYPE_REF(tp));
        mark_type_desc(sTp);
        TYPE_REF(tp) = sTp;
    }

    collect_type_desc(TYPE_KIND(tp));
    collect_type_desc(TYPE_LENG(tp));
    collect_type_desc(TYPE_DIM_SIZE(tp));
    collect_type_desc(TYPE_DIM_UPPER(tp));
    collect_type_desc(TYPE_DIM_LOWER(tp));
    collect_type_desc(TYPE_DIM_STEP(tp));

    TYPE_LINK_ADD(tp, type_list, type_list_tail);
    TYPE_IS_REFERENCED(tp) = 1;

    if (IS_STRUCT_TYPE(tp))
        mark_type_desc_in_structure(tp);
}


/* static void */
/* check_type_desc(TYPE_DESC tp) */
/* { */
/*   if (tp == NULL || TYPE_IS_REFERENCED(tp) || IS_MODULE(tp)) */
/*     return; */

/*   TYPE_IS_REFERENCED(tp) = 1; */

/*   if (TYPE_REF(tp)){ */

/*     if (IS_ARRAY_TYPE(tp)){ */

/*       if (TYPE_IS_COSHAPE(tp)){ */

/* 	if (TYPE_IS_COSHAPE(TYPE_REF(tp))){ */
/* 	  check_type_desc(TYPE_REF(tp)); */
/* 	} */
/* 	else { */

/* 	  mark_type_desc(TYPE_REF(tp)); */
/* 	} */

/*       } */
/*       else { */
/* 	mark_type_desc(array_element_type(tp)); */
/*       } */

/*     } */
/*     else { */

/*       mark_type_desc(TYPE_REF(tp)); */

/*     } */

/*   } */

/* } */


static void
mark_type_desc_in_structure(TYPE_DESC tp)
{
    ID id;
    TYPE_DESC itp, siTp;

    if (TYPE_PARENT(tp)) {
        mark_type_desc(TYPE_PARENT_TYPE(tp));
    }

    FOREACH_MEMBER(id, tp) {
        itp = ID_TYPE(id);
        siTp = reduce_type(itp);
        mark_type_desc(siTp);
        ID_TYPE(id) = siTp;
        if (IS_STRUCT_TYPE(itp))
            mark_type_desc_in_structure(itp);
        if (VAR_INIT_VALUE(id) != NULL)
            collect_type_desc(VAR_INIT_VALUE(id));

    }
}


static void
collect_type_desc(expv v)
{
    list lp;
    TYPE_DESC sTp;

    if (v == NULL) return;
    sTp = reduce_type(EXPV_TYPE(v));
    mark_type_desc(sTp);
    EXPV_TYPE(v) = sTp;
    if (EXPR_CODE_IS_TERMINAL(EXPV_CODE(v))) return;

    FOR_ITEMS_IN_LIST(lp, v)
        collect_type_desc(LIST_ITEM(lp));
}


void
add_type_ext_id(EXT_ID ep)
{
    //TYPE_EXT_ID te = (TYPE_EXT_ID)malloc(sizeof(struct type_ext_id));
    TYPE_EXT_ID te = XMALLOC(TYPE_EXT_ID, sizeof(struct type_ext_id));
    //bzero(te, sizeof(struct type_ext_id));
    te->ep = ep;
    FUNC_EXT_LINK_ADD(te, type_ext_id_list, type_ext_id_last);
}


static void
mark_type_desc_in_id_list(ID ids)
{
    ID id;
    TYPE_DESC sTp;
    FOREACH_ID(id, ids) {
        sTp = reduce_type(ID_TYPE(id));
        mark_type_desc(sTp);
        ID_TYPE(id) = sTp;
        collect_type_desc(ID_ADDR(id));
        switch(ID_CLASS(id)) {
        case CL_PARAM:
            collect_type_desc(VAR_INIT_VALUE(id));
            break;
        case CL_VAR:
            collect_type_desc(VAR_INIT_VALUE(id));
            /* fall through */
        case CL_PROC:
            if (PROC_EXT_ID(id) && EXT_TAG(PROC_EXT_ID(id)) != STG_UNKNOWN &&
                (PROC_CLASS(id) == P_INTRINSIC ||
                 PROC_CLASS(id) == P_EXTERNAL ||
                 PROC_CLASS(id) == P_DEFINEDPROC)) {
                /* symbol declared as intrinsic */
                add_type_ext_id(PROC_EXT_ID(id));
                sTp = reduce_type(EXT_PROC_TYPE(PROC_EXT_ID(id)));
                mark_type_desc(sTp);
                EXT_PROC_TYPE(PROC_EXT_ID(id)) = sTp;
                /*
                 * types of argmument below may be verbose(not used).
                 * But to pass consistency check in backend, we choose to
                 * output these types.
                 */
                collect_type_desc(EXT_PROC_ARGS(PROC_EXT_ID(id)));
            }
            // TODO
            if (id->use_assoc != NULL) {
                TYPE_EXT_ID te =
                    (TYPE_EXT_ID)malloc(sizeof(struct type_ext_id));
                bzero(te, sizeof(struct type_ext_id));
                te->ep = PROC_EXT_ID(id);
                FUNC_EXT_LINK_ADD(te, type_module_proc_list,
                                  type_module_proc_last);
            }
            break;
        default:
            break;
        }
    }
}

/**
 * remove mark from type in type list.
 */
static void
unmark_type_table()
{
    TYPE_DESC tp;
    TYPE_EXT_ID te;
    for (tp = type_list; tp != NULL; tp = TYPE_LINK(tp)){
        if (tp == NULL || TYPE_IS_REFERENCED(tp) != 1 || IS_MODULE(tp))
            continue;
        TYPE_IS_REFERENCED(tp) = 0;
    }

    FOREACH_TYPE_EXT_ID(te, type_module_proc_list) {
        if(te->ep != NULL)
            EXT_PROC_IS_OUTPUT(te->ep) = FALSE;
    }

    FOREACH_TYPE_EXT_ID(te, type_ext_id_list) {
        EXT_PROC_IS_OUTPUT(te->ep) = FALSE;
    }
}

static void
outx_kind(int l, TYPE_DESC tp)
{
    static expv doubledKind = NULL;
    expv vkind;

    if(doubledKind == NULL)
        doubledKind = expv_int_term(INT_CONSTANT, type_INT, KIND_PARAM_DOUBLE);

    if(IS_DOUBLED_TYPE(tp))
        vkind = doubledKind;
    else if(tp && TYPE_KIND(tp))
        vkind = TYPE_KIND(tp);
    else
        return;

    outx_childrenWithTag(l, "kind", vkind);
}


/**
 * output basicType of coarray
 */
static void
outx_coShape(int l, TYPE_DESC tp)
{
  list lp;
  codims_desc *codims = tp->codims;

  outx_printi(l, "<coShape>\n");

  FOR_ITEMS_IN_LIST(lp, codims->cobound_list){
    expr cobound = LIST_ITEM(lp);
    expr upper = EXPR_ARG2(cobound);
    ARRAY_ASSUME_KIND defaultAssumeKind = ASSUMED_SHAPE;

    if (upper && EXPR_CODE(upper) == F_ASTERISK){
      upper = NULL;
      defaultAssumeKind = ASSUMED_SIZE;
    }

    outx_indexRange0(l+1, ASSUMED_NONE, defaultAssumeKind,
		     EXPR_ARG1(cobound), upper, EXPR_ARG3(cobound));
  }

  outx_close(l, "coShape");
}


/**
 * output basicType of character
 */
static void
outx_characterType(int l, TYPE_DESC tp)
{
    const int l1 = l + 1, l2 = l1 + 1;
    int charLen = TYPE_CHAR_LEN(tp);
    expv vcharLen = TYPE_LENG(tp);
    const char *tid = getBasicTypeID(TYPE_BASIC_TYPE(tp));
    TYPE_DESC tRef = TYPE_REF(tp);

    outx_typeAttrs(l, tp, "FbasicType", 0);

    if(tRef && checkBasic(tRef)) {
        tp = tRef;
        tRef = NULL;
    }

    if (tRef) {
        if (tp->codims && !(tRef->codims)) {
            outx_print(" ref=\"C" ADDRX_PRINT_FMT "\">\n", Addr2Uint(tRef));
            outx_coShape(l+1, tp);
            outx_close(l, "FbasicType");
        } else {
            outx_print(" ref=\"C" ADDRX_PRINT_FMT "\"/>\n", Addr2Uint(tRef));
        }
    }
    else if (TYPE_KIND(tp) || charLen != 1 || vcharLen != NULL || tp->codims) {
        outx_print(" ref=\"%s\">\n", tid);
        outx_kind(l1, tp);

        if(charLen != 1|| vcharLen != NULL) {
            outx_tag(l1, "len");
            if(IS_CHAR_LEN_UNFIXED(tp) == FALSE) {
                if(vcharLen != NULL)
                    outx_expv(l2, vcharLen);
                else
                    outx_intAsConst(l2, TYPE_CHAR_LEN(tp));
            }
            outx_close(l1, "len");
        }
        if (tp->codims) outx_coShape(l+1, tp);
        outx_close(l, "FbasicType");
    } else {
        outx_print(" ref=\"%s\"/>\n", tid);
    }
}


/**
 * output basicType except character, array
 */
static void
outx_basicTypeNoCharNoAry(int l, TYPE_DESC tp)
{
    TYPE_DESC rtp = TYPE_REF(tp);
    assert(rtp);
    outx_typeAttrs(l, tp, "FbasicType", 0);
    if (TYPE_TYPE_PARAM_VALUES(tp) || tp->codims){
        outx_print(" ref=\"%s\">\n", getTypeID(rtp));
        if (tp->codims) outx_coShape(l+1, tp);
        if (TYPE_TYPE_PARAM_VALUES(tp)) {
            outx_typeParamValues(l+1, TYPE_TYPE_PARAM_VALUES(tp));
        }
        outx_close(l ,"FbasicType");
    }
    else
        outx_print(" ref=\"%s\"/>\n", getTypeID(rtp));
}


/**
 * output basicType except character, array, without TYPE_REF.
 */
static void
outx_basicTypeNoCharNoAryNoRef(int l, TYPE_DESC tp)
{

    /* TYPE_FUNCTION comes here in the following case (maybe for the reference
       in the argument list). This is only an ad-hoc fix.

       subroutine sub(subsub)
       implicit none
       external subsub
       end
    */
    if (IS_FUNCTION_TYPE(tp)) return;

    outx_typeAttrs(l, tp, "FbasicType", 0);

    /* Output type as generic numeric type when type is not fixed */
    if (TYPE_IS_NOT_FIXED(tp) && TYPE_BASIC_TYPE(tp) == TYPE_UNKNOWN) {
        outx_print(" ref=\"%s\"", "FnumericAll");
    } else {
        /* tp is basic data type */
        outx_print(" ref=\"%s\"", getBasicTypeID(TYPE_BASIC_TYPE(tp)));
    }

    if (TYPE_KIND(tp) || IS_DOUBLED_TYPE(tp) || tp->codims){
        outx_print(">\n");
        outx_kind(l + 1, tp);
        if (tp->codims) outx_coShape(l+1, tp);
        outx_close(l, "FbasicType");
    } else {
        outx_print("/>\n");
    }
}


/**
 * output basicType of array
 */
static void
outx_arrayType(int l, TYPE_DESC tp)
{
    const int l1 = l + 1;

      outx_typeAttrs(l, tp, "FbasicType", 0);
      outx_print(" ref=\"%s\">\n", getTypeID(array_element_type(tp)));

      outx_indexRangeOfType(l1, tp);

      if (tp->codims) outx_coShape(l1, tp);

      outx_close(l ,"FbasicType");
}


/**
 * output functionType of external symbol
 */
static void
outx_functionType_EXT(int l, EXT_ID ep)
{
    list lp;
    TYPE_DESC tp;
    const int l1 = l + 1, l2 = l1 + 1;
    const char *rtid;

    if(EXT_PROC_IS_OUTPUT(ep))
        return;

    EXT_PROC_IS_OUTPUT(ep) = TRUE;

    tp = EXT_PROC_TYPE(ep);
    outx_typeAttrOnly_functionTypeWithResultVar(l, ep, "FfunctionType");

    if(tp) {
        if(IS_SUBR(tp))
            rtid = "Fvoid";
        else if(IS_FUNCTION_TYPE(tp))
            rtid = getTypeID(TYPE_REF(tp));
        else
            rtid = getTypeID(tp);
    } else {
        rtid = "Fvoid";
    }

    outx_print(" return_type=\"%s\"", rtid);
    outx_true(EXT_PROC_IS_PROGRAM(ep), "is_program");
    outx_true(EXT_PROC_IS_INTRINSIC(ep), "is_intrinsic");

    if (tp) {
        outx_true(TYPE_IS_RECURSIVE(tp), "is_recursive");
        outx_true(TYPE_IS_PURE(tp), "is_pure");
        outx_true(TYPE_IS_ELEMENTAL(tp), "is_elemental");

	if (!TYPE_IS_INTRINSIC(tp) &&
	    (TYPE_IS_EXTERNAL(tp) ||
	    (XMP_flag && !TYPE_IS_FOR_FUNC_SELF(tp) &&
	     !EXT_PROC_IS_INTRINSIC(ep) && !EXT_PROC_IS_MODULE_PROCEDURE(ep) && !EXT_PROC_IS_INTERNAL(ep)))){
	  outx_true(TRUE, "is_external");
	}

        outx_true(TYPE_IS_PUBLIC(tp), "is_public");
        outx_true(TYPE_IS_PRIVATE(tp), "is_private");
        outx_true(TYPE_IS_PROTECTED(tp), "is_protected");
    }

    if(EXT_PROC_ARGS(ep) == NULL) {
        outx_print("/>\n");
    } else {
        outx_print(">\n");
        outx_tag(l1, "params");
        FOR_ITEMS_IN_LIST(lp, EXT_PROC_ARGS(ep))
            outx_expvNameWithType(l2, EXPR_ARG1(LIST_ITEM(lp)));
        outx_close(l1, "params");
        outx_close(l, "FfunctionType");
    }
}


/**
 * output the type of CLASS(*)
 */
static void
outx_unlimitedClass(int l, TYPE_DESC tp)
{
    outx_typeAttrs(l, tp ,"FbasicType", TOPT_CLOSE);
}

/**
 * output FstructType
 */
static void
outx_structType(int l, TYPE_DESC tp)
{
    ID id;
    int l1 = l + 1, l2 = l1 + 1, l3 = l2 + 1;

    outx_typeAttrs(l, tp ,"FstructType", TOPT_NEXTLINE);
    if (TYPE_TYPE_PARAMS(tp)) {
        outx_tag(l1, "typeParams");
        FOREACH_TYPE_PARAMS(id, tp) {
            if (!TYPE_IS_KIND(ID_TYPE(id)) && !TYPE_IS_LEN(ID_TYPE(id))) {
                error("'%s' is neither KIND nor LEN", ID_NAME(id));
                continue;
            }
            outx_printi(l2, "<typeParam ");
            outx_print("type=\"%s\" ", getTypeID(ID_TYPE(id)));
            if (TYPE_IS_KIND(ID_TYPE(id))) {
                outx_print("attr=\"kind\">\n");
            } else if (TYPE_IS_LEN(ID_TYPE(id))) {
                outx_print("attr=\"length\">\n");
            } else {
                fatal("%s: NEVER REACH.", __func__);
            }
            outx_symbolName(l3, ID_SYM(id));
            outx_value(l3, VAR_INIT_VALUE(id));
            outx_close(l2, "typeParam");
        }
        outx_close(l1, "typeParams");
    }

    outx_tag(l1, "symbols");
    FOREACH_MEMBER(id, tp) {
        outx_printi(l2, "<id type=\"%s\">\n", getTypeID(ID_TYPE(id)));
        outx_symbolName(l3, ID_SYM(id));
        if (VAR_INIT_VALUE(id) != NULL) {
            outx_value(l3, VAR_INIT_VALUE(id));
        }
        outx_close(l2, "id");
    }

    outx_close(l1,"symbols");
    outx_close(l,"FstructType");
}


/**
 * output types in typeTable
 */
static void
outx_type(int l, TYPE_DESC tp)
{
    TYPE_DESC tRef = TYPE_REF(tp);

    if (IS_SUBR(tp)) {
        /* output nothing */
    } else if(IS_CHAR(tp)) {
        if(checkBasic(tp) == FALSE || checkBasic(tRef) == FALSE)
            outx_characterType(l, tp);
    } else if(IS_ARRAY_TYPE(tp)) {
        outx_arrayType(l, tp);
    } else if(IS_STRUCT_TYPE(tp) && TYPE_REF(tp) == NULL) {
        if (TYPE_IS_CLASS(tp)) {
            outx_unlimitedClass(l, tp);
        } else {
            outx_structType(l, tp);
        }
    } else if (tRef != NULL) {
        if (has_attribute_except_func_attrs(tp) ||
            TYPE_KIND(tRef) ||
            IS_DOUBLED_TYPE(tRef) ||
            IS_STRUCT_TYPE(tRef)) {
            outx_basicTypeNoCharNoAry(l, tp);
        }
    } else if (tRef == NULL) {
        if(checkBasic(tp) == FALSE)
            outx_basicTypeNoCharNoAryNoRef(l, tp);
    } else {
        fatal("%s: type not covered yet.", __func__);
    }
}


/**
 * distinguish the id is to be output
 */
static int
id_is_visibleVar(ID id)
{
    if (ID_DEFINED_BY(id) != NULL) {
        TYPE_DESC tp = ID_TYPE(id);
        if (tp == NULL) {
            return FALSE;
        }
        if (IS_GENERIC_TYPE(tp)) {
            /* The generic function visibility is differed from
             * function and subroutine.
             */
            return TRUE;
        }
        if (ID_CLASS(id) == CL_PROC &&
            CRT_FUNCEP != NULL &&
            CRT_FUNCEP != PROC_EXT_ID(id)) {
            return FALSE;
        }
        if (TYPE_IS_MODIFIED(tp)) {
            return TRUE;
        }
        if ((is_outputed_module && CRT_FUNCEP == NULL)
            && (TYPE_IS_PUBLIC(tp) || TYPE_IS_PRIVATE(tp))) { // TODO PROTECTED
            return TRUE;
        }
        return FALSE;
    }

    switch(ID_CLASS(id)) {
    case CL_VAR:
        if(TYPE_IS_MODIFIED(ID_TYPE(id)))
            return TRUE;
        if(VAR_IS_IMPLIED_DO_DUMMY(id))
            return FALSE;
#if 0
        if(PROC_CLASS(id) == P_DEFINEDPROC) {
            /* this id is of function.
               Checkes if this id is of the current function or not. */
            if(CRT_FUNCEP == PROC_EXT_ID(id)) {
                return TRUE;
            } else {
                return FALSE;
            }
        }
#endif
        break;
    case CL_PARAM:
        return TRUE;
    case CL_NAMELIST:
        return TRUE;
    case CL_PROC:
        if(PROC_CLASS(id) == P_DEFINEDPROC) {
            /* this id is of function.
               Checkes if this id is of the current function or not. */
            if(CRT_FUNCEP == PROC_EXT_ID(id)) {
                return TRUE;
            } else if (TYPE_IS_MODIFIED(ID_TYPE(id))) {
                return TRUE;
            } else {
                return FALSE;
            }
        }
    default:
        switch(ID_STORAGE(id)) {
        case STG_TAGNAME:
            return TRUE;
        case STG_UNKNOWN:
        case STG_NONE:
            return FALSE;
        default:
            break;
        }
    }

    return TRUE;
}


/**
 * output symbols in FfunctionDefinition
 */
static void
outx_definition_symbols(int l, EXT_ID ep)
{
    ID id;
    const int l1 = l + 1;

    outx_tag(l, "symbols");

    FOREACH_ID(id, EXT_PROC_ID_LIST(ep)) {
        if(id_is_visibleVar(id) && IS_MODULE(ID_TYPE(id)) == FALSE)
            outx_id(l1, id);
    }

    /* print common ids */
    FOREACH_ID(id, EXT_PROC_COMMON_ID_LIST(ep)) {
        if(IS_MODULE(ID_TYPE(id)) == FALSE)
            outx_id(l1, id);
    }

    /* print label */
    /* decided not to output labels
    FOREACH_ID(id, EXT_PROC_LABEL_LIST(ep)) {
        outx_id(l1, id);
    }
    */

    outx_close(l, "symbols");
}


/**
 * output FcommonDecl
 */
static void
outx_commonDecl(int l, ID cid)
{
    list lp;
    expv var;
    char buf[256];
    const int l1 = l + 1, l2 = l1 + 1;

    outx_tagOfDecl1(l, xtag(F_COMMON_DECL), ID_LINE(cid));

    if(COM_IS_BLANK_NAME(cid) == FALSE)
        sprintf(buf, " name=\"%s\"", ID_NAME(cid));
    else
        buf[0] = '\0';

    outx_tag(l1, "varList%s", buf);

    FOR_ITEMS_IN_LIST(lp, COM_VARS(cid)) {
        var = LIST_ITEM(lp);
        outx_varRef_EXPR(l2, var);
    }

    outx_close(l1, "varList");
    outx_close(l, xtag(F_COMMON_DECL));
}


/**
 * output FequivalenceDecl
 */
static void
outx_equivalenceDecl(int l, expv v)
{
    const int l1 = l + 1;
    expv v1 = v;

    outx_tagOfDecl1(l, xtag(F_EQUIV_DECL), EXPV_LINE(v));
    outx_varRef_EXPR(l1, EXPR_ARG1(v1));
    outx_varList(l1, EXPR_ARG2(v1), NULL);
    outx_close(l, xtag(F_EQUIV_DECL));
}


static int
qsort_compare_id(const void *v1, const void *v2)
{
    int o1 = ID_ORDER(*(ID*)v1);
    int o2 = ID_ORDER(*(ID*)v2);

    return (o1 == o2) ? 0 : ((o1 < o2) ? -1 : 1);
}


/**
 * sort id by order value
 */
ID*
genSortedIDs(ID ids, int *retnIDs)
{
    ID id, *sortedIDs;
    int i = 0, nIDs = 0;

    if(ids == NULL)
        return NULL;

    FOREACH_ID(id, ids)
        ++nIDs;

    if(nIDs == 0)
        return NULL;

    sortedIDs = (ID*)malloc(nIDs * sizeof(ID));

    FOREACH_ID(id, ids)
        sortedIDs[i++] = id;

    qsort((void*)sortedIDs, nIDs, sizeof(ID), qsort_compare_id);
    *retnIDs = nIDs;

    return sortedIDs;
}


#define IS_NO_PROC_OR_DECLARED_PROC(id) \
    ((ID_CLASS(id) != CL_PROC || \
      PROC_CLASS(id) == P_EXTERNAL || \
      (ID_TYPE(id) && TYPE_IS_EXTERNAL(ID_TYPE(id))) ||	\
      (ID_TYPE(id) && TYPE_IS_INTRINSIC(ID_TYPE(id))) ||	\
      PROC_CLASS(id) == P_UNDEFINEDPROC || \
      PROC_CLASS(id) == P_DEFINEDPROC) \
  && (PROC_EXT_ID(id) == NULL ||	     \
      PROC_CLASS(id) == P_UNDEFINEDPROC || \
      PROC_CLASS(id) == P_DEFINEDPROC || ( \
      EXT_PROC_IS_INTERFACE(PROC_EXT_ID(id)) == FALSE && \
      EXT_PROC_IS_INTERFACE_DEF(PROC_EXT_ID(id)) == FALSE)) \
  && (ID_TYPE(id) \
      && IS_MODULE(ID_TYPE(id)) == FALSE	    \
      && (IS_SUBR(ID_TYPE(id)) == FALSE || \
	  has_attribute_except_private_public(ID_TYPE(id)))))


static int
is_id_used_in_struct_member(ID id, TYPE_DESC sTp)
{
    /*
     * FIXME:
     *	Actually, it is not checked if id is used in sTp's member.
     *	Instead, just checking line number.
     */
    ID mId;

    if (ID_LINE(id) == NULL) {
        return FALSE;
    }

    FOREACH_MEMBER(mId, sTp) {
        if (ID_LINE(mId) == NULL) {
            continue;
        }
        if (ID_LINE_FILE_ID(id) == ID_LINE_FILE_ID(mId)) {
            if (ID_LINE_NO(id) < ID_LINE_NO(mId)) {
                return TRUE;
            }
        }
    }

    return FALSE;
}


static void
emit_decl(int l, ID id)
{
    if (ID_IS_EMITTED(id) == TRUE) {
        return;
    }
    if (ID_IS_OFMODULE(id) == TRUE) {
        return;
    }

    switch(ID_CLASS(id)) {
    case CL_NAMELIST:
        outx_namelistDecl(l, id);
        break;

    case CL_PARAM:
        if (id_is_visibleVar(id))
            outx_varDecl(l, id);
        break;

    case CL_ENTRY:
        break;

    default:
        switch (ID_STORAGE(id)) {
            case STG_ARG:
            case STG_TYPE_PARAM:
            case STG_SAVE:
            case STG_AUTO:
            case STG_EQUIV:
            case STG_COMEQ:
            case STG_COMMON:
                if (id_is_visibleVar(id) &&
                    IS_NO_PROC_OR_DECLARED_PROC(id)) {
                    outx_varDecl(l, id);
                }
                break;

            case STG_TAGNAME:
                break;

            case STG_EXT:
                if (id_is_visibleVar(id) &&
                    IS_NO_PROC_OR_DECLARED_PROC(id)) {
                    outx_varDecl(l, id);
                }
                break;

            case STG_UNKNOWN:
            case STG_NONE:
                break;
        }
        break;
    }
}

static void
outx_id_declarations(int l, ID id_list, int hasResultVar, const char * functionName)
{
    TYPE_DESC tp;
    ID id, *ids;
    int i, nIDs;
    SYMBOL modname = NULL;

<<<<<<< HEAD
    outx_tag(l, "declarations");

    /*
     * FuseDecl
     */
    FOR_ITEMS_IN_LIST(lp, EXT_PROC_BODY(parent_ep)) {
        v = LIST_ITEM(lp);
        switch(EXPV_CODE(v)) {
        case F95_USE_STATEMENT:
            outx_useDecl(l1, v);
            break;
        case F95_USE_ONLY_STATEMENT:
            outx_useOnlyDecl(l1, v);
            break;
        case F03_IMPORT_STATEMENT:
            outx_importStatement(l1, v);
        default:
            break;
        }
    }

    ids = genSortedIDs(EXT_PROC_ID_LIST(parent_ep), &nIDs);
=======
    ids = genSortedIDs(id_list, &nIDs);
>>>>>>> 5fca4232

    if (ids) {
        /*
         * Firstly emit struct base type (TYPE_REF(tp) == NULL).
         * ex) type(x)::p = x(1)
         */
        for (i = 0; i < nIDs; i++) {
            id = ids[i];

            if (ID_CLASS(id) == CL_MODULE) {
                modname = ID_SYM(id);
            }

            if (ID_CLASS(id) != CL_TAGNAME) {
                continue;
            }
            if (ID_IS_EMITTED(id) == TRUE) {
                continue;
            }

            if (ID_IS_OFMODULE(id) == TRUE && ID_MODULE_NAME(id) != modname) {
                continue;
            }

            if (TYPE_IS_MODIFIED(ID_TYPE(id)) == TRUE) {
                continue;
            }

            tp = ID_TYPE(id);
            if (IS_STRUCT_TYPE(tp) && TYPE_REF(tp) == NULL) {
                int j;
                for (j = 0; j < nIDs; j++) {
                    if (i != j) {
                        if (ID_IS_EMITTED(ids[j]) == TRUE) {
                            continue;
                        }
                        if (is_id_used_in_struct_member(ids[j], tp) == TRUE) {
                            emit_decl(l, ids[j]);
                            ID_IS_EMITTED(ids[j]) = TRUE;
                        }
                    }
                }
                outx_structDecl(l, id);
                ID_IS_EMITTED(id) = TRUE;
            }
        }

        /*
         * varDecl except structDecl, namelistDecl
         */
        for (i = 0; i < nIDs; ++i) {
            id = ids[i];

            if (hasResultVar == TRUE && functionName != NULL &&
                strcasecmp(functionName, SYM_NAME(ID_SYM(id))) == 0) {
                continue;
            }

            if (TYPE_IS_MODIFIED(ID_TYPE(id)) == TRUE) {
                continue;
            }

            emit_decl(l, id);
            ID_IS_EMITTED(id) = TRUE;
        }
        free(ids);
    }
}



/**
 * output declarations with pragmas
 */
static void
outx_declarations1(int l, EXT_ID parent_ep, int outputPragmaInBody)
{
    const int l1 = l + 1;
    list lp;
    ID id;
    EXT_ID ep;
    expv v;
    int hasResultVar = (EXT_PROC_RESULTVAR(parent_ep) != NULL) ? TRUE : FALSE;
    const char *myName = SYM_NAME(EXT_SYM(parent_ep));

    outx_tag(l, "declarations");

    /*
     * FuseDecl
     */
    FOR_ITEMS_IN_LIST(lp, EXT_PROC_BODY(parent_ep)) {
        v = LIST_ITEM(lp);
        switch(EXPV_CODE(v)) {
        case F95_USE_STATEMENT:
            outx_useDecl(l1, v);
            break;
        case F95_USE_ONLY_STATEMENT:
            outx_useOnlyDecl(l1, v);
            break;
        default:
            break;
        }
    }

    outx_id_declarations(l1, EXT_PROC_ID_LIST(parent_ep), hasResultVar, myName);

    /*
     * FdataDecl / FequivalenceDecl
     */
    FOR_ITEMS_IN_LIST(lp, EXT_PROC_BODY(parent_ep)) {
        v = LIST_ITEM(lp);
        switch(EXPV_CODE(v)) {
        case F_DATA_DECL:
            outx_dataDecl(l1, v);
            break;
        case F_EQUIV_DECL:
            outx_equivalenceDecl(l1, v);
            break;
        default:
            break;
        }
    }

    /*
     * FcommonDecl
     */
    FOREACH_ID(id, EXT_PROC_COMMON_ID_LIST(parent_ep)) {
        outx_commonDecl(l1, id);
    }

    /*
     * FinterfaceDecl
     */
    FOREACH_EXT_ID(ep, EXT_PROC_INTERFACES(parent_ep)) {
        outx_interfaceDecl(l1, ep);
    }

    /*
     * FpragmaStatement
     */
    if(outputPragmaInBody) {
        FOR_ITEMS_IN_LIST(lp, EXT_PROC_BODY(parent_ep)) {
            v = LIST_ITEM(lp);
            switch(EXPV_CODE(v)) {
            case F_PRAGMA_STATEMENT:
                // for FmoduleDefinition-declarations
                outx_pragmaStatement(l1, v);
                break;
	    case XMP_PRAGMA:
		outx_XMP_pragma(l1, v);
		break;
	    case ACC_PRAGMA:
		outx_ACC_pragma(l1, v);
		break;
            default:
                break;
            }
        }
    }

    outx_close(l, "declarations");
}


/**
 * output declarations
 */
static void
outx_declarations(int l, EXT_ID parent_ep)
{
    outx_declarations1(l, parent_ep, FALSE);
}



/**
 * output FmoduleProcedureDecl
 */
static void
outx_moduleProcedureDecl(int l, EXT_ID parent_ep, SYMBOL parentName)
{
    const int l1 = l + 1;
    int hasModProc = FALSE;
    EXT_ID ep;

    FOREACH_EXT_ID(ep, parent_ep) {
        if(EXT_TAG(ep) == STG_EXT &&
            EXT_PROC_IS_MODULE_PROCEDURE(ep)) {
            hasModProc = TRUE;
            break;
        }
    }

    if(hasModProc == FALSE)
        return;

    if (EXT_PROC_IS_MODULE_SPECIFIED(parent_ep)) {
        outx_tagOfDecl1(l, "FmoduleProcedureDecl is_module_specified=\"true\"",
            GET_EXT_LINE(ep));
    } else {
        outx_tagOfDecl1(l, "FmoduleProcedureDecl", GET_EXT_LINE(ep));
    }

    if (is_emitting_xmod() == FALSE) {
        FOREACH_EXT_ID(ep, parent_ep) {
            if (EXT_TAG(ep) == STG_EXT &&
                EXT_PROC_IS_MODULE_PROCEDURE(ep) &&
                !EXT_IS_OFMODULE(ep)) {
                outx_symbolName(l1, EXT_SYM(ep));
            }
        }
    } else {
        if (parentName != NULL) {
            gen_proc_t gp = find_generic_procedure(SYM_NAME(parentName));
            if (gp != NULL) {
                HashTable *tPtr = GEN_PROC_MOD_TABLE(gp);
                if (tPtr != NULL) {
                    HashEntry *hPtr;
                    HashSearch sCtx;
                    mod_proc_t mp;

                    FOREACH_IN_HASH(hPtr, &sCtx, tPtr) {
                        mp = (mod_proc_t)GetHashValue(hPtr);
                        outx_symbolNameWithFunctionType(l1,
                                                        MOD_PROC_EXT_ID(mp));
                    }
                } else {
                    fatal("invalid generic procedure structure.");
                    /* not reached. */
                    return;
                }
            } else {
                fatal("can't find a generic function '%s'.",
                      SYM_NAME(parentName));
                /* not reached. */
                return;
            }
        } else {
            fatal("module procedure w/o generic name.");
            /* not reached. */
            return;
        }
    }

    outx_close(l, "FmoduleProcedureDecl");
}


/**
 * output FfunctionDecl
 */
static void
outx_functionDecl(int l, EXT_ID ep)
{
    const int l1 = l + 1;
    CRT_FUNCEP_PUSH(ep);
    outx_tagOfDecl1(l, "FfunctionDecl", GET_EXT_LINE(ep));
    outx_symbolNameWithFunctionType(l1, ep);
    outx_declarations(l1, ep);
    outx_close(l, "FfunctionDecl");
    CRT_FUNCEP_POP;
}


static void
outx_innerDefinitions(int l, EXT_ID extids, SYMBOL parentName, int asDefOrDecl)
{
    EXT_ID ep;

    FOREACH_EXT_ID(ep, extids) {
        if (EXT_TAG(ep) != STG_EXT)
            continue;
        if (EXT_PROC_IS_ENTRY(ep) == TRUE)
            continue;
        if (!EXT_PROC_BODY(ep) && !EXT_PROC_ID_LIST(ep))
            continue;
        if (EXT_PROC_TYPE(ep) != NULL
            && TYPE_BASIC_TYPE(EXT_PROC_TYPE(ep)) == TYPE_MODULE)
            continue;

        if(asDefOrDecl) {
            outx_functionDefinition(l, ep);
        } else {
            if(EXT_PROC_IS_MODULE_PROCEDURE(ep) == FALSE)
                outx_functionDecl(l, ep);
        }
    }

    outx_moduleProcedureDecl(l, extids, parentName);
}


/**
 * output FcontainsStatement
 */
static void
outx_contains(int l, EXT_ID parent)
{
    EXT_ID contains;
    lineno_info *contains_line;

    contains = EXT_PROC_CONT_EXT_SYMS(parent);
    contains_line = EXT_PROC_CONT_EXT_LINE(parent);
    if (contains == NULL) {
        return;
    }
    assert(contains_line != NULL);
    outx_tagOfDecl1(l, "FcontainsStatement", contains_line);
    outx_innerDefinitions(l + 1, contains, NULL, TRUE);
    outx_close(l, "FcontainsStatement");
}


/**
 * output FinterfaceDecl
 */
static void
outx_interfaceDecl(int l, EXT_ID ep)
{
    EXT_ID extids;
#if 0
    char buf[256];
#endif

    extids = EXT_PROC_INTR_DEF_EXT_IDS(ep);
    if(extids == NULL)
        return;

    if(EXT_IS_OFMODULE(ep) == TRUE)
        return;

#if 0
    if(EXT_IS_BLANK_NAME(ep))
        buf[0] = '\0';
    else
        sprintf(buf, " name=\"%s\"", SYM_NAME(EXT_SYM(ep)));

    outx_tagOfDecl1(l, "FinterfaceDecl%s", EXT_LINE(ep), buf);
    outx_innerDefinitions(l + 1, extids, EXT_SYM(ep), FALSE);
    outx_close(l, "FinterfaceDecl");
#endif
    CRT_FUNCEP_PUSH(NULL);
    outx_printi(l, "<FinterfaceDecl");

    switch(EXT_PROC_INTERFACE_CLASS(ep)) {
        case INTF_DECL:
            if(EXT_IS_BLANK_NAME(ep) == FALSE)
                outx_printi(0, " name=\"%s\"", SYM_NAME(EXT_SYM(ep)));
            break;
        case INTF_ASSINGMENT:
            outx_true(TRUE, "is_assignment");
            break;
        case INTF_OPERATOR:
        case INTF_USEROP:
            outx_printi(0, " name=\"%s\"", SYM_NAME(EXT_SYM(ep)));
            outx_true(TRUE, "is_operator");
            break;
        default:
            /* never reach. here*/
            break;
    }

    outx_lineno(EXT_LINE(ep));
    outx_printi(0,">\n");
    outx_innerDefinitions(l + 1, extids, EXT_SYM(ep), FALSE);
    outx_close(l, "FinterfaceDecl");
    CRT_FUNCEP_POP;
}


/**
 * output FfunctionDefinition
 */
static void
outx_functionDefinition(int l, EXT_ID ep)
{
    const int l1 = l + 1, l2 = l + 2;

    CRT_FUNCEP_PUSH(ep);

    outx_tagOfDecl1(l, "FfunctionDefinition", GET_EXT_LINE(ep));
    outx_symbolNameWithFunctionType(l1, ep);
    outx_definition_symbols(l1, ep);
    outx_declarations(l1, ep);
    outx_tag(l1, "body");
    outx_expv(l2, EXT_PROC_BODY(ep));
    outx_contains(l2, ep);
    outx_close(l1, "body");
    outx_close(l, "FfunctionDefinition");

    CRT_FUNCEP_POP;
}


/**
 * output FmoduleDefinition
 */
static void
outx_moduleDefinition(int l, EXT_ID ep)
{
    const int l1 = l + 1;

    is_outputed_module = TRUE;
    CRT_FUNCEP = NULL;

    outx_tagOfDecl1(l, "%s name=\"%s\"", GET_EXT_LINE(ep),
                    "FmoduleDefinition", SYM_NAME(EXT_SYM(ep)));
    outx_definition_symbols(l1, ep);
    outx_declarations1(l1, ep, TRUE); // output with pragma
    outx_contains(l1, ep);
    outx_close(l, "FmoduleDefinition");

    is_outputed_module = FALSE;
}


/**
 * output FblockDataDefinition
 */
static void
outx_blockDataDefinition(int l, EXT_ID ep)
{
    const int l1 = l + 1;
    char buf[256];

    if(EXT_IS_BLANK_NAME(ep))
        buf[0] = '\0';
    else
        sprintf(buf, " name=\"%s\"", SYM_NAME(EXT_SYM(ep)));

    outx_tagOfDecl1(l, "%s%s", GET_EXT_LINE(ep),
                    "FblockDataDefinition", buf);
    outx_definition_symbols(l1, ep);
    outx_declarations(l1, ep);
    outx_close(l, "FblockDataDefinition");
}





static const char*
getTimestamp()
{
    const time_t t = time(NULL);
    struct tm *ltm = localtime(&t);
    strftime(s_timestamp, CEXPR_OPTVAL_CHARLEN, "%F %T", ltm);
    return s_timestamp;
}




/**
 * recursively collect TYPE_DESC from block constructs
 */
static void
collect_types_from_block(BLOCK_ENV block)
{
    BLOCK_ENV bp;
    TYPE_DESC tp;

    if (block == NULL) {
        return;
    }

    FOREACH_BLOCKS(bp, block) {
        mark_type_desc_in_id_list(BLOCK_LOCAL_SYMBOLS(bp));
        collect_types(BLOCK_LOCAL_EXTERNAL_SYMBOLS(bp));
        collect_types(BLOCK_LOCAL_INTERFACES(bp));
        for(tp = BLOCK_LOCAL_STRUCT_DECLS(bp); tp != NULL; tp = TYPE_SLINK(tp)) {
            if(TYPE_IS_DECLARED(tp)) {
                mark_type_desc(tp);
                mark_type_desc_in_structure(tp);
            }
        }
        collect_types_from_block(BLOCK_CHILDREN(bp));
    }
}


/**
 * recursively collect TYPE_DESC to type_list
 */
static void
collect_types1(EXT_ID extid)
{
    EXT_ID ep;
    TYPE_DESC tp, sTp;

    if(extid == NULL)
        return;

    /* collect used types */
    FOREACH_EXT_ID(ep, extid) {
        if((EXT_TAG(ep) != STG_EXT &&
            EXT_TAG(ep) != STG_COMMON) ||
            EXT_IS_DEFINED(ep) == FALSE) {
            /* STG_EXT
             *      is program, subroutine, function, module, interface.
             * STG_COMMON
             *      is block data.
             * EXT_IS_DEFINED
             *      is FALSE when the id is not declared
             *      but called as function or subroutine.
             */
            continue;
        }

        if (EXT_TAG(ep) == STG_EXT &&
            IS_MODULE(EXT_PROC_TYPE(ep)) == FALSE &&
            EXT_PROC_IS_INTERFACE_DEF(ep) == FALSE &&
            (EXT_PROC_IS_INTERFACE(ep) == FALSE ||
            EXT_IS_BLANK_NAME(ep) == FALSE)) {
            add_type_ext_id(ep);
        }

        /* symbols in CONTAINS */
        collect_types1(EXT_PROC_CONT_EXT_SYMS(ep));
        /* INTERFACE symbols */
        collect_types1(EXT_PROC_INTERFACES(ep));
        /* symbols in INTERFACE */
        collect_types1(EXT_PROC_INTR_DEF_EXT_IDS(ep));

        /* symbols in BLOCK */
        collect_types_from_block(EXT_PROC_BLOCKS(ep));

        sTp = reduce_type(EXT_PROC_TYPE(ep));
        mark_type_desc(sTp);
        EXT_PROC_TYPE(ep) = sTp;
        collect_type_desc(EXT_PROC_ARGS(ep));
        mark_type_desc_in_id_list(EXT_PROC_ID_LIST(ep));
        collect_type_desc(EXT_PROC_BODY(ep));

        for(tp = EXT_PROC_STRUCT_DECLS(ep); tp != NULL; tp = TYPE_SLINK(tp)) {
            if(TYPE_IS_DECLARED(tp)) {
                mark_type_desc(tp);
                mark_type_desc_in_structure(tp);
            }
        }
    }
}


/**
 * recursively collect TYPE_DESC to type_list
 */
static void
collect_types(EXT_ID extid)
{
    TYPE_EXT_ID te;
    TYPE_DESC sTp;
    collect_types1(extid);
    FOREACH_TYPE_EXT_ID(te, type_ext_id_list) {
        TYPE_DESC tp = EXT_PROC_TYPE(te->ep);
        if (tp && EXT_TAG(te->ep) == STG_EXT) {
            sTp = reduce_type(EXT_PROC_TYPE(te->ep));
            mark_type_desc(sTp);
            EXT_PROC_TYPE(te->ep) = sTp;
        }
    }
}


/**
 * output typeTable
 */
static void
outx_typeTable(int l)
{
    const int l1 = l + 1;
    TYPE_DESC tp;
    TYPE_EXT_ID te;

    outx_tag(l, "typeTable");

    for (tp = type_list; tp != NULL; tp = TYPE_LINK(tp)){
        outx_type(l1, tp);
    }

    FOREACH_TYPE_EXT_ID(te, type_module_proc_list) {
        if(te->ep != NULL)
            outx_functionType_EXT(l1, te->ep);
    }

    FOREACH_TYPE_EXT_ID(te, type_ext_id_list) {
        assert(EXT_TAG(te->ep) == STG_EXT);
        outx_functionType_EXT(l1, te->ep);
    }

    outx_close(l, "typeTable");
}


/**
 * output globalSymbols
 */
static void
outx_globalSymbols(int l)
{
    const int l1 = l + 1;
    EXT_ID ep;

    outx_tag(l, "globalSymbols");
    FOREACH_EXT_ID(ep, EXTERNAL_SYMBOLS) {
        if (EXT_IS_DUMMY(ep) || EXT_IS_BLANK_NAME(ep)) {
            continue;
        }
        outx_ext_id(l1, ep);
    }
    outx_close(l, "globalSymbols");
}


/**
 * output globalDeclarations
 */
static void
outx_globalDeclarations(int l)
{
    const int l1 = l + 1;
    EXT_ID ep;

    outx_tag(l, "globalDeclarations");
    FOREACH_EXT_ID(ep, EXTERNAL_SYMBOLS) {
        switch(EXT_TAG(ep)) {
        case STG_COMMON:
            outx_blockDataDefinition(l1, ep);
            break;
        case STG_EXT:
            if ((EXT_PROC_IS_ENTRY(ep) == FALSE) &&
                (EXT_PROC_BODY(ep) || EXT_PROC_ID_LIST(ep))) {

                if(EXT_PROC_TYPE(ep) != NULL &&
                    TYPE_BASIC_TYPE(EXT_PROC_TYPE(ep)) == TYPE_MODULE)
                    outx_moduleDefinition(l1, ep);
                else
                    outx_functionDefinition(l1, ep);
            }
            break;
        default:
            break;
        }
    }
    outx_close(l, "globalDeclarations");
}


/**
 * output XcodeML
 */
void
output_XcodeML_file()
{
    if(flag_module_compile)
        return; // DO NOTHING

    type_list = NULL;

    type_module_proc_list = NULL;
    type_module_proc_last = NULL;
    type_ext_id_list = NULL;
    type_ext_id_last = NULL;

    collect_types(EXTERNAL_SYMBOLS);
    CRT_FUNCEP = NULL;

    print_fp = output_file;
    const int l = 0, l1 = l + 1;

    outx_printi(l,
        "<XcodeProgram source=\"%s\"\n"
        "              language=\"%s\"\n"
        "              time=\"%s\"\n"
        "              compiler-info=\"%s\"\n"
        "              version=\"%s\">\n",
        getXmlEscapedStr((source_file_name) ? source_file_name : "<stdin>"),
        F_TARGET_LANG,
        getTimestamp(),
        F_FRONTEND_NAME, F_FRONTEND_VER);

    outx_typeTable(l1);
    outx_globalSymbols(l1);
    outx_globalDeclarations(l1);

    outx_close(l, "XcodeProgram");
}

/*
 * functions defined below is those related to xmod(modules).
 */

/**
 * output <id> node
 */
static void
outx_id_mod(int l, ID id)
{
    if(ID_STORAGE(id) == STG_EXT && PROC_EXT_ID(id) == NULL) {
        fatal("outx_id: PROC_EXT_ID is NULL: symbol=%s", ID_NAME(id));
    }

    if ((ID_CLASS(id) == CL_PROC || ID_CLASS(id) == CL_ENTRY) &&
        PROC_EXT_ID(id)) {
        outx_typeAttrOnly_functionType(l, PROC_EXT_ID(id), "id");
    } else {
        outx_typeAttrOnly_ID(l, id, "id");
    }

    const char *sclass = get_sclass(id);

    outx_print(" sclass=\"%s\"", sclass);
    outx_print(" original_name=\"%s\"", SYM_NAME(id->use_assoc->original_name));
    outx_print(" declared_in=\"%s\"", SYM_NAME(id->use_assoc->module_name));
    if(ID_IS_AMBIGUOUS(id))
        outx_print(" is_ambiguous=\"true\"");
    outx_print(">\n", SYM_NAME(id->use_assoc->module_name));
    outx_symbolName(l + 1, ID_SYM(id));
    outx_close(l, "id");
}

/**
 * output <identifiers> node
 */
static void
outx_identifiers(int l, ID ids)
{
    const int l1 = l + 1;
    ID id;

    outx_tag(l, "identifiers");

    FOREACH_ID(id, ids) {
        outx_id_mod(l1, id);
    }

    outx_close(l, "identifiers");
}

/**
 * output <interfaceDecls> node
 */
static void
outx_interfaceDecls(int l, ID ids)
{
    const int l1 = l + 1;
    ID id;
    EXT_ID ep;

    outx_tag(l, "interfaceDecls");

    FOREACH_ID(id, ids) {
        ep = PROC_EXT_ID(id);
        if (ep != NULL) {
            outx_interfaceDecl(l1, ep);
        }
    }

    outx_close(l, "interfaceDecls");
}

/**
 * output <XcalablempFortranModule> node
 */
static void
outx_module(struct module * mod)
{
    const int l = 0, l1 = l + 1, l2 = l1 + 1;
    struct depend_module * mp;
    outx_tag(l, "OmniFortranModule version=\"%s\"", F_MODULE_VER);

    outx_printi(l1, "<name>%s</name>\n", SYM_NAME(mod->name));

    mp = mod->depend.head;

    outx_tag(l1, "depends");

    while (mp != NULL) {
        outx_printi(l2, "<name>%s</name>\n", SYM_NAME(mp->module_name));
        mp = mp->next;
    }

    outx_close(l1, "depends");

    outx_typeTable(l1);

    outx_identifiers(l1, mod->head);

    outx_interfaceDecls(l1, mod->head);

    /* output pragmas etc in CURRENT_STATEMENTS */
    outx_tag(l1,"aux_info");
    if(CURRENT_STATEMENTS != NULL){
	list lp;
	expv v;
	FOR_ITEMS_IN_LIST(lp,CURRENT_STATEMENTS){
            v = LIST_ITEM(lp);
	    outx_expv(l1+1,v);
	}
    }
    outx_close(l1,"aux_info");

    outx_close(l, "OmniFortranModule");
}

static void
unmark_ids_in_struct(TYPE_DESC tp) {
    if (tp == NULL) {
        return;
    }

    if (IS_STRUCT_TYPE(tp) && TYPE_REF(tp) == NULL) {
        ID member;
        FOREACH_MEMBER(member, tp) {
            ID_IS_EMITTED(member) = FALSE;
        }
        if (TYPE_PARENT(tp)) {
            unmark_ids_in_struct(TYPE_PARENT_TYPE(tp));
        }
    }
}

/**
 * unmark id in proc
 */
void
unmark_ids(EXT_ID ep)
{
    ID id;
    EXT_ID interface, sub_program, external_proc;

    FOREACH_ID(id, EXT_PROC_ID_LIST(ep)) {
        TYPE_DESC tp;
        ID_IS_EMITTED(id) = FALSE;

        tp = ID_TYPE(id);
        if (IS_STRUCT_TYPE(tp) && TYPE_REF(tp) == NULL) {
            unmark_ids_in_struct(tp);
        }
        ID_IS_EMITTED(id) = FALSE;
    }

    // recursive apply
    FOREACH_EXT_ID(interface, EXT_PROC_INTERFACES(ep)) {
        unmark_ids(interface);
    }

    FOREACH_EXT_ID(sub_program, EXT_PROC_CONT_EXT_SYMS(ep)) {
        unmark_ids(sub_program);
    }

    FOREACH_EXT_ID(external_proc, EXT_PROC_INTR_DEF_EXT_IDS(ep)) {
        unmark_ids(external_proc);
    }
}

/**
 * output module to .xmod file
 */
void
output_module_file(struct module * mod)
{
  char filename[255] = {0};
    ID id;
    EXT_ID ep;
    TYPE_EXT_ID te;
    TYPE_DESC sTp;
    int oEmitMode;
    expr modTypeList;
    list lp;
    expv v;
    extern char *modincludeDirv;

    if(flag_module_compile) {
        print_fp = stdout;
    } else {
        char tmp[255];
        if (modincludeDirv) snprintf(filename, sizeof(filename), "%s/", modincludeDirv);
        snprintf(tmp, sizeof(tmp), "%s.xmod", SYM_NAME(mod->name));
	strncat(filename, tmp, sizeof(filename) - strlen(filename) - 1);
        if ((print_fp = fopen(filename, "w")) == NULL) {
            fatal("could'nt open module file to write.");
            return;
        }
    }

    oEmitMode = is_emitting_xmod();
    set_module_emission_mode(TRUE);

    type_list = NULL;

    type_module_proc_list = NULL;
    type_module_proc_last = NULL;
    type_ext_id_list = NULL;
    type_ext_id_last = NULL;

    mark_type_desc_in_id_list(mod->head);
    FOREACH_ID(id, mod->head) {
        ep = PROC_EXT_ID(id);
        if (ep != NULL) {
            collect_types1(ep);
            FOREACH_TYPE_EXT_ID(te, type_ext_id_list) {
                TYPE_DESC tp = EXT_PROC_TYPE(te->ep);
                if (tp && EXT_TAG(te->ep) == STG_EXT) {
                    sTp = reduce_type(EXT_PROC_TYPE(te->ep));
                    mark_type_desc(sTp);
                    EXT_PROC_TYPE(te->ep) = sTp;
                }
            }
        }
    }

    modTypeList = collect_all_module_procedures_types();
    FOR_ITEMS_IN_LIST(lp, modTypeList) {
        v = LIST_ITEM(lp);
        if (EXPV_INT_VALUE(EXPR_ARG1(v)) == 1) {
            if (EXPR_ARG3(v) != NULL) {
                ep = EXPV_ANY(EXT_ID, EXPR_ARG3(v));
                collect_types1(ep);
                sTp = reduce_type(EXT_PROC_TYPE(ep));
                mark_type_desc(sTp);
                EXT_PROC_TYPE(ep) = sTp;
            }
        }
    }

    outx_module(mod);
    unmark_type_table();
    unmark_ids(UNIT_CTL_CURRENT_EXT_ID(CURRENT_UNIT_CTL));

    set_module_emission_mode(oEmitMode);

    if(!flag_module_compile)
        fclose(print_fp);
}


/**
 * Fix type of forward-referenced function calls to actual type if possible.
 */
static void
fixup_function_call(expv v) {
    if (EXPR_CODE(v) == FUNCTION_CALL) {
        int n = expr_list_length(v);
        ID fid = (n >= 3 && EXPR_ARG3(v) != NULL) ?
            EXPV_ANY(ID, EXPR_ARG3(v)) : NULL;
        if (fid != NULL) {
            EXT_ID eid = PROC_EXT_ID(fid);
            TYPE_DESC tp = (eid != NULL) ? EXT_PROC_TYPE(eid) : NULL;
            if (tp != NULL) {
                if (EXPV_NEED_TYPE_FIXUP(v) == TRUE) {
                    EXPV_TYPE(v) = tp;
                }
            } else {
                if (!ID_IS_DUMMY_ARG(fid)) {
                    error_at_node(v, "undefined function/subroutine: '%s'.",
                                  ID_NAME(fid));
                }
            }
        }
    }
    if (!(EXPR_CODE_IS_TERMINAL(EXPR_CODE(v)))) {
        list lp;
        expv vv;
        FOR_ITEMS_IN_LIST(lp, v) {
            vv = LIST_ITEM(lp);
            if (vv != NULL) {
                fixup_function_call(vv);
            }
        }
    }
}


void
final_fixup() {
    EXT_ID ep;
    expv v;

    FOREACH_EXT_ID(ep, EXTERNAL_SYMBOLS) {
        if (EXT_TAG(ep) == STG_EXT &&
            (v = EXT_PROC_BODY(ep)) != NULL) {
            fixup_function_call(v);
        }
    }
}
<|MERGE_RESOLUTION|>--- conflicted
+++ resolved
@@ -4471,32 +4471,7 @@
     int i, nIDs;
     SYMBOL modname = NULL;
 
-<<<<<<< HEAD
-    outx_tag(l, "declarations");
-
-    /*
-     * FuseDecl
-     */
-    FOR_ITEMS_IN_LIST(lp, EXT_PROC_BODY(parent_ep)) {
-        v = LIST_ITEM(lp);
-        switch(EXPV_CODE(v)) {
-        case F95_USE_STATEMENT:
-            outx_useDecl(l1, v);
-            break;
-        case F95_USE_ONLY_STATEMENT:
-            outx_useOnlyDecl(l1, v);
-            break;
-        case F03_IMPORT_STATEMENT:
-            outx_importStatement(l1, v);
-        default:
-            break;
-        }
-    }
-
-    ids = genSortedIDs(EXT_PROC_ID_LIST(parent_ep), &nIDs);
-=======
     ids = genSortedIDs(id_list, &nIDs);
->>>>>>> 5fca4232
 
     if (ids) {
         /*
@@ -4585,7 +4560,7 @@
     outx_tag(l, "declarations");
 
     /*
-     * FuseDecl
+     * FuseDecl and FimportDecl
      */
     FOR_ITEMS_IN_LIST(lp, EXT_PROC_BODY(parent_ep)) {
         v = LIST_ITEM(lp);
@@ -4595,6 +4570,9 @@
             break;
         case F95_USE_ONLY_STATEMENT:
             outx_useOnlyDecl(l1, v);
+            break;
+        case F03_IMPORT_STATEMENT:
+            outx_importStatement(l1, v);
             break;
         default:
             break;
