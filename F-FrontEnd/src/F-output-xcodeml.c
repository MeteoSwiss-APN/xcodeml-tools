/**
 * \file F-output-xcodeml.c
 */

#include "F-front.h"
#include "F-output-xcodeml.h"
#include "module-manager.h"

#define CHAR_BUF_SIZE 65536

#define ARRAY_LEN(a)    (sizeof(a) / sizeof(a[0]))

#ifdef SIMPLE_TYPE
#define ADDR2UINT_TABLE_SIZE 1024
static void *addr2uint_table[ADDR2UINT_TABLE_SIZE];
static int addr2uint_idx = 0;
int Addr2Uint(void *x)
{
    int i;
    for (i = 0; i < addr2uint_idx; ++i) {
        if (addr2uint_table[i] == x)
            return i;
    }
    if (addr2uint_idx >= ADDR2UINT_TABLE_SIZE)
        fatal("type too much");
    addr2uint_table[addr2uint_idx++] = x;
    return addr2uint_idx - 1;
}
#endif

int is_emitting_for_submodule;

extern int      flag_module_compile;

static void     outx_expv(int l, expv v);
static void     outx_functionDefinition(int l, EXT_ID ep);
static void     outx_interfaceDecl(int l, EXT_ID ep);
static void     outx_definition_symbols(int l, EXT_ID ep);
static void     outx_declarations(int l, EXT_ID parent_ep);
static void     outx_id_declarations(int l, ID id_list, int expectResultVar, const char *functionName);
static void     collect_types(EXT_ID extid);
static void     collect_types_inner(EXT_ID extid);
static void     collect_type_desc(expv v);
static int      id_is_visibleVar(ID id);
static int      id_is_visibleVar_for_symbols(ID id);
static void     mark_type_desc_in_id_list(ID ids);


char s_timestamp[CEXPR_OPTVAL_CHARLEN] = { 0 };
char s_xmlIndent[CEXPR_OPTVAL_CHARLEN] = "  ";

EXT_ID current_function_stack[MAX_UNIT_CTL_CONTAINS+1];
int current_function_top = 0;
#define CRT_FUNCEP          current_function_stack[current_function_top]
#define CRT_FUNCEP_PUSH(ep) current_function_top++;                    \
                            current_function_stack[current_function_top] = (ep)
#define CRT_FUNCEP_POP      current_function_stack[current_function_top] = (ep); \
                            current_function_top--

typedef struct type_ext_id {
    EXT_ID ep;
    struct type_ext_id *next;
} *TYPE_EXT_ID;

#define FOREACH_TYPE_EXT_ID(te, headte) \
    for ((te) = (headte); (te) != NULL ; (te) = (te)->next)

#define FUNC_EXT_LINK_ADD(te, list, tail) \
    { if((list) == NULL || (tail) == NULL) (list) = (te); \
      else (tail)->next = (te); \
      (tail) = (te); }

static TYPE_DESC    type_list,type_list_tail;
static TYPE_DESC    tbp_list,tbp_list_tail;
static TYPE_EXT_ID  type_module_proc_list, type_module_proc_last;
static TYPE_EXT_ID  type_ext_id_list, type_ext_id_last;
static FILE         *print_fp;
static char         s_charBuf[CHAR_BUF_SIZE];
static int          is_outputed_module = FALSE;

#define GET_EXT_LINE(ep) \
    (EXT_LINE(ep) ? EXT_LINE(ep) : \
    EXT_PROC_ID_LIST(ep) ? ID_LINE(EXT_PROC_ID_LIST(ep)) : NULL)

static int is_emitting_module = FALSE;

static void
set_module_emission_mode(int mode) {
    is_emitting_module = mode;
}

int
is_emitting_xmod(void) {
    return is_emitting_module;
}

static const char*
xtag(enum expr_code code)
{
    switch(code) {

    /*
     * constants
     */
    case STRING_CONSTANT:           return "FcharacterConstant";
    case INT_CONSTANT:              return "FintConstant";
    case FLOAT_CONSTANT:            return "FrealConstant";
    case COMPLEX_CONSTANT:          return "FcomplexConstant";

    /*
     * declarations
     */
    case F_DATA_DECL:               return "FdataDecl";
    case F_EQUIV_DECL:              return "FequivalenceDecl";
    case F_COMMON_DECL:             return "FcommonDecl";

    /*
     * general statements
     */
    case EXPR_STATEMENT:            return "exprStatement";
    case IF_STATEMENT:              return "FifStatement";
    case F_DO_STATEMENT:            return "FdoStatement";
    case F_DOWHILE_STATEMENT:       return "FdoWhileStatement";
    case F_SELECTCASE_STATEMENT:    return "FselectCaseStatement";
    case F03_SELECTTYPE_STATEMENT:  return "selectTypeStatement";
    case F_CASELABEL_STATEMENT:     return "FcaseLabel";
    case F03_CLASSIS_STATEMENT:     return "typeGuard";
    case F03_TYPEIS_STATEMENT:      return "typeGuard";
    case F_WHERE_STATEMENT:         return "FwhereStatement";
    case F_RETURN_STATEMENT:        return "FreturnStatement";
    case F_CONTINUE_STATEMENT:      return "continueStatement";
    case GOTO_STATEMENT:
    case F_COMPGOTO_STATEMENT:      return "gotoStatement";
    case STATEMENT_LABEL:           return "statementLabel";
    case F_FORMAT_DECL:             return "FformatDecl";
    case F_STOP_STATEMENT:          return "FstopStatement";
    case F_PAUSE_STATEMENT:         return "FpauseStatement";
    case F_PRAGMA_STATEMENT:        return "FpragmaStatement";
    case F_LET_STATEMENT:           return "FassignStatement";
    case F95_CYCLE_STATEMENT:       return "FcycleStatement";
    case F95_EXIT_STATEMENT:        return "FexitStatement";
    case F_ENTRY_STATEMENT:         return "FentryDecl";
    case F_FORALL_STATEMENT:        return "forallStatement";
<<<<<<< HEAD
    case F_DATA_STATEMENT:          return "FdataStatement";
=======
    case F08_ERROR_STOP_STATEMENT:  return "FerrorStopStatement";
>>>>>>> 9a8ca05e

    /*
     * IO statements
     */
    case F_WRITE_STATEMENT:         return "FwriteStatement";
    case F_PRINT_STATEMENT:         return "FprintStatement";
    case F_READ_STATEMENT:          return "FreadStatement";
    case F_READ1_STATEMENT:         return "FreadStatement";
    case F_OPEN_STATEMENT:          return "FopenStatement";
    case F_CLOSE_STATEMENT:         return "FcloseStatement";
    case F_BACKSPACE_STATEMENT:     return "FbackspaceStatement";
    case F_ENDFILE_STATEMENT:       return "FendFileStatement";
    case F_REWIND_STATEMENT:        return "FrewindStatement";
    case F_INQUIRE_STATEMENT:       return "FinquireStatement";

    case F03_FLUSH_STATEMENT:       return "FflushStatement";

    /*
     * F90/95 Pointer related
     */
    case F95_POINTER_SET_STATEMENT: return "FpointerAssignStatement";
    case F95_ALLOCATE_STATEMENT:    return "FallocateStatement";
    case F95_DEALLOCATE_STATEMENT:  return "FdeallocateStatement";
    case F95_NULLIFY_STATEMENT:     return "FnullifyStatement";

    /*
     * expressions
     */
    case FUNCTION_CALL:             return "functionCall";
    case F_FUNC:                    return "Ffunction";
    case IDENT:
    case F_VAR:
    case F_PARAM:                   return "Var";
    case F95_MEMBER_REF:            return "FmemberRef";
    case ARRAY_REF:                 return "FarrayRef";
    case F_SUBSTR_REF:              return "FcharacterRef";
    case F95_ARRAY_CONSTRUCTOR:     return "FarrayConstructor";
    case F03_TYPED_ARRAY_CONSTRUCTOR: return "FarrayConstructor";
    case F95_STRUCT_CONSTRUCTOR:    return "FstructConstructor";
    case XMP_COARRAY_REF:           return "FcoArrayRef";

    /*
     * operators
     */
    case PLUS_EXPR:                 return "plusExpr";
    case MINUS_EXPR:                return "minusExpr";
    case UNARY_MINUS_EXPR:          return "unaryMinusExpr";
    case MUL_EXPR:                  return "mulExpr";
    case DIV_EXPR:                  return "divExpr";
    case POWER_EXPR:                return "FpowerExpr";
    case F_CONCAT_EXPR:             return "FconcatExpr";
    case LOG_EQ_EXPR:               return "logEQExpr";
    case LOG_NEQ_EXPR:              return "logNEQExpr";
    case LOG_GE_EXPR:               return "logGEExpr";
    case LOG_GT_EXPR:               return "logGTExpr";
    case LOG_LE_EXPR:               return "logLEExpr";
    case LOG_LT_EXPR:               return "logLTExpr";
    case LOG_AND_EXPR:              return "logAndExpr";
    case LOG_OR_EXPR:               return "logOrExpr";
    case LOG_NOT_EXPR:              return "logNotExpr";
    case F_EQV_EXPR:                return "logEQVExpr";
    case F_NEQV_EXPR:               return "logNEQVExpr";

    case F95_USER_DEFINED_BINARY_EXPR:          return "userBinaryExpr";
    case F95_USER_DEFINED_UNARY_EXPR:           return "userUnaryExpr";

    case F2008_SYNCALL_STATEMENT:    return "syncAllStatement";
    case F2008_SYNCIMAGES_STATEMENT: return "syncImagesStatement";
    case F2008_SYNCMEMORY_STATEMENT: return "syncMemoryStatement";
    case F2008_CRITICAL_STATEMENT:   return "criticalStatement";
    case F2008_LOCK_STATEMENT:       return "lockStatement";
    case F2008_UNLOCK_STATEMENT:     return "unlockStatement";

    case F2008_BLOCK_STATEMENT:      return "blockStatement";

    case F08_DOCONCURRENT_STATEMENT: return "FdoConcurrentStatement";


    /*                          
     * misc.                    
     */                         
    case F_IMPLIED_DO:              return "FdoLoop";
    case F_INDEX_RANGE:             return "indexRange";

    /*
     * module.
     */
    case F03_USE_INTRINSIC_STATEMENT: 
    case F95_USE_STATEMENT:         return "FuseDecl";
    case F03_USE_ONLY_INTRINSIC_STATEMENT:
    case F95_USE_ONLY_STATEMENT:    return "FuseOnlyDecl";

    /*
     * F2003 statement
     */
    case F03_IMPORT_STATEMENT:      return "FimportDecl";
    case F03_WAIT_STATEMENT:        return "FwaitStatement";

    /*
     * invalid or no corresponding tag
     */
    case ERROR_NODE:
    case LIST:
    case DEFAULT_LABEL:
    case F_SCENE_RANGE_EXPR:
    case ID_LIST:
    case VAR_DECL:
    case EXT_DECL:
    case FIRST_EXECUTION_POINT:
    case F_PROGRAM_STATEMENT:
    case F_BLOCK_STATEMENT:
    case F_SUBROUTINE_STATEMENT:
    case F_FUNCTION_STATEMENT:
    case F_INCLUDE_STATEMENT:
    case F_END_STATEMENT:
    case F_TYPE_DECL:
    case F_EXTERNAL_DECL:
    case F_INTRINSIC_DECL:
    case F_IMPLICIT_DECL:
    case F_NAMELIST_DECL:
    case F_SAVE_DECL:
    case F_PARAM_DECL:
    case F_DUP_DECL:
    case F_ENDDO_STATEMENT:
    case F_ELSEWHERE_STATEMENT:
    case F_ENDWHERE_STATEMENT:
    case F_ENDSELECT_STATEMENT:
    case F_IF_STATEMENT:
    case F_ELSEIF_STATEMENT:
    case F_ELSE_STATEMENT:
    case F_ENDIF_STATEMENT:
    case F_ASSIGN_LABEL_STATEMENT:
    case F_GOTO_STATEMENT:
    case F_ASGOTO_STATEMENT:
    case F_ARITHIF_STATEMENT:
    case F_CALL_STATEMENT:
    case F_CRAY_POINTER_DECL:
    case F_SET_EXPR:
    case F_LABEL_REF:
    case F_PLUS_EXPR:
    case F_MINUS_EXPR:
    case F_MUL_EXPR:
    case F_DIV_EXPR:
    case F_UNARY_MINUS_EXPR:
    case F_POWER_EXPR:
    case F_EQ_EXPR:
    case F_GT_EXPR:
    case F_GE_EXPR:
    case F_LT_EXPR:
    case F_LE_EXPR:
    case F_NE_EXPR:
    case F_OR_EXPR:
    case F_AND_EXPR:
    case F_NOT_EXPR:
    case F_UNARY_MINUS:
    case BASIC_TYPE_NODE:
    case F_TYPE_NODE:
    case F_TRUE_CONSTANT:
    case F_FALSE_CONSTANT:
    case F_ARRAY_REF:
    case F_STARSTAR:
    case F_ENDFORALL_STATEMENT:
    case F95_CONSTANT_WITH:
    case F95_TRUE_CONSTANT_WITH:
    case F95_FALSE_CONSTANT_WITH:
    case F95_ENDPROGRAM_STATEMENT:
    case F95_ENDSUBROUTINE_STATEMENT:
    case F95_ENDFUNCTION_STATEMENT:
    case F95_MODULE_STATEMENT:
    case F95_ENDMODULE_STATEMENT:
    case F95_INTERFACE_STATEMENT:
    case F95_ENDINTERFACE_STATEMENT:
    case F95_CONTAINS_STATEMENT:
    case F95_RECURSIVE_SPEC:
    case F95_PURE_SPEC:
    case F95_ELEMENTAL_SPEC:
    case F95_DIMENSION_DECL:
    case F95_TYPEDECL_STATEMENT:
    case F95_ENDTYPEDECL_STATEMENT:
    case F95_PRIVATE_STATEMENT:
    case F03_PROTECTED_STATEMENT:
    case F95_SEQUENCE_STATEMENT:
    case F95_PARAMETER_SPEC:
    case F95_ALLOCATABLE_SPEC:
    case F95_DIMENSION_SPEC:
    case F95_EXTERNAL_SPEC:
    case F95_INTENT_SPEC:
    case F95_INTRINSIC_SPEC:
    case F95_OPTIONAL_SPEC:
    case F95_POINTER_SPEC:
    case F95_SAVE_SPEC:
    case F95_TARGET_SPEC:
    case F95_PUBLIC_SPEC:
    case F95_PRIVATE_SPEC:
    case F03_PROTECTED_SPEC:
    case F03_BIND_SPEC:
    case F03_VALUE_SPEC:
    case F95_IN_EXTENT:
    case F95_OUT_EXTENT:
    case F95_INOUT_EXTENT:
    case F95_KIND_SELECTOR_SPEC:
    case F95_LEN_SELECTOR_SPEC:
    case F95_STAT_SPEC:
    case F95_TRIPLET_EXPR:
    case F95_PUBLIC_STATEMENT:
    case F95_OPTIONAL_STATEMENT:
    case F95_POINTER_STATEMENT:
    case F95_INTENT_STATEMENT:
    case F95_TARGET_STATEMENT:
    case F_ASTERISK:
    case F_EXTFUNC:
    case F_DOUBLE_CONSTANT:
    case F95_ASSIGNOP:
    case F95_DOTOP:
    case F95_POWEOP:
    case F95_MULOP:
    case F95_DIVOP:
    case F95_PLUSOP:
    case F95_MINUSOP:
    case F95_EQOP:
    case F95_NEOP:
    case F95_LTOP:
    case F95_LEOP:
    case F95_GEOP:
    case F95_GTOP:
    case F95_NOTOP:
    case F95_ANDOP:
    case F95_OROP:
    case F95_EQVOP:
    case F95_NEQVOP:
    case F95_CONCATOP:
    case F95_MODULEPROCEDURE_STATEMENT:
    case F95_ARRAY_ALLOCATION:
    case F95_ALLOCATABLE_STATEMENT:
    case F95_GENERIC_SPEC:
    case F95_USER_DEFINED:
    case XMP_CODIMENSION_SPEC:
    case EXPR_CODE_END:
    case F2008_ENDCRITICAL_STATEMENT:
    case F2008_ENDBLOCK_STATEMENT:

        fatal("invalid exprcode : %s", EXPR_CODE_NAME(code));

    case OMP_PRAGMA:
      return "OMPPragma";

    case XMP_PRAGMA:
      return "XMPPragma";

    case ACC_PRAGMA:
      return "ACCPragma";

    default:
      fatal("unknown exprcode : %d", code);
    }

    return NULL;
}

#define XTAG(v)  xtag(EXPR_CODE(v))

static void
outx_indent(int l)
{
    int i;
    for(i = 0; i < l; ++i)
        fputs(s_xmlIndent, print_fp);
}


static void
outx_printi(int l, const char *fmt, ...)
{
    outx_indent(l);
    va_list args;
    va_start(args, fmt);
    vfprintf(print_fp, fmt, args);
    va_end(args);
}

#define         outx_print(...)    outx_printi(0, __VA_ARGS__)

static void
outx_puts(const char *s)
{
    fputs(s, print_fp);
}



/**
 * output any tag with format
 */
static void
outx_tag(int l, const char *tagAndFmt, ...)
{
    sprintf(s_charBuf, "<%s>\n", tagAndFmt);
    outx_indent(l);
    va_list args;
    va_start(args, tagAndFmt);
    vfprintf(print_fp, s_charBuf, args);
    va_end(args);
}


/**
 * output any closed tag
 */
static void
outx_close(int l, const char *tag)
{
    outx_printi(l, "</%s>\n", tag);
}


#define outx_expvClose(l, v)    outx_close(l, XTAG(v))


static void
xstrcat(char **p, const char *s)
{
    int len = strlen(s);
    strcpy(*p, s);
    *p += len;
}


static const char*
getXmlEscapedStr(const char *s)
{
    static char x[CHAR_BUF_SIZE];
    const char *p = s;
    char *px = x;
    char c;
    x[0] = '\0';

    while((c = *p++)) {
        switch(c) {
        case '<':  xstrcat(&px, "&lt;"); break;
        case '>':  xstrcat(&px, "&gt;"); break;
        case '&':  xstrcat(&px, "&amp;"); break;
        case '"':  xstrcat(&px, "&quot;"); break;
        case '\'': xstrcat(&px, "&apos;"); break;
        /* \002 used as quote in F95-lexer.c */
        case '\002':  xstrcat(&px, "&quot;"); break;
        case '\r': xstrcat(&px, "\\r"); break;
        case '\n': xstrcat(&px, "\\n"); break;
        case '\t': xstrcat(&px, "\\t"); break;
        default:
            if(c <= 31 || c >= 127) {
                char buf[16];
                sprintf(buf, "&#x%x;", (unsigned int)(c & 0xFF));
                xstrcat(&px, buf);
            } else {
                *px++ = c;
            }
            break;
        }
    }

    *px = 0;

    return x;
}


/**
 * output expv enclosed with tag
 */
static void
outx_childrenWithTag(int l, const char *tag, expv v)
{
    outx_printi(l, "<%s>\n", tag);
    outx_expv(l + 1, v);
    outx_printi(l, "</%s>\n", tag);
}


/**
 * output number as intConstatnt
 */
static void
outx_intAsConst(int l, omllint_t n)
{
    outx_printi(l, "<FintConstant type=\"Fint\">%lld</FintConstant>\n", n);
}


#define STR_HAS_NO_QUOTE	0
#define STR_HAS_DBL_QUOTE	1
#define STR_HAS_SGL_QUOTE	2
/**
 * Check the string has quote character(s) or not.
 * @param str a string.
 * @return STR_HAS_NO_QUOTE: no quote character contained.
 *	<br/> STR_HAS_DBL_QUOTE: contains at least a double quote.
 *	<br/> STR_HAS_SGL_QUOTE: contains at least a single quote.
 */
static int
hasStringQuote(const char *str)
{
    char *s = strchr(str, '"');
    if (s != NULL) {
        return STR_HAS_DBL_QUOTE;
    } else if ((s = strchr(str, '\'')) != NULL) {
        return STR_HAS_SGL_QUOTE;
    } else {
        return STR_HAS_NO_QUOTE;
    }
}


static const char*
getRawString(expv v)
{
    static char buf[CHAR_BUF_SIZE];

    switch (EXPV_CODE(v)) {
    case INT_CONSTANT:
        snprintf(buf, CHAR_BUF_SIZE, OMLL_DFMT, EXPV_INT_VALUE(v));
        break;
    case STRING_CONSTANT: {
        if (EXPV_STR(v) != NULL) {
            int quote = hasStringQuote(EXPV_STR(v));
            switch (quote) {
                case STR_HAS_SGL_QUOTE:
                case STR_HAS_NO_QUOTE: {
                    snprintf(buf, CHAR_BUF_SIZE,
                             "&quot;%s&quot;", getXmlEscapedStr(EXPV_STR(v)));
                    break;
                }
                case STR_HAS_DBL_QUOTE: {
                    snprintf(buf, CHAR_BUF_SIZE,
                             "&#39;%s&#39;", getXmlEscapedStr(EXPV_STR(v)));
                    break;
                }
                default: {
                    fatal("%s: Unknown quote status??", __func__);
                    break;
                }
            }
        } else {
            snprintf(buf, CHAR_BUF_SIZE, "\"\"");
        }
        break;
    }
    case IDENT:
    case F_VAR:
    case F_PARAM:
    case F_FUNC:
        snprintf(buf, CHAR_BUF_SIZE,
                 "%s", getXmlEscapedStr(SYM_NAME(EXPV_NAME(v))));
        break;
    case ARRAY_REF:
        snprintf(buf, CHAR_BUF_SIZE,
                 "%s", getXmlEscapedStr(SYM_NAME(EXPV_NAME(EXPR_ARG1(v)))));
        break;
    default:
        abort();
    }

    return buf;
}


static void
outx_true(int cond, const char *flagname)
{
    if(cond)
        outx_print(" %s=\"true\"", flagname);
}

static void
outx_false(int cond, const char *flagname)
{
    if(cond)
        outx_print(" %s=\"false\"", flagname);
}


#define TOPT_TYPEONLY   (1 << 0)
#define TOPT_NEXTLINE   (1 << 1)
#define TOPT_CLOSE      (1 << 2)
#define TOPT_INTRINSIC  (1 << 3)


static int
has_attribute_except_func_attrs(TYPE_DESC tp)
{
    return
        /* TYPE_IS_EXTERNAL(tp) || */
        /* TYPE_IS_INTRINSIC(tp) || */
        /* TYPE_IS_RECURSIVE(tp) || */
        /* TYPE_IS_PURE(tp) || */
        /* TYPE_IS_ELEMENTAL(tp) || */
        TYPE_IS_PARAMETER(tp) ||
        TYPE_IS_ALLOCATABLE(tp) ||
        TYPE_IS_OPTIONAL(tp) ||
        TYPE_IS_POINTER(tp) ||
        TYPE_IS_SAVE(tp) ||
        TYPE_IS_TARGET(tp) ||
        TYPE_IS_PUBLIC(tp) ||
        TYPE_IS_PRIVATE(tp) ||
        TYPE_IS_PROTECTED(tp) ||
        TYPE_IS_SEQUENCE(tp) ||
        TYPE_IS_INTERNAL_PRIVATE(tp) ||
        TYPE_IS_INTENT_IN(tp) ||
        TYPE_IS_INTENT_OUT(tp) ||
        TYPE_IS_INTENT_INOUT(tp) ||
        TYPE_IS_VOLATILE(tp) ||
        TYPE_IS_VALUE(tp) ||
        TYPE_IS_CLASS(tp) ||
        TYPE_IS_PROCEDURE(tp) ||
        TYPE_IS_ASYNCHRONOUS(tp) ||
        TYPE_IS_CONTIGUOUS(tp) ||
        tp->codims;
}


static int
has_attribute(TYPE_DESC tp)
{
    return
        has_attribute_except_func_attrs(tp) ||
        TYPE_IS_EXTERNAL(tp) ||
        TYPE_IS_INTRINSIC(tp) ||
        TYPE_IS_RECURSIVE(tp) ||
        TYPE_IS_PURE(tp) ||
        TYPE_IS_ELEMENTAL(tp) ||
        TYPE_IS_MODULE(tp) ||
        TYPE_IS_IMPURE(tp);
}

static int
has_attribute_except_private_public(TYPE_DESC tp)
{
    int ret;
    int is_public = TYPE_IS_PUBLIC(tp);
    int is_private = TYPE_IS_PRIVATE(tp);
    int is_protected = TYPE_IS_PROTECTED(tp);
    TYPE_UNSET_PUBLIC(tp);
    TYPE_UNSET_PRIVATE(tp);
    TYPE_UNSET_PROTECTED(tp);
    ret = has_attribute(tp);
    if(is_private)
        TYPE_SET_PRIVATE(tp);
    if(is_public)
        TYPE_SET_PUBLIC(tp);
    if(is_protected)
        TYPE_SET_PROTECTED(tp);
    return ret;
}

static const char *
getBasicTypeID(BASIC_DATA_TYPE t)
{
    const char *tid = NULL;
    switch(t) {
    case TYPE_INT:          tid = "Fint"; break;
    case TYPE_CHAR:         tid = "Fcharacter"; break;
    case TYPE_LOGICAL:      tid = "Flogical"; break;
    case TYPE_REAL:         /* fall through */
    case TYPE_DREAL:        tid = "Freal"; break;
    case TYPE_COMPLEX:      /* fall through */
    case TYPE_DCOMPLEX:     tid = "Fcomplex"; break;
    case TYPE_GNUMERIC:     tid = "Fnumeric"; break;
    case TYPE_GENERIC:      /* fall through */
    case TYPE_LHS:          /* fall through too */
    case TYPE_GNUMERIC_ALL: tid = "FnumericAll"; break;
    case TYPE_MODULE:       tid = "Fvoid"; break;
    case TYPE_NAMELIST:     tid = "Fnamelist"; break;
    case TYPE_VOID:         tid = "Fvoid"; break;
    default: abort();
    }
    return tid;
}


#define checkBasic(tp)                          \
    ((tp == NULL) || (                          \
    (has_attribute_except_func_attrs(tp) == FALSE) && \
    (TYPE_KIND(tp) == NULL) &&                  \
    (IS_DOUBLED_TYPE(tp) == FALSE) &&           \
    (!tp->codims) &&                            \
    ((IS_NUMERIC(tp) ||                         \
      IS_LOGICAL(tp) ||                         \
      IS_VOID(tp) ||                            \
      IS_MODULE(tp) ||                          \
      (IS_CHAR(tp) && TYPE_CHAR_LEN(tp) == 1)))))
/**
 * get typeID
 */
static const char*
getTypeID(TYPE_DESC tp)
{
    static char buf[256];

    if (checkBasic(tp) && checkBasic(TYPE_REF(tp))) {
        strcpy(buf, getBasicTypeID(TYPE_BASIC_TYPE(tp)));
    } else {
        char pfx;

        switch(TYPE_BASIC_TYPE(tp)) {
        case TYPE_INT:          pfx = 'I'; break;
        case TYPE_CHAR:         pfx = 'C'; break;
        case TYPE_LOGICAL:      pfx = 'L'; break;
        case TYPE_REAL:         /* fall through */
        case TYPE_DREAL:        pfx = 'R'; break;
        case TYPE_COMPLEX:      /* fall through */
        case TYPE_DCOMPLEX:     pfx = 'P'; break;
        case TYPE_FUNCTION:     /* fall through */
        case TYPE_SUBR:         pfx = 'F'; break;
        case TYPE_ARRAY:        pfx = 'A'; break;
        case TYPE_STRUCT:       pfx = 'S'; break;
        case TYPE_GNUMERIC:     pfx = 'U'; break;
        case TYPE_GENERIC:      /* fall through */
        case TYPE_LHS:		/* fall through too */
        case TYPE_GNUMERIC_ALL: pfx = 'V'; break;
        case TYPE_NAMELIST:     pfx = 'N'; break;
        default: abort();
        }

        sprintf(buf, "%c" ADDRX_PRINT_FMT, pfx, Addr2Uint(tp));
    }

    return buf;
}

/**
 * output tag and type attribute
 */
static void
outx_typeAttrs(int l, TYPE_DESC tp, const char *tag, int options)
{
    if(tp == NULL) {
        outx_printi(l,"<%s", tag);
        return;
    }

    /* Output type as generic numeric type when type is not fixed */
    if(TYPE_IS_NOT_FIXED(tp) && TYPE_BASIC_TYPE(tp) == TYPE_UNKNOWN) {
        outx_printi(l,"<%s type=\"%s\"", tag, "FnumericAll");
    } else {
        outx_printi(l,"<%s type=\"%s\"", tag, getTypeID(tp));
    }

    if((options & TOPT_TYPEONLY) == 0) {

        if(TYPE_HAS_INTENT(tp)) {
            const char *intent;
            if(TYPE_IS_INTENT_IN(tp))
                intent = "in";
            else if(TYPE_IS_INTENT_OUT(tp))
                intent = "out";
            else
                intent = "inout";
            outx_print(" intent=\"%s\"", intent);
        }

        outx_true(TYPE_IS_PUBLIC(tp),           "is_public");
        outx_true(TYPE_IS_PRIVATE(tp),          "is_private");
        outx_true(TYPE_IS_PROTECTED(tp),        "is_protected");
        outx_true(TYPE_IS_POINTER(tp),          "is_pointer");
        outx_true(TYPE_IS_TARGET(tp),           "is_target");
        outx_true(TYPE_IS_OPTIONAL(tp),         "is_optional");
        outx_true(TYPE_IS_SAVE(tp),             "is_save");
        outx_true(TYPE_IS_PARAMETER(tp),        "is_parameter");
        outx_true(TYPE_IS_ALLOCATABLE(tp),      "is_allocatable");
        outx_true(TYPE_IS_SEQUENCE(tp),         "is_sequence");
        outx_true(TYPE_IS_INTERNAL_PRIVATE(tp), "is_internal_private");
        outx_true(TYPE_IS_VOLATILE(tp),         "is_volatile");
        outx_true(TYPE_IS_VALUE(tp),            "is_value");
        outx_true(TYPE_IS_PROCEDURE(tp),        "is_procedure");
        outx_true(TYPE_IS_ASYNCHRONOUS(tp),     "is_asynchronous");
        outx_true(TYPE_IS_CONTIGUOUS(tp),       "is_contiguous");

        if (TYPE_PARENT(tp)) {
            outx_print(" extends=\"%s\"", getTypeID(TYPE_PARENT_TYPE(tp)));
        }
        outx_true(TYPE_IS_CLASS(tp),            "is_class");

        if (IS_STRUCT_TYPE(tp)) {
            /*
             * function/subroutine type can be abstract,
             * but XcodeML schema does not allow it.
             */
            outx_true(TYPE_IS_ABSTRACT(tp) ,    "is_abstract");
        }

        if(TYPE_HAS_BIND(tp)){
            outx_print(" bind=\"%s\"", "C"); // Only C for the moment
            if(TYPE_BIND_NAME(tp)){
                outx_print(" bind_name=\"%s\"", EXPR_STR(TYPE_BIND_NAME(tp)));
            }
        }


    }

    if((options & TOPT_INTRINSIC) > 0)
        outx_true(1, "is_intrinsic");

    if((options & TOPT_NEXTLINE) > 0)
        outx_print(">\n");
    if((options & TOPT_CLOSE) > 0)
        outx_print("/>\n");
}


#define outx_typeAttrOnly_EXPR(l, v, tag) \
    outx_typeAttrs((l), ((v) ? EXPV_TYPE(v) : NULL), tag, TOPT_TYPEONLY)

#define outx_typeAttrOnly_ID(l, id, tag) \
    outx_typeAttrs((l), ((id) ? ID_TYPE(id) : NULL), tag, TOPT_TYPEONLY)


static void
outx_typeAttrOnly_functionType(int l, TYPE_DESC tp, const char *tag)
{
    const char *tid = getTypeID(tp);
    outx_printi(l,"<%s type=\"%s\"", tag, tid);
}


static void
outx_lineno(lineno_info *li)
{
    if(li) {
        outx_print(" lineno=\"%d\"", li->ln_no);
	if (li->end_ln_no) outx_print(" endlineno=\"%d\"", li->end_ln_no);
        outx_print(" file=\"%s\"", getXmlEscapedStr(FILE_NAME(li->file_id)));
    }
}


/**
 * output tag with format and lineno attribute
 */
static void
outx_vtagLineno(int l, const char *tag, lineno_info *li, va_list args)
{
    static char buf1[CHAR_BUF_SIZE], buf2[CHAR_BUF_SIZE];
    snprintf(buf1, sizeof(buf1), "<%s", tag);
    if (args != NULL) {
        vsnprintf(buf2, sizeof(buf2), buf1, args);
    } else {
        strncpy(buf2, buf1, sizeof(buf2));
    }

    outx_indent(l);
    outx_puts(buf2);
    outx_lineno(li);
}


static void
outx_tagOfStatement(int l, expv v)
{
    outx_vtagLineno(l, XTAG(v), EXPR_LINE(v), NULL);
    outx_puts(">\n");
}


static void
outx_tagOfStatement1(int l, expv v, const char *attrs, ...)
{
    sprintf(s_charBuf, "%s%s", XTAG(v), attrs ? attrs : "");
    va_list args;
    va_start(args, attrs);
    outx_vtagLineno(l, s_charBuf, EXPR_LINE(v), args);
    va_end(args);
    outx_puts(">\n");
}


static void
outx_tagOfStatement2(int l, expv v)
{
    outx_vtagLineno(l, XTAG(v), EXPR_LINE(v), NULL);
    outx_print(">");
}


static void
outx_tagOfStatement3(int l, const char *tag, lineno_info *li)
{
    outx_vtagLineno(l, tag, li, NULL);
    outx_print(">\n");
}


/**
 * output tag of statement with construct name
 */
static void
outx_tagOfStatementWithConstructName(int l, expv v, expv cv, int hasChild)
{
    if(cv)
        sprintf(s_charBuf, "%s construct_name=\"%s\"",
            XTAG(v), SYM_NAME(EXPV_NAME(cv)));
    else
        strcpy(s_charBuf, XTAG(v));

    outx_vtagLineno(l, s_charBuf, EXPR_LINE(v), NULL);
    if(hasChild)
        outx_puts(">\n");
    else
        outx_puts("/>\n");
}


static void
outx_tagOfStatementNoChild(int l, expv v, const char *attrs, ...)
{
    sprintf(s_charBuf, "%s%s", XTAG(v), attrs ? attrs : "");
    va_list args;
    va_start(args, attrs);
    outx_vtagLineno(l, s_charBuf, EXPR_LINE(v), args);
    va_end(args);
    outx_puts("/>\n");
}


static void
outx_vtagOfDecl(int l, const char *tag, lineno_info *li, va_list args)
{
    outx_vtagLineno(l, tag, li, args);
}


static void
outx_tagOfDecl1(int l, const char *tag, lineno_info *li, ...)
{
    va_list args;
    va_start(args, li);
    outx_vtagOfDecl(l, tag, li, args);
    va_end(args);
    outx_puts(">\n");
}


static void
outx_tagOfDeclNoClose(int l, const char *tag, lineno_info *li, ...)
{
    va_list args;
    va_start(args, li);
    outx_vtagOfDecl(l, tag, li, args);
    va_end(args);
}


static void
outx_tagOfDeclNoChild(int l, const char *tag, lineno_info *li, ...)
{
    va_list args;
    va_start(args, li);
    outx_vtagOfDecl(l, tag, li, args);
    va_end(args);
    outx_puts("/>\n");
}


static void
outx_tagOfDecl(int l, const char *tag, ID id)
{
    outx_tagOfDecl1(l, tag, ID_LINE(id));
}


/**
 * output tag which has only text symbol value
 */
static void
outx_tagText(int l, const char *tag, const char *s)
{
    outx_printi(l, "<%s>%s</%s>\n", tag, s, tag);
}


#define outx_symbolName(l, s)   outx_tagText(l, "name", SYM_NAME(s))
#define outx_expvName(l, v)     outx_symbolName(l, EXPV_NAME(v))


/**
 * output a symbol with function type (not a return type)
 */
static void
outx_symbolNameWithFunctionType(int l, expv v)
{
    outx_typeAttrOnly_functionType(l, EXPV_TYPE(v), "name");
    outx_print(">%s</name>\n", SYM_NAME(EXPR_SYM(v)));
}


/**
 * output a symbol with function type (not a return type)
 */
static void
outx_symbolNameWithFunctionType_EXT(int l, EXT_ID ep)
{
    outx_typeAttrOnly_functionType(l, EXT_PROC_TYPE(ep), "name");
    outx_print(">%s</name>\n", SYM_NAME(EXT_SYM(ep)));
}


/**
 * output an identifier symbol with type
 */
static void
outx_symbolNameWithType_ID(int l, ID id)
{
    outx_typeAttrs(l, ID_TYPE(id), "name", TOPT_TYPEONLY);
    outx_print(">%s</name>\n", SYM_NAME(ID_SYM(id)));
}


/**
 * output name as statement label
 */
static void
outx_linenoNameWithFconstant(int l, expv fconst)
{
    outx_tagText(l, "name", getRawString(fconst));
}


/**
 * get scope of id
 */
static const char*
getScope(expv v)
{
    const char *scope;
    switch(EXPV_CODE(v)) {
    case F_FUNC:
    case IDENT:
    case F_VAR:     scope = "local"; break;
    case F_PARAM:   scope = "param"; break;
    default: abort();
    }

    return scope;
}


/**
 * output Var/Ffunction
 */
static void
outx_varOrFunc(int l, expv v)
{
    const char *scope = getScope(v);
    outx_typeAttrOnly_EXPR(l, v, XTAG(v));
    if(scope)
        outx_print(" scope=\"%s\"", scope);
    outx_print(">%s</%s>\n", SYM_NAME(EXPV_NAME(v)), XTAG(v));
}


/**
 * output Var of ident
 */
static void
outx_var_ID(int l, ID id)
{
    const char *scope = "local";
    const char *tag = xtag(F_VAR);
    outx_typeAttrOnly_ID(l, id, tag);
    if(scope)
        outx_print(" scope=\"%s\"", scope);
    outx_print(">%s</%s>\n", ID_NAME(id), tag);
}


/**
 * output expression tag which has type attribute
 */
static void
outx_tagOfExpression(int l, expv v)
{
    outx_typeAttrs(l, EXPV_TYPE(v), XTAG(v),
        TOPT_TYPEONLY|TOPT_NEXTLINE);
}


/**
 * output expression tag which has type attribute
 */
static void
outx_tagOfExpression1(int l, expv v, int addOptions)
{
    outx_typeAttrs(l, EXPV_TYPE(v), XTAG(v),
        TOPT_TYPEONLY|TOPT_NEXTLINE|addOptions);
}


/**
 * output id for EXT_ID
 */
static void
outx_ext_id(int l, EXT_ID ep)
{
    const char *sclass;
    assert(EXT_TAG(ep) == STG_EXT || EXT_TAG(ep) == STG_COMMON);

    if(EXT_TAG(ep) == STG_COMMON)
        return;

    /*
    sclass = (EXT_IS_DEFINED(ep) && EXT_PROC_IS_INTRINSIC(ep) == FALSE &&
        (EXT_PROC_BODY(ep) || EXT_PROC_ID_LIST(ep))) ?
            "extern_def" : "extern";
    */
    sclass = "ffunc";

    if(EXT_TAG(ep) == STG_COMMON ||
        EXT_PROC_IS_INTERFACE(ep) ||
        IS_MODULE(EXT_PROC_TYPE(ep)))
        outx_printi(l, "<id");
    else
        outx_typeAttrOnly_functionType(l, EXT_PROC_TYPE(ep), "id");
    outx_print(" sclass=\"%s\">\n",sclass);
    outx_symbolName(l + 1, EXT_SYM(ep));
    outx_printi(l,"</id>\n");
}


static const char*
get_sclass(ID id)
{
    switch(ID_CLASS(id)) {
    case CL_LABEL:
        return "flabel"; /* unused */
    case CL_PARAM:
        return "flocal";
    case CL_COMMON:
        return "fcommon_name";
        break;
    case CL_NAMELIST:
        return "fnamelist_name";
    default:
        if(ID_EQUIV_ID(id)) {
            return get_sclass(ID_EQUIV_ID(id));
        }

        switch(ID_STORAGE(id)) {
        case STG_ARG:
        case STG_TYPE_PARAM:
            return "fparam";
        case STG_EXT:
            /*
            if(PROC_CLASS(id) == P_INTRINSIC || PROC_CLASS(id) == P_EXTERNAL)
                return "extern";
            else
                return "extern_def";
            */
            return "ffunc";
        case STG_COMEQ:
        case STG_COMMON:
            return "fcommon";
        case STG_SAVE:
            return "fsave";
        case STG_AUTO:
        case STG_EQUIV:
        case STG_INDEX:
            return "flocal";
        case STG_TAGNAME:
            return "ftype_name";
        case STG_UNKNOWN:
        case STG_NONE:
            fatal("%s: illegal storage class: symbol=%s", __func__, ID_NAME(id));
            abort();
        }
        break;
    }

    return NULL;
}


/**
 * output id for ID
 */
static void
outx_id(int l, ID id)
{
    if (SYM_TYPE(ID_SYM(id)) == S_INTR ||
        (ID_TYPE(id) && TYPE_IS_INTRINSIC(ID_TYPE(id)))) {
        // do nothing
    } else if(ID_STORAGE(id) == STG_EXT && !IS_PROCEDURE_TYPE(ID_TYPE(id)) &&  PROC_EXT_ID(id) == NULL) {
        fatal("outx_id: PROC_EXT_ID is NULL: symbol=%s", ID_NAME(id));
    }

    if (ID_CLASS(id) == CL_PROC && IS_PROCEDURE_TYPE(ID_TYPE(id))) {
        outx_typeAttrOnly_functionType(l, ID_TYPE(id), "id");
    } else if(ID_CLASS(id) == CL_PROC && PROC_EXT_ID(id)) {
        outx_typeAttrOnly_functionType(l, EXT_PROC_TYPE(PROC_EXT_ID(id)), "id");
    } else {
        outx_typeAttrOnly_ID(l, id, "id");
    }

    const char *sclass = get_sclass(id);
    outx_print(" sclass=\"%s\"", sclass);
    if(ID_IS_OFMODULE(id))
        outx_print(" declared_in=\"%s\"",
                   ID_USEASSOC_INFO(id)->module_name->s_name);
    outx_print(">\n");
    outx_symbolName(l + 1, ID_SYM(id));
    outx_close(l, "id");
}


static void
outx_namedValue(int l, const char *name, expv v, const char *defaultVal)
{
    outx_printi(l, "<namedValue name=\"%s\"", name);

    if(v && EXPV_CODE(v) != IDENT) {
        outx_print(">\n");
        outx_expv(l + 1, v);
        outx_close(l, "namedValue");
    } else {
        const char *val = v ? SYM_NAME(EXPV_NAME(v)) : defaultVal;
        outx_print(" value=\"%s\"/>\n", val);
    }
}


static void
outx_namedValueList(int l, const char **names, int namesLen,
    expv v, const char *defaultVal)
{
    struct list_node *lp;
    int i = 0;
    int l1 = l + 1;

    outx_tag(l, "namedValueList");

    FOR_ITEMS_IN_LIST(lp, v) {
        expv item = LIST_ITEM(lp);
        expv vval = NULL;
        const char *name = NULL;

        if(i < namesLen) {
            name = names[i];
        } else if(item == NULL) {
            fatal("outx_namedValueList: abbreviated argument name");
        }

        if(item) {
            if(EXPV_CODE(item) == F_SET_EXPR) {
                name = SYM_NAME(EXPV_NAME(EXPR_ARG1(item)));
                vval = EXPR_ARG2(item);
            } else {
                vval = item;
            }
        }

        outx_namedValue(l1, name, vval, defaultVal);
        i++;
    }

    outx_close(l, "namedValueList");
}


static void
outx_valueList(int l, expv v)
{
    struct list_node *lp;
    int l1 = l + 1, l2 = l1 + 1;
    expv val0, val;

    outx_tag(l, "valueList");

    FOR_ITEMS_IN_LIST(lp, v) {
        val0 = LIST_ITEM(lp);
        outx_tag(l1, "value");
        if(EXPV_CODE(val0) == F_DUP_DECL)
            val = EXPR_ARG2(val0);
        else
            val = val0;
        outx_expv(l2, val);

        if(EXPV_CODE(val0) == F_DUP_DECL) {
            outx_tag(l2, "repeat_count");
            outx_expv(l2 + 1, EXPR_ARG1(val0));
            outx_close(l2, "repeat_count");
        }

        outx_close(l1, "value");
    }

    outx_close(l, "valueList");
}


/**
 * output indexRange
 */
static void
outx_indexRange0(int l,
    ARRAY_ASSUME_KIND assumeKind,
    ARRAY_ASSUME_KIND defaultAssumeKind,
    expv lower, expv upper, expv step)
{
    const int l1 = l + 1;

    outx_printi(l, "<%s", xtag(F_INDEX_RANGE));

    if(assumeKind == ASSUMED_NONE && upper == NULL) {
        assumeKind = defaultAssumeKind;
    }

    switch(assumeKind) {
    case ASSUMED_NONE:
        break;
    case ASSUMED_SIZE:
        outx_true(TRUE, "is_assumed_size");
        break;
    case ASSUMED_SHAPE:
        outx_true(TRUE, "is_assumed_shape");
        break;
    }

    outx_print(">\n");
    if(lower)
        outx_childrenWithTag(l1, "lowerBound", lower);
    if(upper)
        outx_childrenWithTag(l1, "upperBound", upper);
    if(step)
        outx_childrenWithTag(l1, "step", step);


      outx_close(l, xtag(F_INDEX_RANGE));
}

#define outx_indexRange(l, lower, upper, step) \
    outx_indexRange0((l), \
    ASSUMED_NONE, ASSUMED_SHAPE, (lower), (upper), (step))


/**
 * output indexRange for list element
 */
static void
outx_indexRangeInList(int l, expr v)
{
    outx_indexRange(l, EXPR_ARG1(v),
        expr_list_get_n(v, 1), expr_list_get_n(v, 2));
}


/**
 * output indexRange for TYPE_DESC which represents dimension
 */
static void
outx_indexRangeOfType(int l, TYPE_DESC tp)
{
    TYPE_DESC rtp = TYPE_REF(tp);
    if(IS_ARRAY_TYPE(rtp)) outx_indexRangeOfType(l, rtp);
    outx_indexRange0(l, TYPE_ARRAY_ASSUME_KIND(tp), ASSUMED_SIZE,
    TYPE_DIM_LOWER(tp), TYPE_DIM_UPPER(tp), TYPE_DIM_STEP(tp));
}


/**
 * output FstructDecl
 */
static void
outx_structDecl(int l, ID id)
{
    outx_tagOfDecl(l, "FstructDecl", id);
    outx_symbolNameWithType_ID(l + 1, id);
    outx_close(l, "FstructDecl");
}


/**
 * output varRef of ident_descriptor
 */
static void
outx_varRef(int l, expv v, ID id)
{
    const int l1 = l + 1;
    if(v) {
        outx_typeAttrOnly_EXPR(l, v, "varRef");
        outx_print(">\n");
        outx_expv(l1, v);
    } else if(id) {
        outx_typeAttrOnly_ID(l, id, "varRef");
        outx_print(">\n");
        outx_var_ID(l1, id);
    } else {
        abort();
    }
    outx_printi(l, "</varRef>\n");
}


#define outx_varRef_EXPR(l, v)    outx_varRef(l, v, 0)
#define outx_varRef_ID(l, id)     outx_varRef(l, 0, id)


/**
 * output value
 */
static void
outx_value(int l, expv v)
{
    if(v == NULL) return;
    outx_childrenWithTag(l, "value", v);
}


/**
 * output values in list element
 */
static void
outx_valueInList(int l, expv v)
{
    list lp;

    if(v == NULL) return;
    FOR_ITEMS_IN_LIST(lp, v)
        outx_value(l, LIST_ITEM(lp));
}


/**
 * output FdoLoop
 */
static void
outx_doLoop(int l, expv v)
{
    const int l1 = l + 1;

    expv vl = EXPR_ARG1(v);
    expv vr = EXPR_ARG2(v);
    expv var   = EXPR_ARG1(vl);
    expv lower = EXPR_ARG2(vl);
    expv upper = EXPR_ARG3(vl);
    expv step  = EXPR_ARG4(vl);

    outx_tag(l, XTAG(v));
    outx_expv(l1, var);
    outx_indexRange(l1, lower, upper, step);
    outx_valueInList(l1, vr);

    outx_expvClose(l, v);
}


/**
 * output varList
 */
static void
outx_varList(int l, expv v, const char *name)
{
    const int l1 = l + 1;
    char buf[256];
    list lp;

    if(name)
        sprintf(buf, " name=\"%s\"", name);
    else
        buf[0] = '\0';

    outx_tag(l, "varList%s", buf);
    FOR_ITEMS_IN_LIST(lp, v) {
        expv x = LIST_ITEM(lp);
        if(EXPR_CODE(x) == F_IMPLIED_DO)
            outx_doLoop(l1, x);
        else
            outx_varRef_EXPR(l1, x);
    }
    outx_close(l, "varList");
}


/**
 * output namelistDecl
 */
static void
outx_namelistDecl(int l, ID nlId)
{
    const int l1 = l + 1;

    if(nlId == NULL)
        return;

    outx_tagOfDecl(l, "FnamelistDecl", nlId);
    outx_varList(l1, NL_LIST(nlId), SYM_NAME(ID_SYM(nlId)));
    outx_close(l, "FnamelistDecl");
}


/**
 * output body
 */
static void
outx_body(int l, expv v)
{
    outx_childrenWithTag(l, "body", v);
}


/**
 * output condition
 */
static void
outx_condition(int l, expv v)
{
    outx_childrenWithTag(l, "condition", v);
}


/**
 * output FdataDecl
 */
static void
outx_dataDecl(int l, expv v)
{
    const int l1 = l + 1;
    outx_tagOfDecl1(l, XTAG(v), EXPR_LINE(v));
    outx_varList(l1, EXPR_ARG1(v), NULL);
    outx_valueList(l1, EXPR_ARG2(v));
    outx_expvClose(l, v);
}


/**
 * output varDecl
 */
static void
outx_varDecl(int l, ID id)
{
    assert(id);
    const int l1 = l + 1;

    if(ID_IS_ASSOCIATIVE(id))
        return;

    outx_tagOfDecl(l, "varDecl", id);

    outx_symbolNameWithType_ID(l1, id);
    outx_value(l1, VAR_INIT_VALUE(id));

    outx_close(l, "varDecl");
}


static void
outx_type_bound_procedure_call0(int l, expv v)
{
    const int l1 = l + 1, l2 = l1 + 1;
    list lp;
    expv arg, v2;

    assert (EXPV_CODE(EXPR_ARG1(v)) == F95_MEMBER_REF);

    outx_tagOfExpression1(l, v, 0);
    outx_expv(l1, EXPR_ARG1(v));

    assert(EXPR_HAS_ARG2(v)); /* make sure ARG2 exists */
    v2 = EXPR_ARG2(v);
    if(EXPR_LIST(v2)) {
        outx_tag(l1, "arguments");
        FOR_ITEMS_IN_LIST(lp, v2) {
            arg = LIST_ITEM(lp);
            if(EXPV_KWOPT_NAME(arg))
                outx_namedValue(l2, EXPV_KWOPT_NAME(arg), arg, NULL);
            else
                outx_expv(l2, arg);
        }
        outx_close(l1, "arguments");
    }
    outx_expvClose(l, v);
}


static void
outx_functionCall0(int l, expv v)
{
    const int l1 = l + 1, l2 = l1 + 1;
    list lp;
    expv arg, v2;
    int opt = 0;
    TYPE_DESC tp;
    int isIntrinsic;

    if (EXPV_CODE(EXPR_ARG1(v)) == F95_MEMBER_REF) {
        outx_type_bound_procedure_call0(l, v);
        return;
    }

    isIntrinsic = (SYM_TYPE(EXPV_NAME(EXPR_ARG1(v))) == S_INTR);

    if (isIntrinsic && (tp = EXPV_TYPE(EXPR_ARG1(v)))){
        isIntrinsic = !TYPE_IS_EXTERNAL(tp);
    }

    if (isIntrinsic) {
        opt |= TOPT_INTRINSIC;
    }
    outx_tagOfExpression1(l, v, opt);

    if (isIntrinsic)
        outx_expvName(l1, EXPR_ARG1(v));
    else {
        assert(EXPR_ARG1(v));
        outx_symbolNameWithFunctionType(l1, EXPR_ARG1(v));
    }

    assert(LIST_NEXT(EXPV_LIST(v))); /* make sure ARG2 exists */
    v2 = EXPR_ARG2(v);
    if(EXPR_LIST(v2)) {
        outx_tag(l1, "arguments");
        FOR_ITEMS_IN_LIST(lp, v2) {
            arg = LIST_ITEM(lp);
            if(EXPV_KWOPT_NAME(arg))
                outx_namedValue(l2, EXPV_KWOPT_NAME(arg), arg, NULL);
            else
                outx_expv(l2, arg);
        }
        outx_close(l1, "arguments");
    }
    outx_expvClose(l, v);
}


static void
outx_subroutineCall(int l, expv v)
{
    outx_tagOfStatement3(l, xtag(EXPR_STATEMENT), EXPR_LINE(v));
    outx_functionCall0(l + 1, v);
    outx_close(l, xtag(EXPR_STATEMENT));
}


static void
outx_functionCall(int l, expv v)
{
    if(IS_VOID(EXPV_TYPE(v)) || IS_VOID(TYPE_REF(EXPV_TYPE(v))))
        outx_subroutineCall(l, v);
    else
        outx_functionCall0(l, v);
}


/**
 * output exprStatement
 */
static void
outx_exprStatement(int l, expv v)
{
    outx_tagOfStatement(l, v);
    outx_expv(l + 1, EXPR_ARG1(v));
    outx_expvClose(l, v);
}


/**
 * output FdoStatement
 */
static void
outx_doStatement(int l, expv v)
{
    const int l1 = l + 1;
    expv vl, vr, v1, v2, v3, v4, v5;

    vl = EXPR_ARG1(v);
    vr = EXPR_ARG2(v);
    v1 = EXPR_ARG1(vr);
    v2 = EXPR_ARG2(vr);
    v3 = EXPR_ARG3(vr);
    v4 = EXPR_ARG4(vr);
    v5 = EXPR_ARG5(vr);

    outx_tagOfStatementWithConstructName(l, v, vl, 1);
    outx_expv(l1, v1);
    if(v2 || v3 || v4)
        outx_indexRange(l1, v2, v3, v4);
    outx_body(l1, v5);
    outx_expvClose(l, v);
}


/**
 * output scena range for FcaseLabel
 */
static void
outx_sceneRange(int l, expv v)
{
    if(EXPR_ARG1(v))
        outx_value(l, EXPR_ARG1(v));
    else
        outx_indexRange(l, EXPR_ARG2(v), EXPR_ARG3(v), NULL);
}

static void
outx_arrayConstructor(int l, expv v)
{
    const int l1 = l + 1;
    outx_tagOfExpression(l, v);
    outx_expv(l1, EXPR_ARG1(v));
    outx_expvClose(l, v);
}

static void
outx_typedArrayConstructor(int l, expv v)
{
    TYPE_DESC element_tp = array_element_type(EXPV_TYPE(v));
    const int l1 = l + 1;
    EXPV_TYPE(v) = EXPV_TYPE(v);
    outx_typeAttrs(l, EXPV_TYPE(v), XTAG(v), TOPT_TYPEONLY);
    outx_print(" element_type=\"%s\">\n", getTypeID(element_tp));
    outx_expv(l1, EXPR_ARG1(v));
    outx_expvClose(l, v);
}

static void
outx_typeParamValues(int l, expv type_param_values)
{
  list lp;
  int l1 = l + 1;

  if (type_param_values == NULL) {
      return;
  }

  outx_printi(l, "<typeParamValues>\n");

  FOR_ITEMS_IN_LIST(lp, type_param_values){
      expv item = LIST_ITEM(lp);
      if(EXPV_KWOPT_NAME(item)) {
          outx_namedValue(l1, EXPV_KWOPT_NAME(item), item, NULL);
      } else {
          outx_expv(l1, item);
      }
  }
  outx_close(l, "typeParamValues");
}

static void
outx_structConstructorComponents(int l, expv components)
{
  list lp;

  if (components == NULL) {
      return;
  }

  FOR_ITEMS_IN_LIST(lp, components){
      expv item = LIST_ITEM(lp);
      if(EXPV_KWOPT_NAME(item)) {
          outx_namedValue(l, EXPV_KWOPT_NAME(item), item, NULL);
      } else {
          outx_expv(l, item);
      }
  }
}

static void
outx_structConstructor(int l, expv v)
{
    const int l1 = l + 1;
    outx_tagOfExpression(l, v);
    if (EXPR_ARG1(v)) {
        outx_typeParamValues(l1, EXPR_ARG1(v));
    }
    outx_structConstructorComponents(l1, EXPR_ARG2(v));
    outx_expvClose(l, v);
}

/**
 * output FcaseLabel
 */
static void
outx_caseLabel(int l, expv v)
{
    const int l1 = l + 1;

    outx_tagOfStatementWithConstructName(l, v, EXPR_ARG3(v), 1);
    outx_expv(l1, EXPR_ARG1(v));
    outx_body(l1, EXPR_ARG2(v));
    outx_expvClose(l, v);
}

/**
 * output typeGuard
 */
static void
outx_typeGuard(int l, expv v, int is_class)
{
    const int l1 = l + 1;
    outx_vtagLineno(l, XTAG(v), EXPR_LINE(v), NULL);
    if(EXPR_ARG3(v) != NULL) { // construct name
        outx_print(" construct_name=\"%s\"", SYM_NAME(EXPV_NAME(EXPR_ARG3(v))));
    }
    if(is_class){ // CLASS IS and CLASS DEFAULT
        if(EXPR_ARG1(v) == NULL){ // 
            outx_print(" kind=\"CLASS_DEFAULT\">\n");
        } else {
            outx_print(" kind=\"CLASS_IS\" type=\"%s\">\n", getTypeID(EXPV_TYPE(EXPR_ARG1(v))));
        }
    } else { // TYPE IS
        outx_print(" kind=\"TYPE_IS\" type=\"%s\">\n", getTypeID(EXPV_TYPE(EXPR_ARG1(v))));
    }

    outx_body(l1, EXPR_ARG2(v));
    outx_expvClose(l, v);
}


/**
 * output FselectStatement
 */
static void
outx_selectStatement(int l, expv v)
{
    const int l1 = l + 1;
    list lp = EXPR_LIST(v);

    outx_tagOfStatementWithConstructName(l, v, EXPR_ARG3(v), 1);
    outx_value(l1, LIST_ITEM(lp));

    if(LIST_NEXT(lp) && LIST_ITEM(LIST_NEXT(lp))) {
        FOR_ITEMS_IN_LIST(lp, LIST_ITEM(LIST_NEXT(lp)))
            outx_expv(l1, LIST_ITEM(lp));
    }

    outx_expvClose(l, v);
}

/**
 * output selectTypeStatement for SELECT TYPE statement
 */
static void
outx_selectTypeStatement(int l, expv v)
{
    const int l1 = l + 1;
    list lp = EXPR_LIST(v);
    outx_tagOfStatementWithConstructName(l, v, EXPR_ARG3(v), 1);

    outx_printi(l1, "<id>\n"); 
    if(EXPR_ARG4(v) != NULL){
        outx_printi(l1+1, "<name>%s</name>\n", SYM_NAME(EXPR_SYM(EXPR_ARG4(v))));
    } else {
        outx_printi(l1+1, "<name></name>\n");
    }
    outx_value(l1+1, LIST_ITEM(lp));
    outx_printi(l1, "</id>\n");
    if(LIST_NEXT(lp) && LIST_ITEM(LIST_NEXT(lp))) {
        FOR_ITEMS_IN_LIST(lp, LIST_ITEM(LIST_NEXT(lp)))
            outx_expv(l1, LIST_ITEM(lp));
    }
    outx_expvClose(l, v);
}


/**
 * output FdoWhileStatement
 */
static void
outx_doWhileStatement(int l, expv v)
{
    const int l1 = l + 1;
    outx_tagOfStatementWithConstructName(l, v, EXPR_ARG3(v), 1);
    outx_condition(l1, EXPR_ARG1(v));
    outx_body(l1, EXPR_ARG2(v));
    outx_expvClose(l, v);
}


/**
 * output FifStatement/FwhereStatement
 */
static void
outx_IFWHERE_Statement(int l, expv v)
{
    const int l1 = l + 1, l2 = l1 + 1;
    expv cv = expr_list_get_n(v, 3);

    outx_tagOfStatementWithConstructName(l, v, cv, 1);
    outx_condition(l1, EXPR_ARG1(v));
    outx_tag(l1, "then");
    outx_body(l2, EXPR_ARG2(v));
    outx_close(l1, "then");

    if(EXPR_ARG3(v)) {
      if (EXPR_ARG5(v)){
	outx_vtagLineno(l1, "else", EXPR_LINE(EXPR_ARG5(v)), NULL);
	outx_puts(">\n");
      }
      else {
	outx_tag(l1, "else");
      }
      outx_body(l2, EXPR_ARG3(v));
      outx_close(l1, "else");
    }

    outx_expvClose(l, v);
}


/**
 * output FreturnStatement
 */
static void
outx_returnStatement(int l, expv v)
{
    outx_tagOfStatementNoChild(l, v, NULL);
}

/**
 * output FimportStatement
 */
static void
outx_importStatement(int l, expv v) {
    const int l1 = l + 1;
    expv ident_list, arg;
    list lp;
    outx_tagOfStatement(l, v);
    ident_list = EXPR_ARG1(v);
    if(EXPR_LIST(ident_list)) {
        FOR_ITEMS_IN_LIST(lp, ident_list) {
            arg = LIST_ITEM(lp);
            if(EXPR_CODE(arg) == IDENT){
                outx_printi(l1, "<name>%s</name>\n", getRawString(arg));
            }            
        }
    }
    outx_expvClose(l, v);
}


/**
 * output tag with label_name attribute
 */
static void
outx_labeledStatement(int l, expv v)
{
    outx_tagOfStatementNoChild(l, v,
        " label_name=\"%s\"", SYM_NAME(EXPV_NAME(EXPR_ARG1(v))));
}


/**
 * output gotoStatement
 */
static void
outx_gotoStatement(int l, expv v)
{
    outx_labeledStatement(l, v);
}

/**
 * output gotoStatement
 */
static void
outx_compgotoStatement(int l, expv v)
{
    list lp;
    const int l1 = l + 1, l2 = l1 + 1;

    /* computed goto (params, value) */
    outx_tagOfStatement(l, v);
    outx_tag(l1, "params");
    FOR_ITEMS_IN_LIST(lp, EXPR_ARG1(v))
        outx_linenoNameWithFconstant(l + 2, LIST_ITEM(lp));
    outx_close(l1, "params");
    outx_tag(l1, "value");
    outx_expv(l2, EXPR_ARG2(v));
    outx_close(l1, "value");
    outx_expvClose(l, v);
}


/**
 * output FcontinueStatement
 */
static void
outx_continueStatement(int l, expv v)
{
    outx_tagOfStatementNoChild(l, v, NULL);
}


static void
outx_STOPPAUSE_statement_with_expression_code(int l, expv v)
{
    const int l1 = l + 1, l2 = l1 + 1;
    int is_int = IS_INT(EXPV_TYPE(EXPR_ARG1(v)));
    const char * child = is_int?"code":"message";

    outx_tagOfStatement(l, v);
    outx_tag(l1, child);
    outx_expv(l2, EXPR_ARG1(v));
    outx_close(l1, child);
    outx_expvClose(l, v);
}

/**
 * output FstopStatement/FerrorStopStatement/FpauseStatement
 */
static void
outx_STOPPAUSE_statement(int l, expv v)
{
    char buf[CHAR_BUF_SIZE];
    expv v1 = EXPR_ARG1(v);
    buf[0] = '\0';

    if (v1) {
        switch(EXPV_CODE(v1)) {
        case INT_CONSTANT:
            sprintf(buf, " code=\""OMLL_DFMT"\"", EXPV_INT_VALUE(v1));
            break;
        case STRING_CONSTANT:
            sprintf(buf, " message=\"%s\"", getXmlEscapedStr(EXPV_STR(v1)));
            break;
        default:
            return outx_STOPPAUSE_statement_with_expression_code(l, v);
        }
    }

    outx_tagOfStatementNoChild(l, v, buf);
}


/**
 * output FexitStatement/FcycleStatement
 */
static void
outx_EXITCYCLE_statement(int l, expv v)
{
    outx_tagOfStatementWithConstructName(l, v, EXPR_ARG1(v), 0);
}


static const char*
getFormatID(expv v)
{
    static char buf[CHAR_BUF_SIZE];

    if(v && EXPV_CODE(v) == LIST)
        v = EXPR_ARG1(v);

    if(v == NULL)
        strcpy(buf, "*");
    else
        strcpy(buf, getRawString(v));

    return buf;
}


/**
 * output FformatDecl
 */
static void
outx_formatDecl(int l, expv v)
{
    const char *fmt = getXmlEscapedStr(EXPV_STR(EXPV_LEFT(v)));
    outx_tagOfDeclNoChild(l, "%s format=\"%s\"", EXPR_LINE(v), XTAG(v), fmt);
}


/**
 * output print statement
 */
static void
outx_printStatement(int l, expv v)
{
    /* Checkes expr code of arg1.
       arg1 must be
       1) string constant
       2) syntax number (int constant and larger than 0, smaller than 1000000.)
       3) *
       4) sclar integer variable.
     */
    expv format = EXPR_ARG1(v);
    if (format != NULL && EXPV_CODE(format) == LIST) {
        format = EXPR_ARG1(format);
    }

    if (format != NULL)
    switch(EXPV_CODE(format)) {
    case INT_CONSTANT:
    case STRING_CONSTANT:
    case IDENT:
    case F_VAR:
    case F_PARAM:
        break;
    case F_ARRAY_REF:
        error_at_node(v, "cannot use array in format specifier");
        exit(1);
    case F_SUBSTR_REF:
        error_at_node(v, "cannot use sub string in format specifier");
        exit(1);
    default:
        error_at_node(v, "invalid expression '%s' in a format specifier",
              EXPR_CODE_NAME(EXPR_CODE(format)));
        exit(1);
        break;
    }

    outx_tagOfStatement1(l, v,
        " format=\"%s\"", getFormatID(format));
    outx_valueList(l + 1, EXPR_ARG2(v));
    outx_expvClose(l, v);
}


/**
 * output read/write/inquire statement
 */
static void
outx_RW_statement(int l, expv v)
{
    const int l1 = l + 1;
    static const char *keys[] = { "unit", "fmt" };

    outx_tagOfStatement(l, v);
    outx_namedValueList(l1, keys, ARRAY_LEN(keys), EXPR_ARG1(v), "*");
    outx_valueList(l1, EXPR_ARG2(v));
    outx_expvClose(l, v);
}


/**
 * output open/close/rewind/endfile/backspace statement
 */
static void
outx_IO_statement(int l, expv v)
{
    static const char *keys[] = { "unit" };

    outx_tagOfStatement(l, v);
    outx_namedValueList(l + 1, keys, ARRAY_LEN(keys), EXPR_ARG1(v), "*");
    outx_expvClose(l, v);
}


/**
 * output flush statement
 */
static void
outx_FLUSH_statement(int l, expv v)
{
    static const char *keys[] = { "unit" };

    outx_tagOfStatement(l, v);
    outx_namedValueList(l + 1, keys, ARRAY_LEN(keys), EXPR_ARG1(v), "*");
    outx_expvClose(l, v);
}

/**
 * output FpointerAssignExpr
 */
static void
outx_pointerAssignStatement(int l, expv v)
{
    list lp;
    expv vPointer = NULL;
    expv vPointee = NULL;
    int nArgs = 0;

    FOR_ITEMS_IN_LIST(lp, v) {
        nArgs++;
    }
    if (nArgs != 2) {
        fatal("%s: Invalid arguments number.", __func__);
        return;
    }
    vPointer = EXPR_ARG1(v);
    vPointee = EXPR_ARG2(v);

    if (EXPV_CODE(vPointer) != F_VAR &&
        EXPV_CODE(vPointer) != ARRAY_REF &&
        EXPV_CODE(vPointer) != F95_MEMBER_REF) {
        fatal("%s: Invalid argument, expected F_VAR or F_ARRAY_REF or F95_MEMBER_REF.", __func__);
    }
    if (EXPV_CODE(vPointee) != F_VAR &&
        EXPV_CODE(vPointee) != ARRAY_REF &&
        EXPV_CODE(vPointee) != F95_MEMBER_REF &&
        EXPV_CODE(vPointee) != FUNCTION_CALL) {
        fatal("%s: Invalid argument, "
              "expected F_VAR or ARRAY_REF or F95_MEMBER_REF of FUNCTION_CALL.", __func__);
    }

    outx_tagOfStatement(l, v);
    outx_expv(l + 1, vPointer);
    outx_expv(l + 1, vPointee);
    outx_expvClose(l, v);
}


/**
 * output FentryDecl
 */
static void
outx_entryDecl(int l, expv v) {
    expv symV = EXPR_ARG1(v);
    EXT_ID ep = EXPV_ENTRY_EXT_ID(symV);

    if (ep == NULL) {
        fatal("%s: can't get EXT_ID for entry '%s'.",
              __func__, SYM_NAME(EXPV_NAME(symV)));
        return;
    }

    outx_tagOfStatement(l, v);
    outx_symbolNameWithFunctionType_EXT(l + 1, ep);
    outx_expvClose(l, v);
}


/**
 * output FcharacterRef
 */
static void
outx_characterRef(int l, expv v)
{
    const int l1 = l + 1;
    expv vrange;
    outx_tagOfExpression(l, v);
    outx_varRef_EXPR(l1, EXPR_ARG1(v));
    vrange = EXPR_ARG2(v);
    outx_indexRange(l1, EXPR_ARG1(vrange), EXPR_ARG2(vrange), NULL);
    outx_expvClose(l, v);
}


/**
 * output FmemberRef
 */
static void
outx_memberRef(int l, expv v)
{
    expv v_left = EXPV_LEFT(v);
    expv v_right = EXPV_RIGHT(v);

    outx_typeAttrOnly_EXPR(l, v, XTAG(v));
    outx_print(" member=\"%s\">\n", SYM_NAME(EXPV_NAME(v_right)));
    outx_varRef_EXPR(l + 1, v_left);
    outx_expvClose(l, v);
}


/**
 * output indexRange or arrayIndex for arrayRef
 */
static void
outx_arraySpec(int l, expv v)
{
    expv iv;
    list lp;

    FOR_ITEMS_IN_LIST(lp, v) {
        iv = LIST_ITEM(lp);
	if(iv == NULL) continue;
        switch(EXPV_CODE(iv)) {
        case F_INDEX_RANGE:
            outx_indexRangeInList(l, iv);
            break;
        default: /* int or int array expression */
            outx_childrenWithTag(l, "arrayIndex", iv);
            break;
        }
    }
}


/**
 * output FarrayRef
 */
static void
outx_arrayRef(int l, expv v)
{
    int l1 = l + 1;

    outx_tagOfExpression(l, v);
    outx_varRef_EXPR(l1, EXPR_ARG1(v));
    outx_arraySpec(l1, EXPR_ARG2(v));
    outx_expvClose(l, v);
}


/**
 * output coarrayRef
 */
static void
outx_coarrayRef(int l, expv v)
{
    int l1 = l + 1;

    outx_tagOfExpression(l, v);
    outx_varRef_EXPR(l1, EXPR_ARG1(v));
    outx_arraySpec(l1, EXPR_ARG2(v));
    outx_expvClose(l, v);
}


/**
 * output alloc
 */
static void
outx_alloc(int l, expv v)
{
    const int l1 = l + 1;
    list lp;
    expr v1;

    outx_tag(l, "alloc");

    switch(EXPV_CODE(v)) {
        case F_VAR:
        case F95_MEMBER_REF:
            outx_expv(l1, v);
            break;

        case ARRAY_REF:
            outx_expv(l1, EXPR_ARG1(v));
            outx_arraySpec(l1, EXPR_ARG2(v));
            break;

        case XMP_COARRAY_REF: {

            v1 = EXPR_ARG1(v);

            switch (EXPR_CODE(v1)){

                case F_VAR:
                case F95_MEMBER_REF:
                    outx_expv(l1, v1);
                    break;
                case ARRAY_REF:
                    outx_expv(l1, EXPR_ARG1(v1));
                    outx_arraySpec(l1, EXPR_ARG2(v1));
                    break;
                default:
                    abort();
            }

            outx_printi(l1, "<coShape>\n");
            FOR_ITEMS_IN_LIST(lp, EXPR_ARG2(v)) {

                expr cobound = LIST_ITEM(lp);
                /* expr upper = EXPR_ARG2(cobound); */
                /* ARRAY_ASSUME_KIND defaultAssumeKind = ASSUMED_SHAPE; */
                /* if (upper && EXPR_CODE(upper) == F_ASTERISK){ */
                /*   upper = NULL; */
                /*   defaultAssumeKind = ASSUMED_SIZE; */
                /* } */

                outx_indexRange0(l+2, ASSUMED_NONE, ASSUMED_SIZE,
                                 EXPR_ARG1(cobound), EXPR_ARG2(cobound), EXPR_ARG3(cobound));

            }
            outx_close(l1, "coShape");
        } break;

        default:
            abort();
    }

    outx_close(l, "alloc");
}


/**
 * output list of alloc
 */
static void
outx_allocList(int l, expv v)
{
    list lp;
    FOR_ITEMS_IN_LIST(lp, v) {
        outx_alloc(l, LIST_ITEM(lp));
    }
}


/**
 * output FnullifyStatement
 */
static void
outx_nullifyStatement(int l, expv v)
{
    const int l1 = l + 1;

    outx_tagOfStatement(l, v);
    outx_allocList(l1, EXPR_ARG1(v));
    outx_expvClose(l, v);
}


#if 0
static void
print_allocate_keyword(char * buf, expv v, const char * keyword)
{
    if (v) {
        switch (EXPR_CODE(v)){
            case F_VAR:
                sprintf(buf, " %s=\"%s\"", keyword, SYM_NAME(EXPV_NAME(v)));
                break;
            case ARRAY_REF:
                warning("cannot use array ref. in allocate/deallocate keyword specifier");
                buf[0] = '\0';
                break;
            case F95_MEMBER_REF:
                warning("cannot use member ref. in allocate/deallocate keyword specifier");
                buf[0] = '\0';
                break;
            default:
                buf[0] = '\0';
                break;
        }
    }
}
#endif


/**
 * output FallocateStatement/FdeallocateStatement
 */
static void
outx_ALLOCDEALLOC_statement(int l, expv v)
{
    const int l1 = l + 1;
    const int l2 = l + 2;

    expv keywords = EXPR_ARG2(v);

    expv vstat = expr_list_get_n(keywords, 0);
    expv vmold = expr_list_get_n(keywords, 1);
    expv vsource = expr_list_get_n(keywords, 2);
    expv verrmsg = expr_list_get_n(keywords, 3);
    char type_buf[128];
    char stat_buf[128];

    const char *tid = NULL;

    if (EXPV_TYPE(v)) {
        tid = getTypeID(EXPV_TYPE(v));
        sprintf(type_buf, " type=\"%s\"", tid);
    } else {
        type_buf[0] = '\0';
    }

#if 0
    /* Deprecated */
    print_allocate_keyword(stat_buf, vstat, "stat_name");
#endif

    outx_tagOfStatement1(l, v, type_buf, stat_buf);
    outx_allocList(l1, EXPR_ARG1(v));
    if (vstat) {
        outx_printi(l1,"<allocOpt kind=\"stat\">\n");
        outx_expv(l2, vstat);
        outx_close(l1,"allocOpt");
    }
    if (vsource) {
        outx_printi(l1,"<allocOpt kind=\"source\">\n");
        outx_expv(l2, vsource);
        outx_close(l1,"allocOpt");
    }
    if (vmold) {
        outx_printi(l1,"<allocOpt kind=\"mold\">\n");
        outx_expv(l2, vmold);
        outx_close(l1,"allocOpt");
    }
    if (verrmsg) {
        outx_printi(l1,"<allocOpt kind=\"errmsg\">\n");
        outx_expv(l2, verrmsg);
        outx_close(l1,"allocOpt");
    }
    outx_expvClose(l, v);
}


static const char*
getKindParameter(TYPE_DESC tp)
{
    static char buf[256];
    expv v = TYPE_KIND(tp);

    if(IS_DOUBLED_TYPE(tp)) {
        sprintf(buf, "%d", KIND_PARAM_DOUBLE);
    } else if(v && (EXPV_CODE(v) == INT_CONSTANT || EXPV_CODE(v) == IDENT)) {
        strcpy(buf, getRawString(v));
    } else {
        return NULL;
    }

    return buf;
}



/**
 * output FintConstant/FcharacterConstant/FlogicalConstant/FcomplexConstant
 */
static void
outx_constants(int l, expv v)
{
    static char buf[CHAR_BUF_SIZE];
    const int l1 = l + 1;
    const char *tid;
    const char *tag = XTAG(v);
    TYPE_DESC tp = EXPV_TYPE(v);
    const char *kind;

    switch(EXPV_CODE(v)) {
    case INT_CONSTANT:
        if(IS_LOGICAL(EXPV_TYPE(v))) {
            sprintf(buf, ".%s.", EXPV_INT_VALUE(v) ? "TRUE" : "FALSE");
            tag = "FlogicalConstant";
        } else {
            omllint_t n = EXPV_INT_VALUE(v);
            sprintf(buf, OMLL_DFMT, n);
        }
        if(tp == NULL)
            tp = type_INT;
        //tid = getBasicTypeID(TYPE_BASIC_TYPE(tp));
        tid = getTypeID(tp);
        goto print_constant;

    case FLOAT_CONSTANT:
        if(EXPV_ORIGINAL_TOKEN(v))
            strcpy(buf, EXPV_ORIGINAL_TOKEN(v));
        else
            sprintf(buf, "%Lf", EXPV_FLOAT_VALUE(v));
        if(tp == NULL)
            tp = type_REAL;
        //tid = getBasicTypeID(TYPE_BASIC_TYPE(tp));
        tid = getTypeID(tp);
        goto print_constant;

    case STRING_CONSTANT:
        strcpy(buf, getXmlEscapedStr(EXPV_STR(v)));
        assert(tp);
        tid = getTypeID(tp);
        goto print_constant;

    print_constant:
        outx_printi(l, "<%s type=\"%s\"", tag, tid);
        if(EXPV_CODE(v) != STRING_CONSTANT &&
            (kind = getKindParameter(tp)) != NULL)
            outx_print(" kind=\"%s\"", kind);
        outx_print(">%s</%s>\n", buf, tag);
        break;

    case COMPLEX_CONSTANT:
        assert(tp);
        outx_tagOfExpression(l, v);
        outx_expv(l1, EXPR_ARG1(v));
        outx_expv(l1, EXPR_ARG2(v));
        outx_expvClose(l, v);
        break;

    default:
        abort();
    }
}


/**
 * output pragma statement
 */
static void
outx_pragmaStatement(int l, expv v)
{
    list lp = EXPV_LIST(v);
    outx_tagOfStatement2(l, v);
    outx_puts(getXmlEscapedStr(EXPV_STR(LIST_ITEM(lp))));
    outx_expvClose(0, v);
}

/* outx_expv with <list> ...</list> */
static void
outx_expv_withListTag(int l,expv v)
{
  list lp;
  if(v == NULL) {
      outx_printi(l,"<list/>\n");
      return;
  }
  if(EXPV_CODE(v) == LIST){
    outx_tag(l, "list");
    FOR_ITEMS_IN_LIST(lp, v)
      outx_expv_withListTag(l+1, LIST_ITEM(lp));
    outx_close(l, "list");
  } else
    outx_expv(l,v);
}

/**
 * output OMP pragma statement
 */
static void outx_OMP_dir_string(int l,expv v);
static void outx_OMP_dir_clause_list(int l,expv v);

static void
outx_OMP_pragma(int l, expv v)
{
    const int l1 = l + 1;

    outx_tagOfStatement(l, v);
    outx_OMP_dir_string(l1,EXPR_ARG1(v));
    // outx_expv_withListTag(l1, EXPR_ARG1(v));

    if (EXPV_INT_VALUE(EXPR_ARG1(v)) != OMP_THREADPRIVATE &&
	EXPV_INT_VALUE(EXPR_ARG1(v)) != OMP_FLUSH &&
	EXPV_INT_VALUE(EXPR_ARG1(v)) != OMP_CRITICAL) {
        outx_OMP_dir_clause_list(l1,EXPR_ARG2(v));
        // outx_expv_withListTag(l1, EXPR_ARG2(v));

        /* output body */
        outx_expv_withListTag(l1, EXPR_ARG3(v));
    } else {
        list lp;
        expv lV;

        outx_tag(l1, "list");
        FOR_ITEMS_IN_LIST(lp, EXPR_ARG2(v)) {
            lV = LIST_ITEM(lp);
            outx_varOrFunc(l1 + 1, lV);
        }
        outx_close(l1, "list");
	if(EXPV_INT_VALUE(EXPR_ARG1(v)) == OMP_CRITICAL)
	   outx_expv_withListTag(l1, EXPR_ARG3(v));
    }

    outx_expvClose(l, v);
}

static void
outx_OMP_dir_string(int l,expv v)
{
  char *s;
  s = NULL;
  if(EXPV_CODE(v) != INT_CONSTANT)
    fatal("outx_OMP_dir_string: not INT_CONSTANT");
  switch(EXPV_INT_VALUE(v)){
  case OMP_PARALLEL: s = "PARALLEL"; break;
  case OMP_FOR: s = "FOR"; break;
  case OMP_SECTIONS:s = "SECTIONS"; break;
  case OMP_SECTION: s = "SECTION"; break;
  case OMP_SINGLE: s = "SINGLE"; break;
  case OMP_MASTER: s = "MASTER"; break;
  case OMP_CRITICAL: s = "CRITICAL"; break;
  case OMP_BARRIER: s = "BARRIER"; break;
  case OMP_ATOMIC: s = "ATOMIC"; break;
  case OMP_FLUSH: s = "FLUSH"; break;
  case OMP_ORDERED: s = "ORDERED"; break;
  case OMP_THREADPRIVATE: s = "THREADPRIVATE"; break;
  case OMP_TASK: s = "TASK";break;
  case OMP_SIMD: s = "SIMD";break;
  case OMP_DECLARE: s = "DECLARE";break;
  default:
    fatal("out_OMP_dir_string: unknown value=%d\n",EXPV_INT_VALUE(v));
  }
  outx_printi(l, "<string>%s</string>\n", s);
}

static void outx_OMP_DATA_DEFAULT_kind(int l,char *s ,expv v)
{
    outx_printi(l+2, "<string>%s</string>\n", s);
    //printf("EXPV_INT_VALUE(%d)\n",EXPV_INT_VALUE(v));
    //    outx_printi(l+3,"<list>\n");

    switch(EXPV_INT_VALUE(v))
       {
       case OMP_DEFAULT_NONE:
       outx_printi(l+4,"<string>DEFAULT_NONE</string>\n");
       break;
       case OMP_DEFAULT_SHARED:
       outx_printi(l+4,"<string>DEFAULT_SHARED</string>\n");
       break;
       case OMP_DEFAULT_PRIVATE:
       outx_printi(l+4,"<string>DEFAULT_PRIVATE</string>\n");
       break;
       }//outx_expv_withListTag(l+2, EXPR_ARG2(vv));
//    outx_printi(l+3,"</list>\n");
    outx_printi(l+1,"</list>\n");

}

static void outx_OMP_sched_kind(int l,char *s,expv v)
{
  expr vv = EXPR_ARG2(v);
  outx_printi(l+2, "<string>%s</string>\n", s);
  //printf("EXPV_INT_VALUE(%d)\n",EXPV_INT_VALUE(EXPR_ARG1(EXPR_ARG2(v))));
//  printf("vv=%d\n",EXPV_INT_VALUE(expr_list_get_n(vv,0)));
  outx_printi(l+3,"<list>\n");

  switch(EXPV_INT_VALUE(EXPR_ARG1(EXPR_ARG2(v))))
    {
    case OMP_SCHED_NONE:
      outx_printi(l+4,"<string>SCHED_NONE</string>\n");
      break;
    case OMP_SCHED_STATIC:
      outx_printi(l+4,"<string>SCHED_STATIC</string>\n");
      break;
     case  OMP_SCHED_DYNAMIC:
       outx_printi(l+4,"<string>SCHED_DYNAMIC</string>\n");
       break;
    case  OMP_SCHED_GUIDED:
       outx_printi(l+4,"<string>SCHED_GUIDED</string>\n");
       break;
     case  OMP_SCHED_RUNTIME:
       outx_printi(l+4,"<string>SCHED_RUNTIME</string>\n");
       break;
     case  OMP_SCHED_AFFINITY:
       outx_printi(l+4,"<string>SCHED_AFFINITY</string>\n");
       break;
    default:
      fatal("OMP Sched error");
    }
	//printf("ARG2=%d\n",EXPV_INT_VALUE(expr_list_get_n(vv,1)));
	if(expr_list_get_n(vv,1)!=NULL)
 	outx_expv(l+4,expr_list_get_n(vv,1));
    outx_printi(l+3,"</list>\n");
  outx_printi(l+1,"</list>\n");
}


static void
outx_OMP_dir_clause_list(int l,expv v)
{
  struct list_node *lp;
  const int l1 = l + 1;
  expv vv,dir;
  char *s = NULL;

  if(EXPV_CODE(v) != LIST)
    fatal("outx_OMP_dir_clause_list: not LIST");
  outx_printi(l,"<list>\n");

  FOR_ITEMS_IN_LIST(lp, v) {
    vv = LIST_ITEM(lp);

    if(EXPV_CODE(vv) != LIST)
      fatal("outx_OMP_dir_clause_list: not LIST2");

    outx_printi(l1,"<list>\n");

    dir = EXPR_ARG1(vv);
    if(EXPV_CODE(dir) != INT_CONSTANT)
      fatal("outx_OMP_dir_clause_list: clause not INT_CONSTANT");
    switch(EXPV_INT_VALUE(dir)){
    case OMP_DATA_DEFAULT:          s = "DATA_DEFAULT"; outx_OMP_DATA_DEFAULT_kind(l,s,EXPR_ARG2(vv)); continue;
    case OMP_DATA_PRIVATE:          s = "DATA_PRIVATE"; break;
    case OMP_DATA_SHARED:           s = "DATA_SHARED"; break;
    case OMP_DATA_FIRSTPRIVATE:     s = "DATA_FIRSTPRIVATE"; break;
    case OMP_DATA_LASTPRIVATE:      s = "DATA_LASTPRIVATE"; break;
    case OMP_DATA_COPYIN:           s = "DATA_COPYIN"; break;
    case OMP_DATA_REDUCTION_PLUS:   s = "DATA_REDUCTION_PLUS"; break;
    case OMP_DATA_REDUCTION_MINUS:  s = "DATA_REDUCTION_MINUS"; break;
    case OMP_DATA_REDUCTION_MUL:    s = "DATA_REDUCTION_MUL"; break;
    case OMP_DATA_REDUCTION_BITAND: s = "DATA_REDUCTION_BITAND"; break;
    case OMP_DATA_REDUCTION_BITOR:  s = "DATA_REDUCTION_BITOR"; break;
    case OMP_DATA_REDUCTION_BITXOR: s = "DATA_REDUCITON_BITXOR"; break;
    case OMP_DATA_REDUCTION_LOGAND: s = "DATA_REDUCITON_LOGAND"; break;
    case OMP_DATA_REDUCTION_LOGOR:  s = "DATA_REDUCTION_LOGOR"; break;
    case OMP_DATA_REDUCTION_MIN:    s = "DATA_REDUCTION_MIN"; break;
    case OMP_DATA_REDUCTION_MAX:    s = "DATA_REDUCTION_MAX"; break;
    case OMP_DATA_REDUCTION_EQV:    s = "DATA_REDUCTION_EQV"; break;
    case OMP_DATA_REDUCTION_NEQV:   s = "DATA_REDUCTION_NEQV"; break;
    case OMP_DATA_COPYPRIVATE:      s = "DATA_COPYPRIVATE"; break;
    case OMP_DIR_ORDERED:           s = "DIR_ORDERED"; break;
    case OMP_DIR_IF:                s = "DIR_IF"; break;
    case OMP_DIR_NUM_THREADS:       s = "DIR_NUM_THREADS"; break;
    case OMP_DIR_COLLAPSE:          s = "COLLAPSE"; break;
    case OMP_DIR_NOWAIT:            s = "DIR_NOWAIT"; break;
    case OMP_DIR_SCHEDULE:          s = "DIR_SCHEDULE";  outx_OMP_sched_kind(l,s,vv);continue;
    case OMP_DATA_DEPEND_IN:        s = "DATA_DEPEND_IN";break;
    case OMP_DATA_DEPEND_OUT:       s = "DATA_DEPEND_OUT";break;
    case OMP_DATA_DEPEND_INOUT:     s = "DATA_DEPEND_INOUT";break;
    case OMP_DIR_UNTIED:            s = "DIR_UNTIED";break;
    case OMP_DIR_MERGEABLE:         s = "DIR_MERGEABLE";break;
    case OMP_DATA_FINAL:            s = "DATA_FINAL";break;
    default:
      fatal("out_OMP_dir_clause: unknown value=%d\n",EXPV_INT_VALUE(v));
    }
    outx_printi(l+2, "<string>%s</string>\n", s);
    outx_expv_withListTag(l+2, EXPR_ARG2(vv));
    outx_printi(l1,"</list>\n");
  }
  outx_printi(l,"</list>\n");
}


/**
 * output XMP pragma statement
 */
static void outx_XMP_dir_string(int l,expv v);
static void outx_XMP_dir_clause_list(int l,expv v);

static void
outx_XMP_pragma(int l, expv v)
{
    const int l1 = l + 1;
    outx_tagOfStatement(l, v);
    outx_XMP_dir_string(l1,EXPR_ARG1(v));
    if (EXPR_ARG2(v)) outx_XMP_dir_clause_list(l1,EXPR_ARG2(v));

    /* output body */
    if(EXPR_HAS_ARG3(v))
	outx_expv_withListTag(l1, EXPR_ARG3(v));
    outx_expvClose(l, v);
}

static void
outx_XMP_dir_string(int l,expv v)
{
  char *s = NULL;

  if(EXPV_CODE(v) != INT_CONSTANT)
    fatal("outx_XMP_dir_string: not INT_CONSTANT");
  switch(EXPV_INT_VALUE(v)){
  case XMP_NODES: s = "NODES"; break;
  case XMP_TEMPLATE: s = "TEMPLATE"; break;
  case XMP_DISTRIBUTE: s = "DISTRIBUTE"; break;
  case XMP_ALIGN: s = "ALIGN"; break;
  case XMP_SHADOW: s = "SHADOW"; break;
  case XMP_LOCAL_ALIAS: s = "LOCAL_ALIAS"; break;
  case XMP_SAVE_DESC: s = "SAVE_DESC"; break;
  case XMP_TASK: s = "TASK"; break;
  case XMP_TASKS: s = "TASKS"; break;
  case XMP_LOOP: s = "LOOP"; break;
  case XMP_REFLECT: s = "REFLECT"; break;
  case XMP_GMOVE: s = "GMOVE"; break;
  case XMP_ARRAY: s = "ARRAY"; break;
  case XMP_BARRIER: s = "BARRIER"; break;
  case XMP_REDUCTION: s = "REDUCTION"; break;
  case XMP_BCAST: s = "BCAST"; break;
  case XMP_WAIT_ASYNC: s = "WAIT_ASYNC"; break;
  case XMP_COARRAY: s = "COARRAY"; break;
  case XMP_IMAGE: s = "IMAGE"; break;
  case XMP_TEMPLATE_FIX: s = "TEMPLATE_FIX"; break;
  case XMP_MASTER_IO: s = "XMP_MASTER_IO"; break;
  case XMP_GLOBAL_IO: s = "XMP_GLOBAL_IO"; break;

  default:
    fatal("out_XMP_dir_string: unknown value=%d\n",EXPV_INT_VALUE(v));
  }
  outx_printi(l, "<string>%s</string>\n", s);
}

void
outx_XMP_dir_clause_list(int l,expv v)
{
  struct list_node *lp;
  const int l1 = l + 1;
  expv vv;

  if(EXPV_CODE(v) != LIST)
    fatal("outx_XMP_dir_clause_list: not LIST");
  outx_printi(l,"<list>\n");
  FOR_ITEMS_IN_LIST(lp, v) {
      vv = LIST_ITEM(lp);
      if(vv == NULL)
	  outx_printi(l1,"<list/>\n");
      else if(EXPR_CODE(vv) == LIST)
	  outx_XMP_dir_clause_list(l1,vv);
      else
	  outx_expv(l1,vv);
  }
  outx_printi(l,"</list>\n");
}


/**
 * output ACC pragma statement
 */
static void outx_ACC_dir_string(int l,expv v);
static void outx_ACC_dir_clause_list(int l,expv v);
static void outx_ACC_clause_string(int l, expv v);
static void outx_ACC_clause(int l, expv v);
#define outx_listClose(l) outx_close((l), "list")
#define outx_tagOfList(l) outx_printi((l),"<list>\n")
static void
outx_ACC_pragma(int l, expv v)
{
    const int l1 = l + 1;
    outx_tagOfStatement(l, v);
    outx_ACC_dir_string(l1,EXPR_ARG1(v));

    if (EXPR_ARG2(v)) {
      outx_ACC_dir_clause_list(l1,EXPR_ARG2(v));
    }else{
      outx_printi(l1,"<list></list>\n");
    }

    /* output body */
    if(EXPR_HAS_ARG3(v)){
      outx_expv_withListTag(l1, EXPR_ARG3(v));
    }
    outx_expvClose(l, v);
}

static void
outx_ACC_dir_string(int l,expv v)
{
  char *s = NULL;

  if(EXPV_CODE(v) != INT_CONSTANT) fatal("outx_ACC_dir_string: not INT_CONSTANT");

  switch(EXPV_INT_VALUE(v)){
  case ACC_PARALLEL:		s = "PARALLEL"; break;
  case ACC_KERNELS:		s = "KERNELS"; break;
  case ACC_DATA:		s = "DATA"; break;
  case ACC_LOOP:		s = "LOOP"; break;
  case ACC_PARALLEL_LOOP:	s = "PARALLEL_LOOP"; break;
  case ACC_KERNELS_LOOP:	s = "KERNELS_LOOP"; break;
  case ACC_ATOMIC:		s = "ATOMIC"; break;
  case ACC_WAIT:		s = "WAIT"; break;
  case ACC_CACHE:		s = "CACHE"; break;
  case ACC_ROUTINE:		s = "ROUTINE"; break;
  case ACC_ENTER_DATA:		s = "ENTER_DATA"; break;
  case ACC_EXIT_DATA:		s = "EXIT_DATA"; break;
  case ACC_HOST_DATA:		s = "HOST_DATA"; break;
  case ACC_DECLARE:		s = "DECLARE"; break;
  case ACC_UPDATE_D:		s = "UPDATE"; break;
  case ACC_INIT:		s = "INIT"; break;
  case ACC_SHUTDOWN:		s = "SHUTDOWN"; break;
  case ACC_SET:			s = "SET"; break;

  case ACC_END_PARALLEL:
  case ACC_END_KERNELS:
  case ACC_END_DATA:
  case ACC_END_ATOMIC:
  case ACC_END_HOST_DATA:
  case ACC_END_PARALLEL_LOOP:
  case ACC_END_KERNELS_LOOP:
    fatal("out_ACC_dir_string: illegal end directive=%d\n", EXPV_INT_VALUE(v));
    break;
  default:
    fatal("out_ACC_dir_string: unknown value=%d\n",EXPV_INT_VALUE(v));
  }
  outx_tagText(l, "string", s);
}

static void
outx_ACC_clause_string(int l, expv v)
{
  char *s = NULL;

  if(EXPV_CODE(v) != INT_CONSTANT) fatal("outx_ACC_dir_string: not INT_CONSTANT");

  switch(EXPV_INT_VALUE(v)){
  case ACC_CLAUSE_IF:			s = "IF"; break;
  case ACC_CLAUSE_WAIT:			s = "WAIT"; break;
  case ACC_CLAUSE_ASYNC:		s = "ASYNC"; break;
  case ACC_CLAUSE_DEVICE_TYPE:		s = "DEVICE_TYPE"; break;
  case ACC_CLAUSE_WAIT_ARG:		s = "WAIT"; break;
  case ACC_CLAUSE_CACHE_ARG:		s = "CACHE"; break;
  case ACC_CLAUSE_ROUTINE_ARG:		s = "ROUTINE"; break;

    //data clause
  case ACC_CLAUSE_COPY:			s = "COPY"; break;
  case ACC_CLAUSE_COPYIN:		s = "COPYIN"; break;
  case ACC_CLAUSE_COPYOUT:		s = "COPYOUT"; break;
  case ACC_CLAUSE_CREATE:		s = "CREATE"; break;
  case ACC_CLAUSE_PRESENT:		s = "PRESENT"; break;
  case ACC_CLAUSE_PRESENT_OR_COPY:	s = "PRESENT_OR_COPY"; break;
  case ACC_CLAUSE_PRESENT_OR_COPYIN:	s = "PRESENT_OR_COPYIN"; break;
  case ACC_CLAUSE_PRESENT_OR_COPYOUT:	s = "PRESENT_OR_COPYOUT"; break;
  case ACC_CLAUSE_PRESENT_OR_CREATE:	s = "PRESENT_OR_CREATE"; break;
  case ACC_CLAUSE_DEVICEPTR:		s = "DEVICEPTR"; break;

  case ACC_CLAUSE_NUM_GANGS:		s = "NUM_GANGS"; break;
  case ACC_CLAUSE_NUM_WORKERS:		s = "NUM_WORKERS"; break;
  case ACC_CLAUSE_VECTOR_LENGTH:	s = "VECTOR_LENGTH"; break;

  case ACC_CLAUSE_REDUCTION_PLUS:	s = "REDUCTION_PLUS"; break;
  case ACC_CLAUSE_REDUCTION_MUL:	s = "REDUCTION_MUL"; break;
  case ACC_CLAUSE_REDUCTION_MAX:	s = "REDUCTION_MAX"; break;
  case ACC_CLAUSE_REDUCTION_MIN:	s = "REDUCTION_MIN"; break;
  case ACC_CLAUSE_REDUCTION_BITAND:	s = "REDUCTION_BITAND"; break;
  case ACC_CLAUSE_REDUCTION_BITOR:	s = "REDUCTION_BITOR"; break;
  case ACC_CLAUSE_REDUCTION_BITXOR:	s = "REDUCTION_BITXOR"; break;
  case ACC_CLAUSE_REDUCTION_LOGAND:	s = "REDUCTION_LOGAND"; break;
  case ACC_CLAUSE_REDUCTION_LOGOR:	s = "REDUCTION_LOGOR"; break;
  case ACC_CLAUSE_REDUCTION_EQV:	s = "REDUCTION_EQV"; break;
  case ACC_CLAUSE_REDUCTION_NEQV:	s = "REDUCTION_NEQV"; break;

  case ACC_CLAUSE_PRIVATE:		s = "PRIVATE"; break;
  case ACC_CLAUSE_FIRSTPRIVATE:		s = "FIRSTPRIVATE"; break;
  case ACC_CLAUSE_DEFAULT:		s = "DEFAULT"; break;
  case ACC_CLAUSE_NONE:			s = "NONE"; break;

  case ACC_CLAUSE_COLLAPSE:		s = "COLLAPSE"; break;
  case ACC_CLAUSE_GANG:			s = "GANG"; break;
  case ACC_CLAUSE_WORKER:		s = "WORKER"; break;
  case ACC_CLAUSE_VECTOR:		s = "VECTOR"; break;
  case ACC_CLAUSE_SEQ:			s = "SEQ"; break;
  case ACC_CLAUSE_AUTO:			s = "AUTO"; break;
  case ACC_CLAUSE_TILE:			s = "TILE"; break;
  case ACC_CLAUSE_INDEPENDENT:		s = "INDEPENDENT"; break;

  case ACC_CLAUSE_BIND:			s = "BIND"; break;
  case ACC_CLAUSE_NOHOST:		s = "NOHOST"; break;

  case ACC_CLAUSE_STATIC:		s = "STATIC"; break;
  case ACC_CLAUSE_READ:			s = "READ"; break;
  case ACC_CLAUSE_WRITE:		s = "WRITE"; break;
  case ACC_CLAUSE_UPDATE:		s = "UPDATE"; break;
  case ACC_CLAUSE_CAPTURE:		s = "CAPTURE"; break;
  case ACC_CLAUSE_DELETE:		s = "DELETE"; break;
  case ACC_CLAUSE_FINALIZE:		s = "FINALIZE"; break;

  case ACC_CLAUSE_USE_DEVICE:		s = "USE_DEVICE"; break;

  case ACC_CLAUSE_DEVICE_RESIDENT:	s = "DEVICE_RESIDENT"; break;
  case ACC_CLAUSE_LINK:			s = "LINK"; break;

  case ACC_CLAUSE_HOST:			s = "HOST"; break;
  case ACC_CLAUSE_DEVICE:		s = "DEVICE"; break;
  case ACC_CLAUSE_IF_PRESENT:		s = "IF_PRESENT"; break;

  case ACC_CLAUSE_DEVICE_NUM:		s = "DEVICE_NUM"; break;
  case ACC_CLAUSE_DEFAULT_ASYNC:	s = "DEFAULT_ASYNC"; break;


    //others 
  case ACC_ASTERISK:			s = "ASTERISK"; break;
  case ACC_COMMONBLOCK:			s = "COMMONBLOCK"; break;

  default:
    fatal("out_ACC_clause_string: unknown value=%d\n",EXPV_INT_VALUE(v));
  }
  outx_tagText(l, "string", s);
}

static void
outx_ACC_clause_arg(int l, expr v)
{
  if(v == NULL){
    outx_printi(l, "<list/>\n");
  }else if(EXPV_CODE(v) == ACC_PRAGMA){
    outx_ACC_clause(l, v);
  }else if(EXPV_CODE(v) == LIST){
    //F_ARRAY_REF
    outx_expv(l, v);
  }else{
    outx_expv(l, v);
  }
}

static void
outx_ACC_clause_arg_list(int l, expr v)
{
  struct list_node *lp;
  const int l1 = l + 1;
  expv vv;

  if(EXPV_CODE(v) != LIST) fatal("outx_ACC_clause_arg_list: not LIST");

  outx_tagOfList(l);
  FOR_ITEMS_IN_LIST(lp, v) {
    vv = LIST_ITEM(lp);
    outx_ACC_clause_arg(l1, vv);
  }
  outx_listClose(l);
}

static void
outx_ACC_clause(int l, expv v)
{
    const int l1 = l + 1;
    outx_tagOfList(l);
    outx_ACC_clause_string(l1,EXPR_ARG1(v));

    if(EXPR_HAS_ARG2(v)){
      expv arg = EXPR_ARG2(v);
      if(EXPV_CODE(arg) != LIST){
	outx_ACC_clause_arg(l1, arg);
      }else{
	outx_ACC_clause_arg_list(l1, arg);
      }
    }
    outx_listClose(l);
}

static void
outx_ACC_dir_clause_list(int l,expv v)
{
  struct list_node *lp;
  const int l1 = l + 1;
  expv vv;

  if(EXPV_CODE(v) != LIST) fatal("outx_ACC_dir_clause_list: not LIST");

  outx_tagOfList(l);
  FOR_ITEMS_IN_LIST(lp, v) {
    vv = LIST_ITEM(lp);
    if(vv == NULL) {
      outx_printi(l1,"<list/>\n");
    }else if(EXPV_CODE(vv) == ACC_PRAGMA){
      outx_ACC_clause(l1, vv);
    }else{
      fatal("outx_ACC_dir_clause_list: unknown list element");
    }
  }
  outx_listClose(l);
}


/**
 * output FassignStatement
 */
static void
outx_assignStatement(int l, expv v)
{
    const int l1 = l + 1;
    outx_tagOfStatement(l, v);
    outx_expv(l1, EXPR_ARG1(v));
    outx_expv(l1, EXPR_ARG2(v));
    outx_expvClose(l, v);
}

/**
 * output user defined operator
 */
static void
outx_udefOp(int l, expv v)
{
    char buf[1024];
    const int l1 = l + 1;
    expv id = EXPR_ARG1(v);

    sprintf(buf, "%s name=\"%s\"", XTAG(v), SYM_NAME(EXPR_SYM(id)));

    outx_typeAttrs(l, EXPV_TYPE(v), buf,
        TOPT_TYPEONLY|TOPT_NEXTLINE);

    outx_expv(l1, EXPR_ARG2(v));
    if(EXPR_CODE(v) == F95_USER_DEFINED_BINARY_EXPR)
        outx_expv(l1, EXPR_ARG3(v));

    outx_expvClose(l, v);
}

/**
 * output binary operator
 */
static void
outx_binaryOp(int l, expv v)
{
    const int l1 = l + 1;
    outx_tagOfExpression(l, v);
    outx_expv(l1, EXPR_ARG1(v));
    outx_expv(l1, EXPR_ARG2(v));
    outx_expvClose(l, v);
}


/**
 * output unary operator
 */
static void
outx_unaryOp(int l, expv v)
{
    outx_tagOfExpression(l, v);
    outx_expv(l + 1, EXPR_ARG1(v));
    outx_expvClose(l, v);
}

/**
 * output rename
 */
static void
outx_useRename(int l, expv x)
{
    expv local, use;
    local = EXPR_ARG1(x);
    use = EXPR_ARG2(x);

    assert(local != NULL);
    assert(use != NULL);

    outx_printi(l, "<rename");
    if (EXPR_CODE(x) == F03_OPERATOR_RENAMING) {
        outx_true(TRUE, "is_operator");
    }
    outx_printi(0, " local_name=\"%s\"", getRawString(local));
    outx_printi(0, " use_name=\"%s\"/>\n", getRawString(use));
}

/**
 * output FuseDecl
 */
static void
outx_useDecl(int l, expv v, int is_intrinsic)
{
    list lp;
    const char *mod_name = SYM_NAME(EXPV_NAME(EXPR_ARG1(v)));

    if(is_intrinsic) {
        outx_tagOfDecl1(l, "%s name=\"%s\" intrinsic=\"true\"", EXPR_LINE(v), XTAG(v), mod_name);
    } else {
        outx_tagOfDecl1(l, "%s name=\"%s\"", EXPR_LINE(v), XTAG(v), mod_name);
    }

    FOR_ITEMS_IN_LIST(lp, EXPR_ARG2(v)) {
        expv x = LIST_ITEM(lp);
        outx_useRename(l+1, x);
    }

    include_module_file(print_fp,EXPV_NAME(EXPR_ARG1(v)));

    outx_expvClose(l, v);
}

/**
 * output rename
 */
static void
outx_useRenamable(int l, expv local, expv use)
{
    assert(use != NULL);

    outx_printi(l, "<renamable");

    if (local != NULL)
        outx_printi(0," local_name=\"%s\"", getRawString(local));

    outx_printi(0, " use_name=\"%s\"/>\n", getRawString(use));
}

/**
 * output FuseOnlyDecl
 */
static void
outx_useOnlyDecl(int l, expv v, int is_intrinsic)
{
    list lp;
    const char *mod_name = SYM_NAME(EXPV_NAME(EXPR_ARG1(v)));

    if(is_intrinsic) {
        outx_tagOfDecl1(l, "%s name=\"%s\" intrinsic=\"true\"", EXPR_LINE(v), XTAG(v), mod_name);    
    } else {
        outx_tagOfDecl1(l, "%s name=\"%s\"", EXPR_LINE(v), XTAG(v), mod_name);
    }

    FOR_ITEMS_IN_LIST(lp, EXPR_ARG2(v)) {
        expv x = LIST_ITEM(lp);
        outx_useRenamable(l+1, EXPR_ARG1(x), EXPR_ARG2(x));
    }

    include_module_file(print_fp,EXPV_NAME(EXPR_ARG1(v)));

    outx_expvClose(l, v);
}



static void
outx_syncstat_list(int l, expv v)
{
    list lp;
    expv x;
    FOR_ITEMS_IN_LIST(lp, v) {
        x = LIST_ITEM(lp);
        outx_printi(l, "<syncStat kind=\"%s\">\n",
                    EXPV_KWOPT_NAME(x)
                    );
        outx_varOrFunc(l + 1, x);
        outx_close(l, "syncStat");
    }
}


/**
 * output syncAllStatement
 */
static void
outx_SYNCALL_statement(int l, expv v)
{
    outx_tagOfStatement(l, v);
    outx_syncstat_list(l + 1, v);
    outx_expvClose(l, v);
}


/**
 * output syncImagesStatement
 */
static void
outx_SYNCIMAGES_statement(int l, expv v)
{
    outx_tagOfStatement(l, v);
    if (EXPR_HAS_ARG1(v)) {
        outx_expv(l + 1, EXPR_ARG1(v));
    }
    if (EXPR_HAS_ARG2(v)) {
        outx_syncstat_list(l + 1, EXPR_ARG2(v));
    }
    outx_expvClose(l, v);
}

/**
 * output syncmemoryStatement
 */
static void
outx_SYNCMEMORY_statement(int l, expv v)
{
    outx_tagOfStatement(l, v);
    outx_syncstat_list(l + 1, v);
    outx_expvClose(l, v);
}

/*
 * output criticalStatement
 */
static void
outx_CRITICAL_statement(int l, expv v)
{
    char buf[128];

    if (XMP_coarray_flag) {
        outx_expv(l, EXPR_ARG1(v));

    } else {
        if (EXPR_HAS_ARG2(v) && EXPR_ARG2(v) != NULL) {
            sprintf(buf, " construct_name=\"%s\"",
                    SYM_NAME(EXPR_SYM(EXPR_ARG2(v))));
            outx_tagOfStatement1(l, v, buf);
        } else {
            outx_tagOfStatement(l, v);
        }
        outx_body(l + 1, EXPR_ARG1(v));
        outx_expvClose(l, v);
    }
}


/**
 * output syncmemoryStatement
 */
static void
outx_LOCK_statement(int l, expv v)
{
    outx_tagOfStatement(l, v);
    if (EXPR_HAS_ARG1(v)) {
        outx_expv(l + 1, EXPR_ARG1(v));
    }
    if (EXPR_HAS_ARG2(v)) {
        outx_syncstat_list(l + 1, EXPR_ARG2(v));
    }
    outx_expvClose(l, v);
}


/**
 * output syncmemoryStatement
 */
static void
outx_UNLOCK_statement(int l, expv v)
{
    outx_tagOfStatement(l, v);
    if (EXPR_HAS_ARG1(v)) {
        outx_expv(l + 1, EXPR_ARG1(v));
    }
    if (EXPR_HAS_ARG2(v)) {
        outx_syncstat_list(l + 1, EXPR_ARG2(v));
    }
    outx_expvClose(l, v);
}


/*
 * output blockStatement
 */
static void
outx_BLOCK_statement(int l, expv v)
{
    char buf[128];
    EXT_ID ep;
    BLOCK_ENV block;
    list lp;
    ID id;
    int l1 = l + 1;
    int l2 = l + 2;

    if (EXPR_HAS_ARG2(v) && EXPR_ARG2(v) != NULL) {
        sprintf(buf, " construct_name=\"%s\"",
                SYM_NAME(EXPR_SYM(EXPR_ARG2(v))));
        outx_tagOfStatement1(l, v, buf);
    } else {
        outx_tagOfStatement(l, v);
    }
    block = EXPR_BLOCK(v);

    outx_tag(l1, "symbols");
    FOREACH_ID(id, BLOCK_LOCAL_SYMBOLS(block)) {
        if (id_is_visibleVar_for_symbols(id))
            outx_id(l2, id);
    }
    outx_close(l1, "symbols");

    outx_tag(l1, "declarations");

    /*
     * FuseDecl
     */
    FOR_ITEMS_IN_LIST(lp, EXPR_ARG1(v)) {
        expv u = LIST_ITEM(lp);
        switch(EXPV_CODE(u)) {
        case F03_USE_INTRINSIC_STATEMENT:
            outx_useDecl(l2, u, TRUE);
            break;
        case F95_USE_STATEMENT:
            outx_useDecl(l2, u, FALSE);
            break;
        case F03_USE_ONLY_INTRINSIC_STATEMENT:
            outx_useOnlyDecl(l2, u, TRUE);
            break;
        case F95_USE_ONLY_STATEMENT:
            outx_useOnlyDecl(l2, u, FALSE);
            break;
        default:
            break;
        }
    }

    outx_id_declarations(l2, BLOCK_LOCAL_SYMBOLS(block), FALSE, NULL);

    /*
     * FinterfaceDecl
     */
    FOREACH_EXT_ID(ep, BLOCK_LOCAL_INTERFACES(block)) {
        outx_interfaceDecl(l2, ep);
    }

    outx_close(l1, "declarations");
    outx_body(l1, EXPR_ARG1(v));
    outx_expvClose(l, v);
}

/*
 * output forallStatement
 */
static void
outx_FORALL_statement(int l, expv v)
{
    list lp;
    int l1 = l + 1;
    expv init = EXPR_ARG1(EXPR_ARG1(v));
    expv mask = EXPR_ARG2(EXPR_ARG1(v));
    expv body = EXPR_ARG2(v);
    const char *tid = NULL;

    outx_vtagLineno(l, XTAG(v), EXPR_LINE(v), NULL);

    if (EXPR_HAS_ARG4(v) && EXPR_ARG4(v) != NULL) {
        outx_print(" construct_name=\"%s\"",
                   SYM_NAME(EXPR_SYM(EXPR_ARG4(v))));
    }
    if (EXPV_TYPE(EXPR_ARG1(v))) {
        tid = getTypeID(EXPV_TYPE(EXPR_ARG1(v)));
        outx_print(" type=\"%s\"", tid);
    }
    outx_print(">\n");

#if 0
    /*
     * NOTE:
     *  Comment out by specification changed.
     *  the BLOCK statement will have symbols for FORALL statement
     *
     *  It may be useful to output <symbols> for FORALL statement
     *  to describe the indices of FORALL statement
     *
     * ex)
     *
     *   FORALL( INTEGER :: I = 1:3 )
     *   ! print I to the <symbols> in <forallStatement>
     *
     */
    if (BLOCK_LOCAL_SYMBOLS(EXPR_BLOCK(v))) {
        ID id;
        BLOCK_ENV block = EXPR_BLOCK(v);
        outx_tag(l1, "symbols");
        FOREACH_ID(id, BLOCK_LOCAL_SYMBOLS(block)) {
            if (id_is_visibleVar_for_symbols(id))
                outx_id(l2, id);
        }
        outx_close(l1, "symbols");
    }
#endif


    FOR_ITEMS_IN_LIST(lp, init) {
        expv name = EXPR_ARG1(LIST_ITEM(lp));
        expv indexRange = EXPR_ARG2(LIST_ITEM(lp));

        outx_varOrFunc(l1, name);
        outx_indexRange(l1,
                        EXPR_ARG1(indexRange),
                        EXPR_ARG2(indexRange),
                        EXPR_ARG3(indexRange));
    }

    if (mask) {
        outx_condition(l1, mask);
    }

    outx_body(l1, body);
    outx_expvClose(l, v);
}

/*
 * output doConcurrentStatement
 */
static void
outx_DOCONCURRENT_statement(int l, expv v)
{
    list lp;
    int l1 = l + 1;
    expv init = EXPR_ARG1(EXPR_ARG1(v));
    expv mask = EXPR_ARG2(EXPR_ARG1(v));
    expv body = EXPR_ARG2(v);
    const char *tid = NULL;

    outx_vtagLineno(l, XTAG(v), EXPR_LINE(v), NULL);

    if (EXPR_HAS_ARG4(v) && EXPR_ARG4(v) != NULL) {
        outx_print(" construct_name=\"%s\"",
                   SYM_NAME(EXPR_SYM(EXPR_ARG4(v))));
    }
    if (EXPV_TYPE(EXPR_ARG1(v))) {
        tid = getTypeID(EXPV_TYPE(EXPR_ARG1(v)));
        outx_print(" type=\"%s\"", tid);
    }
    outx_print(">\n");

    FOR_ITEMS_IN_LIST(lp, init) {
        expv name = EXPR_ARG1(LIST_ITEM(lp));
        expv indexRange = EXPR_ARG2(LIST_ITEM(lp));

        outx_varOrFunc(l1, name);
        outx_indexRange(l1,
                        EXPR_ARG1(indexRange),
                        EXPR_ARG2(indexRange),
                        EXPR_ARG3(indexRange));
    }

    if (mask) {
        outx_condition(l1, mask);
    }

    outx_body(l1, body);
    outx_expvClose(l, v);
}

static void
outx_lenspec(int l, expv v)
{
    outx_printi(l, "<len ");
    switch (EXPR_CODE(v)) {
        case LEN_SPEC_ASTERISC:
            outx_print(" is_assumed_size=\"true\">\n");
            break;
        case F08_LEN_SPEC_COLON:
            outx_print(" is_assumed_shape=\"true\">\n");
            break;
        default:
            // never reach
            break;
    }
    outx_close(l, "len");
}

static void
outx_expv(int l, expv v)
{
    enum expr_code code;
    if(v == NULL)
        return;
    code = EXPV_CODE(v);

    switch(code) {
    /*
     * identifiers
     */
    case F_FUNC:            outx_varOrFunc(l, v); break;
    case IDENT:
    case F_VAR:
    case F_PARAM:           outx_varOrFunc(l, v); break;

    /*
     * constants
     */
    case INT_CONSTANT:
    case STRING_CONSTANT:
    case FLOAT_CONSTANT:
    case COMPLEX_CONSTANT:  outx_constants(l, v); break;

    /*
     * declarations
     */
    case F_FORMAT_DECL:     outx_formatDecl(l, v); break;

    /*
     * general statements
     */
    case EXPR_STATEMENT:            outx_exprStatement(l, v); break;
    case F_DO_STATEMENT:            outx_doStatement(l, v); break;
    case F_DOWHILE_STATEMENT:       outx_doWhileStatement(l, v); break;
    case F_SELECTCASE_STATEMENT:    outx_selectStatement(l, v); break;
    case F03_SELECTTYPE_STATEMENT:  outx_selectTypeStatement(l, v); break;
    case IF_STATEMENT:
    case F_WHERE_STATEMENT:         outx_IFWHERE_Statement(l, v); break;
    case F_RETURN_STATEMENT:        outx_returnStatement(l, v); break;
    case F_CONTINUE_STATEMENT:      outx_continueStatement(l, v); break;
    case GOTO_STATEMENT:            outx_gotoStatement(l, v); break;
    case F_COMPGOTO_STATEMENT:      outx_compgotoStatement(l, v); break;
    case STATEMENT_LABEL:           outx_labeledStatement(l, v); break;
    case F_CASELABEL_STATEMENT:     outx_caseLabel(l, v); break;
    case F03_CLASSIS_STATEMENT:     outx_typeGuard(l, v, 1); break;
    case F03_TYPEIS_STATEMENT:      outx_typeGuard(l, v, 0); break;
    case F_STOP_STATEMENT:
    case F08_ERROR_STOP_STATEMENT:
    case F_PAUSE_STATEMENT:         outx_STOPPAUSE_statement(l, v); break;
    case F_LET_STATEMENT:           outx_assignStatement(l, v); break;
    case F_PRAGMA_STATEMENT:        outx_pragmaStatement(l, v); break;
    case F95_CYCLE_STATEMENT:
    case F95_EXIT_STATEMENT:        outx_EXITCYCLE_statement(l, v); break;
    case F_ENTRY_STATEMENT:         outx_entryDecl(l, v); break;
    case F_DATA_STATEMENT:          outx_dataDecl(l, v); break;

    /*
     * IO statements
     */
    case F_PRINT_STATEMENT:         outx_printStatement(l, v); break;
    case F_READ_STATEMENT:
    case F_WRITE_STATEMENT:
    case F_INQUIRE_STATEMENT:       outx_RW_statement(l, v); break;
    case F_READ1_STATEMENT:
    case F_OPEN_STATEMENT:
    case F_CLOSE_STATEMENT:
    case F_BACKSPACE_STATEMENT:
    case F_ENDFILE_STATEMENT:
    case F_REWIND_STATEMENT:        outx_IO_statement(l, v); break;

    case F03_FLUSH_STATEMENT:       outx_FLUSH_statement(l, v); break;

    /*
     * F03 statements
     */
    case F03_WAIT_STATEMENT:        outx_IO_statement(l, v); break;


    /*
     * F90/95 Pointer related.
     */
    case F95_POINTER_SET_STATEMENT: outx_pointerAssignStatement(l, v); break;
    case F95_ALLOCATE_STATEMENT:
    case F95_DEALLOCATE_STATEMENT:  outx_ALLOCDEALLOC_statement(l, v); break;
    case F95_NULLIFY_STATEMENT:     outx_nullifyStatement(l, v); break;

    /*
     * expressions
     */
    case FUNCTION_CALL:     outx_functionCall(l, v); break;
    case F95_MEMBER_REF:    outx_memberRef(l, v); break;
    case ARRAY_REF:         outx_arrayRef(l, v); break;
    case F_SUBSTR_REF:      outx_characterRef(l, v); break;
    case F95_ARRAY_CONSTRUCTOR:     outx_arrayConstructor(l, v); break;
    case F03_TYPED_ARRAY_CONSTRUCTOR:     outx_typedArrayConstructor(l, v); break;
    case F95_STRUCT_CONSTRUCTOR:    outx_structConstructor(l, v); break;

    case XMP_COARRAY_REF:   outx_coarrayRef(l, v); break;
    /*
     * operators
     */
    case PLUS_EXPR:
    case MINUS_EXPR:
    case MUL_EXPR:
    case DIV_EXPR:
    case POWER_EXPR:
    case LOG_EQ_EXPR:
    case LOG_NEQ_EXPR:
    case LOG_GE_EXPR:
    case LOG_GT_EXPR:
    case LOG_LE_EXPR:
    case LOG_LT_EXPR:
    case LOG_AND_EXPR:
    case LOG_OR_EXPR:
    case F_EQV_EXPR:
    case F_NEQV_EXPR:
    case F_CONCAT_EXPR:     outx_binaryOp(l, v); break;
    case LOG_NOT_EXPR:
    case UNARY_MINUS_EXPR:  outx_unaryOp(l, v); break;


    case F95_USER_DEFINED_BINARY_EXPR:
    case F95_USER_DEFINED_UNARY_EXPR: outx_udefOp(l, v); break;

    /*
     * misc.
     */
    case F_IMPLIED_DO:          outx_doLoop(l, v); break;
    case F_INDEX_RANGE:         outx_indexRangeInList(l, v); break;
    case F_SCENE_RANGE_EXPR:    outx_sceneRange(l, v); break;
    case F_MODULE_INTERNAL:
        /*
         * When using other module, F_MODULE_INTERNAL is set as dummy
         * expression insted of real value defined in module.
         * We emit dummy FintConstant for F_Back.
         */
        outx_printi(l, "<!-- dummy value for imported type -->\n");
        outx_intAsConst(l, -INT_MAX);
        break;


    /*
     * type parameter values.
     */
    case LEN_SPEC_ASTERISC:
    case F08_LEN_SPEC_COLON:
        outx_lenspec(l, v);
        break;
    /*
     * elements to skip
     */
    case F_DATA_DECL:
    case F_EQUIV_DECL:
    case F95_TYPEDECL_STATEMENT:
    case FIRST_EXECUTION_POINT:
    case F95_INTERFACE_STATEMENT:
    case F95_USE_STATEMENT:
    case F95_USE_ONLY_STATEMENT:
    case F03_USE_INTRINSIC_STATEMENT:
    case F03_USE_ONLY_INTRINSIC_STATEMENT:
        break;

    /*
     * child elements
     */
    case LIST:
	{
            list lp;
            FOR_ITEMS_IN_LIST(lp, v)
                outx_expv(l, LIST_ITEM(lp));
        }
        break;

    /*
     * invalid or no corresponding tag
     */
    case ERROR_NODE:
    case BASIC_TYPE_NODE:
    case DEFAULT_LABEL:
    case ID_LIST:
    case VAR_DECL:
    case EXT_DECL:
    case F_PROGRAM_STATEMENT:
    case F_BLOCK_STATEMENT:
    case F_SUBROUTINE_STATEMENT:
    case F_FUNCTION_STATEMENT:
    case F_INCLUDE_STATEMENT:
    case F_END_STATEMENT:
    case F_TYPE_DECL:
    case F_COMMON_DECL:
    case F_EXTERNAL_DECL:
    case F_INTRINSIC_DECL:
    case F_IMPLICIT_DECL:
    case F_NAMELIST_DECL:
    case F_SAVE_DECL:
    case F_PARAM_DECL:
    case F_DUP_DECL:
    case F_UNARY_MINUS:
    case F_ENDDO_STATEMENT:
    case F_ELSEWHERE_STATEMENT:
    case F_ENDWHERE_STATEMENT:
    case F_ENDSELECT_STATEMENT:
    case F_IF_STATEMENT:
    case F_ELSEIF_STATEMENT:
    case F_ELSE_STATEMENT:
    case F_ENDIF_STATEMENT:
    case F_ASSIGN_LABEL_STATEMENT:
    case F_GOTO_STATEMENT:
    case F_ASGOTO_STATEMENT:
    case F_ARITHIF_STATEMENT:
    case F_CALL_STATEMENT:
    case F_CRAY_POINTER_DECL:
    case F_SET_EXPR:
    case F_LABEL_REF:
    case F_PLUS_EXPR:
    case F_MINUS_EXPR:
    case F_MUL_EXPR:
    case F_DIV_EXPR:
    case F_UNARY_MINUS_EXPR:
    case F_POWER_EXPR:
    case F_EQ_EXPR:
    case F_GT_EXPR:
    case F_GE_EXPR:
    case F_LT_EXPR:
    case F_LE_EXPR:
    case F_NE_EXPR:
    case F_OR_EXPR:
    case F_AND_EXPR:
    case F_NOT_EXPR:
    case F_ARRAY_REF:
    case F_STARSTAR:
    case F_TRUE_CONSTANT:
    case F_FALSE_CONSTANT:
    case F_TYPE_NODE:
    case F95_CONSTANT_WITH:
    case F95_TRUE_CONSTANT_WITH:
    case F95_FALSE_CONSTANT_WITH:
    case F95_ENDPROGRAM_STATEMENT:
    case F95_ENDSUBROUTINE_STATEMENT:
    case F95_ENDFUNCTION_STATEMENT:
    case F95_MODULE_STATEMENT:
    case F95_ENDMODULE_STATEMENT:
    case F95_ENDINTERFACE_STATEMENT:
    case F95_CONTAINS_STATEMENT:
    case F95_RECURSIVE_SPEC:
    case F95_PURE_SPEC:
    case F95_ELEMENTAL_SPEC:
    case F95_DIMENSION_DECL:
    case F95_ENDTYPEDECL_STATEMENT:
    case F95_PRIVATE_STATEMENT:
    case F03_PROTECTED_STATEMENT:
    case F95_SEQUENCE_STATEMENT:
    case F95_PARAMETER_SPEC:
    case F95_ALLOCATABLE_SPEC:
    case F95_DIMENSION_SPEC:
    case F95_EXTERNAL_SPEC:
    case F95_INTENT_SPEC:
    case F95_INTRINSIC_SPEC:
    case F95_OPTIONAL_SPEC:
    case F95_POINTER_SPEC:
    case F95_SAVE_SPEC:
    case F95_TARGET_SPEC:
    case F95_PUBLIC_SPEC:
    case F95_PRIVATE_SPEC:
    case F03_PROTECTED_SPEC:
    case F03_BIND_SPEC:
    case F03_VALUE_SPEC:
    case F95_IN_EXTENT:
    case F95_OUT_EXTENT:
    case F95_INOUT_EXTENT:
    case F95_KIND_SELECTOR_SPEC:
    case F95_LEN_SELECTOR_SPEC:
    case F95_STAT_SPEC:
    case F95_TRIPLET_EXPR:
    case F95_PUBLIC_STATEMENT:
    case F95_OPTIONAL_STATEMENT:
    case F95_POINTER_STATEMENT:
    case F95_INTENT_STATEMENT:
    case F95_TARGET_STATEMENT:
    case F_ASTERISK:
    case F_EXTFUNC:
    case F_DOUBLE_CONSTANT:
    case F95_ASSIGNOP:
    case F95_DOTOP:
    case F95_POWEOP:
    case F95_MULOP:
    case F95_DIVOP:
    case F95_PLUSOP:
    case F95_MINUSOP:
    case F95_EQOP:
    case F95_NEOP:
    case F95_LTOP:
    case F95_LEOP:
    case F95_GEOP:
    case F95_GTOP:
    case F95_NOTOP:
    case F95_ANDOP:
    case F95_OROP:
    case F95_EQVOP:
    case F95_NEQVOP:
    case F95_CONCATOP:
    case F95_USER_DEFINED:
    case F95_MODULEPROCEDURE_STATEMENT:
    case F95_ARRAY_ALLOCATION:
    case F95_ALLOCATABLE_STATEMENT:
    case F95_GENERIC_SPEC:
    case XMP_CODIMENSION_SPEC:
    case EXPR_CODE_END:
    case F2008_ENDCRITICAL_STATEMENT:

        if(debug_flag)
            expv_output(v, stderr);
        fatal("invalid exprcode : %s", EXPR_CODE_NAME(code));
        abort();

    case OMP_PRAGMA:
      outx_OMP_pragma(l, v);
      break;

    case XMP_PRAGMA:
      outx_XMP_pragma(l, v);
      break;

    case F2008_SYNCALL_STATEMENT:
      outx_SYNCALL_statement(l, v);
      break;

    case F2008_SYNCIMAGES_STATEMENT:
      outx_SYNCIMAGES_statement(l, v);
      break;

    case F2008_SYNCMEMORY_STATEMENT:
      outx_SYNCMEMORY_statement(l, v);
      break;

    case F2008_CRITICAL_STATEMENT:
      outx_CRITICAL_statement(l, v);
      break;

    case F2008_LOCK_STATEMENT:
      outx_LOCK_statement(l, v);
      break;

    case F2008_UNLOCK_STATEMENT:
      outx_UNLOCK_statement(l, v);
      break;

    case ACC_PRAGMA:
      outx_ACC_pragma(l, v);
      break;

    case F2008_BLOCK_STATEMENT:
      outx_BLOCK_statement(l, v);
      break;

    case F_FORALL_STATEMENT:
      outx_FORALL_statement(l, v);
      break;

    case F08_DOCONCURRENT_STATEMENT:
      outx_DOCONCURRENT_statement(l, v);
      break;


    default:
        fatal("unkown exprcode : %d", code);
        abort();
    }
}

static void mark_type_desc_in_structure(TYPE_DESC tp);
//static void check_type_desc(TYPE_DESC tp);

static void mark_type_desc(TYPE_DESC tp);

static void
mark_type_desc_skip_tbp(TYPE_DESC tp, int skip_tbp)
{
    if (tp == NULL || TYPE_IS_REFERENCED(tp) == TRUE || IS_MODULE(tp))
        return;

    if (skip_tbp &&  IS_PROCEDURE_TYPE(tp) && TYPE_REF(tp) != NULL) {
        /* procedure variable or type-bound procedure with a PASS argument
         * may cause a circulation reference,
         * so store them to a list and check them later.
         */
        TYPE_LINK(tp) = NULL;
        TYPE_IS_REFERENCED(tp) = TRUE;
        TYPE_LINK_ADD(tp, tbp_list, tbp_list_tail);
        return;
    }

    if (TYPE_BOUND_GENERIC_TYPE_GENERICS(tp) != NULL) {
        /* the type for type-bound generic, skip it */
        return;
    }

    if (TYPE_REF(tp) != NULL) {
        TYPE_DESC sTp = NULL;
        if (IS_ARRAY_TYPE(tp)){
            mark_type_desc(array_element_type(tp));
        }
        sTp = reduce_type(TYPE_REF(tp));
        mark_type_desc(sTp);
        TYPE_REF(tp) = sTp;
    }

    collect_type_desc(TYPE_KIND(tp));
    collect_type_desc(TYPE_LENG(tp));
    collect_type_desc(TYPE_DIM_SIZE(tp));
    collect_type_desc(TYPE_DIM_UPPER(tp));
    collect_type_desc(TYPE_DIM_LOWER(tp));
    collect_type_desc(TYPE_DIM_STEP(tp));

    TYPE_LINK_ADD(tp, type_list, type_list_tail);
    TYPE_IS_REFERENCED(tp) = TRUE;

    if (IS_PROCEDURE_TYPE(tp)) {
        ID ip;
        mark_type_desc(TYPE_REF(tp));
        mark_type_desc(FUNCTION_TYPE_RETURN_TYPE(tp));
        FOREACH_ID(ip, FUNCTION_TYPE_ARGS(tp)) {
            mark_type_desc(ID_TYPE(ip));
        }
    }

    if (IS_STRUCT_TYPE(tp)) {
        mark_type_desc_in_structure(tp);
    }
}

static void
mark_type_desc(TYPE_DESC tp) {
    mark_type_desc_skip_tbp(tp, TRUE);
}

/* static void */
/* check_type_desc(TYPE_DESC tp) */
/* { */
/*   if (tp == NULL || TYPE_IS_REFERENCED(tp) || IS_MODULE(tp)) */
/*     return; */

/*   TYPE_IS_REFERENCED(tp) = 1; */

/*   if (TYPE_REF(tp)){ */

/*     if (IS_ARRAY_TYPE(tp)){ */

/*       if (TYPE_IS_COSHAPE(tp)){ */

/* 	if (TYPE_IS_COSHAPE(TYPE_REF(tp))){ */
/* 	  check_type_desc(TYPE_REF(tp)); */
/* 	} */
/* 	else { */

/* 	  mark_type_desc(TYPE_REF(tp)); */
/* 	} */

/*       } */
/*       else { */
/* 	mark_type_desc(array_element_type(tp)); */
/*       } */

/*     } */
/*     else { */

/*       mark_type_desc(TYPE_REF(tp)); */

/*     } */

/*   } */

/* } */


static void
mark_type_desc_in_structure(TYPE_DESC tp)
{
    ID id;
    TYPE_DESC itp, siTp;

    if (TYPE_PARENT(tp)) {
        mark_type_desc(TYPE_PARENT_TYPE(tp));
    }

    FOREACH_MEMBER(id, tp) {
        itp = ID_TYPE(id);
        siTp = reduce_type(itp);
        mark_type_desc(siTp);
        ID_TYPE(id) = siTp;
        if (!IS_PROCEDURE_TYPE(ID_TYPE(id)) &&  VAR_INIT_VALUE(id) != NULL) {
            collect_type_desc(VAR_INIT_VALUE(id));
        }
        if (IS_STRUCT_TYPE(ID_TYPE(id))) {
            mark_type_desc_in_structure(ID_TYPE(id));
        }
    }
}


static void
collect_type_desc(expv v)
{
    list lp;
    TYPE_DESC sTp;

    if (v == NULL) return;
    sTp = reduce_type(EXPV_TYPE(v));
    mark_type_desc(sTp);
    EXPV_TYPE(v) = sTp;
    if (EXPR_CODE_IS_TERMINAL(EXPV_CODE(v))) return;

    FOR_ITEMS_IN_LIST(lp, v)
        collect_type_desc(LIST_ITEM(lp));
}


void
add_type_ext_id(EXT_ID ep)
{
    //TYPE_EXT_ID te = (TYPE_EXT_ID)malloc(sizeof(struct type_ext_id));
    TYPE_EXT_ID te = XMALLOC(TYPE_EXT_ID, sizeof(struct type_ext_id));
    //bzero(te, sizeof(struct type_ext_id));
    te->ep = ep;
    FUNC_EXT_LINK_ADD(te, type_ext_id_list, type_ext_id_last);
}


static void
mark_type_desc_id(ID id)
{
    TYPE_DESC sTp;

    sTp = reduce_type(ID_TYPE(id));
    mark_type_desc(sTp);
    ID_TYPE(id) = sTp;
    collect_type_desc(ID_ADDR(id));
    switch(ID_CLASS(id)) {
        case CL_PARAM:
            collect_type_desc(VAR_INIT_VALUE(id));
            return;
        case CL_VAR:
            collect_type_desc(VAR_INIT_VALUE(id));
            /* fall through */
        case CL_PROC:
            if (PROC_EXT_ID(id) && EXT_TAG(PROC_EXT_ID(id)) != STG_UNKNOWN &&
                (PROC_CLASS(id) == P_INTRINSIC ||
                 PROC_CLASS(id) == P_EXTERNAL ||
                 PROC_CLASS(id) == P_DEFINEDPROC)) {
                /* symbol declared as intrinsic */
                sTp = reduce_type(EXT_PROC_TYPE(PROC_EXT_ID(id)));
                mark_type_desc(sTp);
                EXT_PROC_TYPE(PROC_EXT_ID(id)) = sTp;
            }
            return;
        case CL_MULTI:
            mark_type_desc_in_id_list(MULTI_ID_LIST(id));
            return;
        default:
            return;
    }
}

static void
mark_type_desc_in_id_list(ID ids)
{
    ID id;
    FOREACH_ID(id, ids) {
        mark_type_desc_id(id);
    }
}

/**
 * remove mark from type in type list.
 */
static void
unmark_type_table()
{
    TYPE_DESC tp;
    for (tp = type_list; tp != NULL; tp = TYPE_LINK(tp)){
        if (tp == NULL || TYPE_IS_REFERENCED(tp) == FALSE || IS_MODULE(tp))
            continue;
        TYPE_IS_REFERENCED(tp) = FALSE;
    }
}

static void
outx_kind(int l, TYPE_DESC tp)
{
    static expv doubledKind = NULL;
    expv vkind;

    if(doubledKind == NULL)
        doubledKind = expv_int_term(INT_CONSTANT, type_INT, KIND_PARAM_DOUBLE);

    if(IS_DOUBLED_TYPE(tp))
        vkind = doubledKind;
    else if(tp && TYPE_KIND(tp))
        vkind = TYPE_KIND(tp);
    else
        return;

    outx_childrenWithTag(l, "kind", vkind);
}


/**
 * output basicType of coarray
 */
static void
outx_coShape(int l, TYPE_DESC tp)
{
  list lp;
  codims_desc *codims = tp->codims;

  outx_printi(l, "<coShape>\n");

  FOR_ITEMS_IN_LIST(lp, codims->cobound_list){
    expr cobound = LIST_ITEM(lp);
    expr upper = EXPR_ARG2(cobound);
    ARRAY_ASSUME_KIND defaultAssumeKind = ASSUMED_SHAPE;

    if (upper && EXPR_CODE(upper) == F_ASTERISK){
      upper = NULL;
      defaultAssumeKind = ASSUMED_SIZE;
    }

    outx_indexRange0(l+1, ASSUMED_NONE, defaultAssumeKind,
                     EXPR_ARG1(cobound), upper, EXPR_ARG3(cobound));
  }

  outx_close(l, "coShape");
}


/**
 * output basicType of character
 */
static void
outx_characterType(int l, TYPE_DESC tp)
{
    const int l1 = l + 1, l2 = l1 + 1;
    int charLen = TYPE_CHAR_LEN(tp);
    expv vcharLen = TYPE_LENG(tp);
    const char *tid = getBasicTypeID(TYPE_BASIC_TYPE(tp));
    TYPE_DESC tRef = TYPE_REF(tp);

    outx_typeAttrs(l, tp, "FbasicType", 0);

    if(tRef && checkBasic(tRef)) {
        tp = tRef;
        tRef = NULL;
    }

    if (tRef) {
        if (tp->codims && !(tRef->codims)) {
            outx_print(" ref=\"C" ADDRX_PRINT_FMT "\">\n", Addr2Uint(tRef));
            outx_coShape(l+1, tp);
            outx_close(l, "FbasicType");
        } else {
            outx_print(" ref=\"C" ADDRX_PRINT_FMT "\"/>\n", Addr2Uint(tRef));
        }
    }
    else if (TYPE_KIND(tp) || charLen != 1 || vcharLen != NULL || tp->codims) {
        outx_print(" ref=\"%s\">\n", tid);
        outx_kind(l1, tp);

        if(charLen != 1|| vcharLen != NULL) {
            if (!IS_CHAR_LEN_UNFIXED(tp) && !IS_CHAR_LEN_ALLOCATABLE(tp)) {
                outx_tag(l1, "len");
                if(vcharLen != NULL)
                    outx_expv(l2, vcharLen);
                else
                    outx_intAsConst(l2, TYPE_CHAR_LEN(tp));
            } else if (IS_CHAR_LEN_UNFIXED(tp)) {
                outx_printi(l1, "<len");
                outx_true(TRUE, "is_assumed_size");
                outx_print(">\n");
            } else if (IS_CHAR_LEN_ALLOCATABLE(tp)) {
                outx_printi(l1, "<len");
                outx_true(TRUE, "is_assumed_shape");
                outx_print(">\n");
            }
            outx_close(l1, "len");
        }
        if (tp->codims) outx_coShape(l+1, tp);
        outx_close(l, "FbasicType");
    } else {
        outx_print(" ref=\"%s\"/>\n", tid);
    }
}


/**
 * output basicType except character, array
 */
static void
outx_basicTypeNoCharNoAry(int l, TYPE_DESC tp)
{
    TYPE_DESC rtp = TYPE_REF(tp);
    assert(rtp);
    outx_typeAttrs(l, tp, "FbasicType", 0);
    if (TYPE_TYPE_PARAM_VALUES(tp) || tp->codims){
        outx_print(" ref=\"%s\">\n", getTypeID(rtp));
        if (tp->codims) outx_coShape(l+1, tp);
        if (TYPE_TYPE_PARAM_VALUES(tp)) {
            outx_typeParamValues(l+1, TYPE_TYPE_PARAM_VALUES(tp));
        }
        outx_close(l ,"FbasicType");
    }
    else
        outx_print(" ref=\"%s\"/>\n", getTypeID(rtp));
}


/**
 * output basicType except character, array, without TYPE_REF.
 */
static void
outx_basicTypeNoCharNoAryNoRef(int l, TYPE_DESC tp)
{

    /* TYPE_FUNCTION comes here in the following case (maybe for the reference
       in the argument list). This is only an ad-hoc fix.

       subroutine sub(subsub)
       implicit none
       external subsub
       end
    */
    if (IS_FUNCTION_TYPE(tp)) return;

    outx_typeAttrs(l, tp, "FbasicType", 0);

    /* Output type as generic numeric type when type is not fixed */
    if (TYPE_IS_NOT_FIXED(tp) && TYPE_BASIC_TYPE(tp) == TYPE_UNKNOWN) {
        outx_print(" ref=\"%s\"", "FnumericAll");
    } else {
        /* tp is basic data type */
        outx_print(" ref=\"%s\"", getBasicTypeID(TYPE_BASIC_TYPE(tp)));
    }

    if (TYPE_KIND(tp) || IS_DOUBLED_TYPE(tp) || tp->codims){
        outx_print(">\n");
        outx_kind(l + 1, tp); // !!!
        if (tp->codims) outx_coShape(l+1, tp);
        outx_close(l, "FbasicType");
    } else {
        outx_print("/>\n");
    }
}


/**
 * output basicType of array
 */
static void
outx_arrayType(int l, TYPE_DESC tp)
{
    const int l1 = l + 1;

      outx_typeAttrs(l, tp, "FbasicType", 0);
      outx_print(" ref=\"%s\">\n", getTypeID(array_element_type(tp)));

      outx_indexRangeOfType(l1, tp);

      if (tp->codims) outx_coShape(l1, tp);

      outx_close(l ,"FbasicType");
}


/**
 * output the type of CLASS(*)
 */
static void
outx_unlimitedClass(int l, TYPE_DESC tp)
{
    outx_typeAttrs(l, tp ,"FbasicType", TOPT_CLOSE);
}


/**
 * output functionType of type bound procedure
 */
static void
outx_functionType_procedure(int l, TYPE_DESC tp)
{
    outx_typeAttrs(l, tp, "FbasicType", 0);

    if (FUNCTION_TYPE_HAS_BINDING_ARG(tp)) {
        if (FUNCTION_TYPE_HAS_PASS_ARG(tp)) {
            outx_printi(0, " pass=\"pass\"");
        } else {
            outx_printi(0, " pass=\"nopass\"");
        }
        if (FUNCTION_TYPE_PASS_ARG(tp) != NULL) {
            outx_printi(0, " pass_arg_name=\"%s\"",
                        SYM_NAME(ID_SYM(FUNCTION_TYPE_PASS_ARG(tp))));
        }
    }

    if (TYPE_REF(tp) && !TYPE_IS_IMPLICIT(TYPE_REF(tp))) {
        /*
         * TYPE_IS_IMPLICIT(TYPE_REF(tp)) means that
         * the procedure variable declared like "PROCEDURE(), POINTER :: p".
         * So don't emit this attribute.
         */
        outx_print(" ref=\"%s\"/>\n", getTypeID(TYPE_REF(tp)));
    } else {
        outx_print("/>\n");
    }
}


/**
 * output functionType of type bound procedure
 */
static void
outx_functionType(int l, TYPE_DESC tp)
{
    if (TYPE_IS_PROCEDURE(tp) || TYPE_REF(tp) != NULL) {
        /* type-bound procedure or procedure type */
        outx_functionType_procedure(l, tp);

    } else {
        const int l1 = l + 1, l2 = l1 + 1;
        const char *rtid = NULL;

        const char *tid = getTypeID(tp);

        outx_printi(l,"<FfunctionType type=\"%s\"", tid);

        if (FUNCTION_TYPE_RESULT(tp)) {
            outx_print(" result_name=\"%s\"",
                       SYM_NAME(FUNCTION_TYPE_RESULT(tp)));
        }

        /* outx_typeAttrOnly_functionTypeWithResultVar(l, ep, "FfunctionType"); */

        if (FUNCTION_TYPE_RETURN_TYPE(tp)) {
            rtid = getTypeID(FUNCTION_TYPE_RETURN_TYPE(tp));
        } else {
            rtid = "Fvoid";
        }

        outx_print(" return_type=\"%s\"", rtid);
        outx_true(FUNCTION_TYPE_IS_PROGRAM(tp), "is_program");

        if (FUNCTION_TYPE_IS_VISIBLE_INTRINSIC(tp)) {
            outx_true(TYPE_IS_INTRINSIC(tp), "is_intrinsic");
        }

        outx_true(TYPE_IS_RECURSIVE(tp), "is_recursive");
        outx_true(TYPE_IS_PURE(tp), "is_pure");
        outx_true(TYPE_IS_ELEMENTAL(tp), "is_elemental");
        outx_true(TYPE_IS_MODULE(tp), "is_module");

        outx_false(TYPE_IS_IMPURE(tp), "is_pure");

        if (is_emitting_for_submodule) {
            /*
             * "is_defined" attribute is only for SUBMODULE
             */
            outx_true(FUNCTION_TYPE_IS_DEFINED(tp), "is_defined");
        }

        if (!TYPE_IS_INTRINSIC(tp) &&
            (TYPE_IS_EXTERNAL(tp) ||
             (XMP_flag &&
              !TYPE_IS_FOR_FUNC_SELF(tp) &&
              !FUNCTION_TYPE_IS_INTERNAL(tp) &&
              !FUNCTION_TYPE_IS_MOUDLE_PROCEDURE(tp)))) {
            outx_true(TRUE, "is_external");
        }

        outx_true(TYPE_IS_PUBLIC(tp), "is_public");
        outx_true(TYPE_IS_PRIVATE(tp), "is_private");
        outx_true(TYPE_IS_PROTECTED(tp), "is_protected");

        if(TYPE_HAS_BIND(tp)){
            outx_print(" bind=\"%s\"", "C");
            if(TYPE_BIND_NAME(tp)){
                outx_print(" bind_name=\"%s\"", EXPR_STR(TYPE_BIND_NAME(tp)));
            }
        }

        if (FUNCTION_TYPE_HAS_EXPLICIT_ARGS(tp)) {
            ID ip;
            outx_print(">\n");
            outx_tag(l1, "params");
            FOREACH_ID(ip, FUNCTION_TYPE_ARGS(tp)) {
                outx_symbolNameWithType_ID(l2, ip);
            }
            outx_close(l1, "params");
            outx_close(l, "FfunctionType");
        } else {
            outx_print("/>\n");
        }
    }
}


/**
 * output FstructType
 */
static void
outx_structType(int l, TYPE_DESC tp)
{
    ID id;
    int l1 = l + 1, l2 = l1 + 1, l3 = l2 + 1, l4 = l3 + 1;
    int has_type_bound_procedure = FALSE;

    outx_typeAttrs(l, tp ,"FstructType", TOPT_NEXTLINE);
    if (TYPE_TYPE_PARAMS(tp)) {
        outx_tag(l1, "typeParams");
        FOREACH_TYPE_PARAMS(id, tp) {
            if (!TYPE_IS_KIND(ID_TYPE(id)) && !TYPE_IS_LEN(ID_TYPE(id))) {
                error("'%s' is neither KIND nor LEN", ID_NAME(id));
                continue;
            }
            outx_printi(l2, "<typeParam ");
            outx_print("type=\"%s\" ", getTypeID(ID_TYPE(id)));
            if (TYPE_IS_KIND(ID_TYPE(id))) {
                outx_print("attr=\"kind\">\n");
            } else if (TYPE_IS_LEN(ID_TYPE(id))) {
                outx_print("attr=\"length\">\n");
            } else {
                fatal("%s: NEVER REACH.", __func__);
            }
            outx_symbolName(l3, ID_SYM(id));
            outx_value(l3, VAR_INIT_VALUE(id));
            outx_close(l2, "typeParam");
        }
        outx_close(l1, "typeParams");
    }

    outx_tag(l1, "symbols");
    FOREACH_MEMBER(id, tp) {
        if (ID_CLASS(id) == CL_TYPE_BOUND_PROC) {
            has_type_bound_procedure = TRUE;
            continue;
        }
        outx_printi(l2, "<id type=\"%s\">\n", getTypeID(ID_TYPE(id)));
        outx_symbolName(l3, ID_SYM(id));
        if (VAR_INIT_VALUE(id) != NULL) {
            outx_value(l3, VAR_INIT_VALUE(id));
        }
        outx_close(l2, "id");
    }
    outx_close(l1,"symbols");

    if (has_type_bound_procedure) {
        outx_tag(l1, "typeBoundProcedures");
        FOREACH_MEMBER(id, tp) {
            if (ID_CLASS(id) != CL_TYPE_BOUND_PROC) {
                continue;
            }
            if (TBP_BINDING_ATTRS(id) & TYPE_BOUND_PROCEDURE_IS_GENERIC) {
                ID binding;
                int is_defined_io = FALSE;
                outx_printi(l2, "<typeBoundGenericProcedure");
                if (TBP_BINDING_ATTRS(id) & TYPE_BOUND_PROCEDURE_IS_OPERATOR) {
                    outx_true(TRUE, "is_operator");
                }
                if (TBP_BINDING_ATTRS(id) & TYPE_BOUND_PROCEDURE_IS_ASSIGNMENT) {
                    outx_true(TRUE, "is_assignment");
                }
                if (TBP_BINDING_ATTRS(id) & TYPE_BOUND_PROCEDURE_READ ||
                    TBP_BINDING_ATTRS(id) & TYPE_BOUND_PROCEDURE_WRITE) {
                    is_defined_io = TRUE;
                    outx_puts(" is_defined_io=\"");
                    if (TBP_BINDING_ATTRS(id) & TYPE_BOUND_PROCEDURE_READ) {
                        outx_puts("READ");
                    } else {
                        outx_puts("WRITE");
                    }
                    if (TBP_BINDING_ATTRS(id) & TYPE_BOUND_PROCEDURE_FORMATTED) {
                        outx_puts("(FORMATTED)");
                    } else {
                        outx_puts("(UNFORMATTED)");
                    }
                    outx_puts("\" ");
                }
                outx_printi(0,">\n");
                if (!is_defined_io) {
                    outx_tagText(l3, "name", SYM_NAME(ID_SYM(id)));
                }
                outx_tag(l3, "binding");
                FOREACH_ID(binding, TBP_BINDING(id)) {
                    outx_tagText(l4, "name", SYM_NAME(ID_SYM(binding)));
                }
                outx_close(l3, "binding");
                outx_close(l2, "typeBoundGenericProcedure");

            } else if (TBP_BINDING_ATTRS(id) & TYPE_BOUND_PROCEDURE_IS_FINAL) {
                ID final;
                FOREACH_ID(final, TBP_BINDING(id)) {
                    outx_tag(l2, "finalProcedure");
                    outx_tagText(l3, "name", SYM_NAME(ID_SYM(final)));
                    outx_close(l2, "finalProcedure");
                }
            } else {
                outx_printi(l2, "<typeBoundProcedure");
                outx_printi(0, " type=\"%s\"", getTypeID(ID_TYPE(id)));

                if (TBP_BINDING_ATTRS(id) & TYPE_BOUND_PROCEDURE_PASS)
                    outx_printi(0, " pass=\"pass\"");
                if (TBP_BINDING_ATTRS(id) & TYPE_BOUND_PROCEDURE_NOPASS)
                    outx_printi(0, " pass=\"nopass\"");
                if (TBP_PASS_ARG(id))
                    outx_printi(0, " pass_arg_name=\"%s\"",
                                SYM_NAME(ID_SYM(TBP_PASS_ARG(id))));

                outx_true(TBP_BINDING_ATTRS(id) & TYPE_BOUND_PROCEDURE_DEFERRED,
                          "is_deferred");
                outx_true(TBP_BINDING_ATTRS(id) & TYPE_BOUND_PROCEDURE_NON_OVERRIDABLE,
                          "is_non_overridable");
                outx_true(TYPE_IS_PUBLIC(id), "is_public");
                outx_true(TYPE_IS_PRIVATE(id), "is_private");
                outx_true(TYPE_IS_PROTECTED(id), "is_protected");

                outx_printi(0,">\n");

                outx_tagText(l3, "name", SYM_NAME(ID_SYM(id)));
                outx_tag(l3, "binding");
                outx_tagText(l4, "name", SYM_NAME(ID_SYM(TBP_BINDING(id))));
                outx_close(l3, "binding");

                outx_close(l2, "typeBoundProcedure");
            }
        }
        outx_close(l1, "typeBoundProcedures");
    }

    outx_close(l,"FstructType");
}


/**
 * output types in typeTable
 */
static void
outx_type(int l, TYPE_DESC tp)
{
    TYPE_DESC tRef = TYPE_REF(tp);

    if (IS_VOID(tp)) {
        /* output nothing */
    } else if(IS_CHAR(tp)) {
        if(checkBasic(tp) == FALSE || checkBasic(tRef) == FALSE)
            outx_characterType(l, tp);

    } else if(IS_ARRAY_TYPE(tp)) {
        outx_arrayType(l, tp);

    } else if(IS_STRUCT_TYPE(tp) && TYPE_REF(tp) == NULL) {
        if (TYPE_IS_CLASS(tp)) {
            outx_unlimitedClass(l, tp);
        } else {
            outx_structType(l, tp);
        }

    } else if(IS_PROCEDURE_TYPE(tp)) {
        outx_functionType(l, tp);

    } else if (tRef != NULL) {
        if (has_attribute_except_func_attrs(tp) ||
            TYPE_KIND(tRef) ||
            IS_DOUBLED_TYPE(tRef) ||
            IS_STRUCT_TYPE(tRef)) {
            outx_basicTypeNoCharNoAry(l, tp);
        }

    } else if (tRef == NULL) {
        if(checkBasic(tp) == FALSE)
            outx_basicTypeNoCharNoAryNoRef(l, tp);
    } else {
        fatal("%s: type not covered yet.", __func__);
    }
}


/**
 * distinguish the id is to be output
 */
static int
id_is_visibleVar(ID id)
{
    if (ID_DEFINED_BY(id) != NULL) {
        TYPE_DESC tp = ID_TYPE(id);
        if (tp == NULL) {
            return FALSE;
        }
        if (IS_GENERIC_TYPE(tp)) {
            /* The generic function visibility is differed from
             * function and subroutine.
             */
            return TRUE;
        }
        if (ID_CLASS(id) == CL_PROC &&
            CRT_FUNCEP != NULL &&
            CRT_FUNCEP != PROC_EXT_ID(id)) {
            return FALSE;
        }
        if (TYPE_IS_MODIFIED(tp)) {
            return TRUE;
        }
        if ((is_outputed_module && CRT_FUNCEP == NULL)
            && (TYPE_IS_PUBLIC(tp) || TYPE_IS_PRIVATE(tp))) { // TODO PROTECTED
            return TRUE;
        }
        return FALSE;
    }

    switch(ID_CLASS(id)) {
    case CL_MULTI:
        return FALSE;
        break;
    case CL_VAR:
        if(TYPE_IS_MODIFIED(ID_TYPE(id)))
            return TRUE;
        if(VAR_IS_IMPLIED_DO_DUMMY(id))
            return FALSE;
        if(ID_STORAGE(id) == STG_INDEX) /* Don't declare as a variable */
            return FALSE;
        break;
    case CL_PARAM:
        return TRUE;
    case CL_NAMELIST:
        return TRUE;
    case CL_PROC:
        if(PROC_CLASS(id) == P_DEFINEDPROC) {
            /* this id is of function.
               Checkes if this id is of the current function or not. */
            if (CRT_FUNCEP == PROC_EXT_ID(id)) {
                return TRUE;
            } else if (TYPE_IS_MODIFIED(ID_TYPE(id))) {
                return TRUE;
            } else {
                return FALSE;
            }
        }
        if (PROC_CLASS(id) == P_INTRINSIC &&
            ID_TYPE(id) &&
            FUNCTION_TYPE_IS_VISIBLE_INTRINSIC(ID_TYPE(id))) {
                return TRUE;
        }
        if (EXT_IS_DEFINED_IO(PROC_EXT_ID(id))) {
            return FALSE;
        }
        /* FALL THROUGH */
    default:
        switch(ID_STORAGE(id)) {
        case STG_TAGNAME:
            return TRUE;
        case STG_UNKNOWN:
        case STG_NONE:
            return FALSE;
        case STG_INDEX:
            return FALSE;
        default:
            break;
        }
    }

    return TRUE;
}

/**
 * Check id is visible in <symbols>
 */
static int
id_is_visibleVar_for_symbols(ID id)
{
    if (id == NULL)
        return FALSE;

    if (ID_STORAGE(id) == STG_INDEX)
        return TRUE;

    return (id_is_visibleVar(id) && IS_MODULE(ID_TYPE(id)) == FALSE) ||
            ((ID_STORAGE(id) == STG_ARG ||
              ID_STORAGE(id) == STG_SAVE ||
              (ID_STORAGE(id) == STG_EXT && !EXT_IS_DEFINED_IO(PROC_EXT_ID(id))) ||
              ID_STORAGE(id) == STG_AUTO) && ID_CLASS(id) == CL_PROC);
}


/**
 * output symbols in FfunctionDefinition/FmoduleProcedureDefinition
 */
static void
outx_definition_symbols(int l, EXT_ID ep)
{
    ID id;
    const int l1 = l + 1;

    outx_tag(l, "symbols");

    FOREACH_ID(id, EXT_PROC_ID_LIST(ep)) {
        if (id_is_visibleVar_for_symbols(id))
            outx_id(l1, id);
    }

    /* print common ids */
    FOREACH_ID(id, EXT_PROC_COMMON_ID_LIST(ep)) {
        if (IS_MODULE(ID_TYPE(id)) == FALSE)
            outx_id(l1, id);
    }

    /* print label */
    /* decided not to output labels
    FOREACH_ID(id, EXT_PROC_LABEL_LIST(ep)) {
        outx_id(l1, id);
    }
    */

    outx_close(l, "symbols");
}


/**
 * output FcommonDecl
 */
static void
outx_commonDecl(int l, ID cid)
{
    list lp;
    expv var;
    char buf[256];
    const int l1 = l + 1, l2 = l1 + 1;

    outx_tagOfDecl1(l, xtag(F_COMMON_DECL), ID_LINE(cid));

    if(COM_IS_BLANK_NAME(cid) == FALSE)
        sprintf(buf, " name=\"%s\"", ID_NAME(cid));
    else
        buf[0] = '\0';

    outx_tag(l1, "varList%s", buf);

    FOR_ITEMS_IN_LIST(lp, COM_VARS(cid)) {
        var = LIST_ITEM(lp);
        outx_varRef_EXPR(l2, var);
    }

    outx_close(l1, "varList");
    outx_close(l, xtag(F_COMMON_DECL));
}


/**
 * output FequivalenceDecl
 */
static void
outx_equivalenceDecl(int l, expv v)
{
    const int l1 = l + 1;
    expv v1 = v;

    outx_tagOfDecl1(l, xtag(F_EQUIV_DECL), EXPV_LINE(v));
    outx_varRef_EXPR(l1, EXPR_ARG1(v1));
    outx_varList(l1, EXPR_ARG2(v1), NULL);
    outx_close(l, xtag(F_EQUIV_DECL));
}


static int
qsort_compare_id(const void *v1, const void *v2)
{
    int o1 = ID_ORDER(*(ID*)v1);
    int o2 = ID_ORDER(*(ID*)v2);

    return (o1 == o2) ? 0 : ((o1 < o2) ? -1 : 1);
}


/**
 * sort id by order value
 */
ID*
genSortedIDs(ID ids, int *retnIDs)
{
    ID id, *sortedIDs;
    int i = 0, nIDs = 0;

    if(ids == NULL)
        return NULL;

    FOREACH_ID(id, ids)
        ++nIDs;

    if(nIDs == 0)
        return NULL;

    sortedIDs = (ID*)malloc(nIDs * sizeof(ID));

    FOREACH_ID(id, ids)
        sortedIDs[i++] = id;

    qsort((void*)sortedIDs, nIDs, sizeof(ID), qsort_compare_id);
    *retnIDs = nIDs;

    return sortedIDs;
}


#define IS_NO_PROC_OR_DECLARED_PROC(id) \
    ((ID_CLASS(id) != CL_PROC || \
      (PROC_CLASS(id) == P_EXTERNAL && \
       (TYPE_IS_EXTERNAL(ID_TYPE(id)) || \
        (FUNCTION_TYPE_RETURN_TYPE(ID_TYPE(id)) != NULL && \
         !TYPE_IS_IMPLICIT(FUNCTION_TYPE_RETURN_TYPE(ID_TYPE(id)))))) || \
      (ID_TYPE(id) && TYPE_IS_EXTERNAL(ID_TYPE(id))) || \
      PROC_CLASS(id) == P_UNDEFINEDPROC || \
      PROC_CLASS(id) == P_DEFINEDPROC)     \
  && (PROC_EXT_ID(id) == NULL ||           \
      PROC_CLASS(id) == P_UNDEFINEDPROC || \
      PROC_CLASS(id) == P_DEFINEDPROC || \
      (TYPE_IS_PUBLIC(id) || TYPE_IS_PRIVATE(id)  || ( \
      EXT_PROC_IS_INTERFACE(PROC_EXT_ID(id)) == FALSE && \
      EXT_PROC_IS_INTERFACE_DEF(PROC_EXT_ID(id)) == FALSE)))    \
  && (ID_TYPE(id) \
      && TYPE_IS_IMPLICIT(id) == FALSE \
      && IS_MODULE(ID_TYPE(id)) == FALSE   \
      && (IS_VOID(ID_TYPE(id)) == FALSE || \
      has_attribute_except_private_public(ID_TYPE(id)))))


static int
is_id_used_in_struct_member(ID id, TYPE_DESC sTp)
{
    /*
     * FIXME:
     *	Actually, it is not checked if id is used in sTp's member.
     *	Instead, just checking line number.
     */
    ID mId;

    if (ID_LINE(id) == NULL) {
        return FALSE;
    }

    FOREACH_MEMBER(mId, sTp) {
        if (ID_LINE(mId) == NULL) {
            continue;
        }
        if (ID_LINE_FILE_ID(id) == ID_LINE_FILE_ID(mId)) {
            if (ID_LINE_NO(id) < ID_LINE_NO(mId)) {
                return TRUE;
            }
        }
    }

    return FALSE;
}


static void
emit_decl(int l, ID id)
{
    if (ID_IS_EMITTED(id) == TRUE) {
        return;
    }
    if (ID_IS_OFMODULE(id) == TRUE && ID_CLASS(id) != CL_PARAM) {
        return;
    }

    if (CRT_FUNCEP != NULL && EXT_PROC_IS_PROCEDUREDECL(CRT_FUNCEP)) {
        /*
         * In the Separate Module Procedure,
         * a function, argments, and a result variable are not decleared
         */
        TYPE_DESC ftp = EXT_PROC_TYPE(CRT_FUNCEP);

        if (ID_CLASS(id) == CL_PROC && PROC_EXT_ID(id) == CRT_FUNCEP) {
            /* id is this procedure */
            return;
        }
        if (ID_SYM(id) == FUNCTION_TYPE_RESULT(ftp)) {
            /* id is this result */
            return;
        }
        if (ID_STORAGE(id) == STG_ARG) {
            /* id is a argument */
            return;
        }
    }

    switch(ID_CLASS(id)) {
    case CL_NAMELIST:
        outx_namelistDecl(l, id);
        break;

    case CL_PARAM:
        if (id_is_visibleVar(id))
            outx_varDecl(l, id);
        break;

    case CL_ENTRY:
        break;

    case CL_PROC:
        if (ID_TYPE(id) &&
            IS_PROCEDURE_TYPE(ID_TYPE(id)) &&
            FUNCTION_TYPE_IS_VISIBLE_INTRINSIC(ID_TYPE(id))) {
            outx_varDecl(l, id);
            break;
        }
        /* fall through */
    default:
        switch (ID_STORAGE(id)) {
            case STG_ARG:
            case STG_TYPE_PARAM:
            case STG_SAVE:
            case STG_AUTO:
            case STG_EQUIV:
            case STG_COMEQ:
            case STG_COMMON:
            case STG_INDEX:
                if (id_is_visibleVar(id) &&
                    IS_NO_PROC_OR_DECLARED_PROC(id)) {
                    outx_varDecl(l, id);
                }
                break;

            case STG_TAGNAME:
                break;

            case STG_EXT:
                if (id_is_visibleVar(id) &&
                    IS_NO_PROC_OR_DECLARED_PROC(id)) {
                    outx_varDecl(l, id);
                }
                break;

            case STG_UNKNOWN:
            case STG_NONE:
                break;
        }
        break;
    }
}

static void
outx_id_declarations(int l, ID id_list, int hasResultVar, const char * functionName)
{
    TYPE_DESC tp;
    ID id, *ids;
    int i, nIDs;
    SYMBOL modname = NULL;

    ids = genSortedIDs(id_list, &nIDs);

    if (ids) {
        /*
         * Firstly emit struct base type (TYPE_REF(tp) == NULL).
         * ex) type(x)::p = x(1)
         */
        for (i = 0; i < nIDs; i++) {
            id = ids[i];

            if (ID_CLASS(id) == CL_MODULE) {
                modname = ID_SYM(id);
            }

            if (ID_CLASS(id) != CL_TAGNAME) {
                continue;
            }
            if (ID_IS_EMITTED(id) == TRUE) {
                continue;
            }

            if (ID_IS_OFMODULE(id) == TRUE && ID_MODULE_NAME(id) != modname) {
                continue;
            }

            if (TYPE_IS_MODIFIED(ID_TYPE(id)) == TRUE) {
                continue;
            }

            tp = ID_TYPE(id);
            if (IS_STRUCT_TYPE(tp) && TYPE_REF(tp) == NULL) {
                int j;
                for (j = 0; j < nIDs; j++) {
                    if (i != j) {
                        if (ID_IS_EMITTED(ids[j]) == TRUE) {
                            continue;
                        }
                        if (is_id_used_in_struct_member(ids[j], tp) == TRUE) {
                            emit_decl(l, ids[j]);
                            ID_IS_EMITTED(ids[j]) = TRUE;
                        }
                    }
                }
                outx_structDecl(l, id);
                ID_IS_EMITTED(id) = TRUE;
            }
        }

        /*
         * varDecl except structDecl, namelistDecl
         */
        for (i = 0; i < nIDs; ++i) {
            id = ids[i];

            if (hasResultVar == TRUE && functionName != NULL &&
                strcasecmp(functionName, SYM_NAME(ID_SYM(id))) == 0) {
                continue;
            }

            if (TYPE_IS_MODIFIED(ID_TYPE(id)) == TRUE) {
                continue;
            }

            emit_decl(l, id);
            ID_IS_EMITTED(id) = TRUE;
        }
        free(ids);
    }
}


/**
 * output declarations with pragmas
 */
static void
outx_declarations1(int l, EXT_ID parent_ep, int outputPragmaInBody)
{
    const int l1 = l + 1;
    list lp;
    ID id;
    EXT_ID ep;
    expv v;
    int hasResultVar = (EXT_PROC_RESULTVAR(parent_ep) != NULL) ? TRUE : FALSE;
    const char *myName = SYM_NAME(EXT_SYM(parent_ep));

    outx_tag(l, "declarations");

    /*
     * FuseDecl and FimportDecl
     */
    FOR_ITEMS_IN_LIST(lp, EXT_PROC_BODY(parent_ep)) {
        v = LIST_ITEM(lp);
        switch(EXPV_CODE(v)) {
        case F03_USE_INTRINSIC_STATEMENT:
            outx_useDecl(l1, v, TRUE);
            break;
        case F95_USE_STATEMENT:
            outx_useDecl(l1, v, FALSE);
            break;
        case F95_USE_ONLY_STATEMENT:
            outx_useOnlyDecl(l1, v, FALSE);
            break;
        case F03_USE_ONLY_INTRINSIC_STATEMENT:
            outx_useOnlyDecl(l1, v, TRUE);
            break;            
        case F03_IMPORT_STATEMENT:
            outx_importStatement(l1, v);
            break;
        default:
            break;
        }
    }

    outx_id_declarations(l1, EXT_PROC_ID_LIST(parent_ep), hasResultVar, myName);

    /*
     * FdataDecl / FequivalenceDecl
     */
    FOR_ITEMS_IN_LIST(lp, EXT_PROC_BODY(parent_ep)) {
        v = LIST_ITEM(lp);
        switch(EXPV_CODE(v)) {
        case F_DATA_DECL:
            outx_dataDecl(l1, v);
            break;
        case F_EQUIV_DECL:
            outx_equivalenceDecl(l1, v);
            break;
        default:
            break;
        }
    }

    /*
     * FcommonDecl
     */
    FOREACH_ID(id, EXT_PROC_COMMON_ID_LIST(parent_ep)) {
        outx_commonDecl(l1, id);
    }

    /*
     * FinterfaceDecl
     */
    FOREACH_EXT_ID(ep, EXT_PROC_INTERFACES(parent_ep)) {
        outx_interfaceDecl(l1, ep);
    }

    /*
     * FpragmaStatement
     */
    if(outputPragmaInBody) {
        FOR_ITEMS_IN_LIST(lp, EXT_PROC_BODY(parent_ep)) {
            v = LIST_ITEM(lp);
            switch(EXPV_CODE(v)) {
            case F_PRAGMA_STATEMENT:
                // for FmoduleDefinition-declarations
                outx_pragmaStatement(l1, v);
                break;
	    case XMP_PRAGMA:
		outx_XMP_pragma(l1, v);
		break;
	    case ACC_PRAGMA:
		outx_ACC_pragma(l1, v);
		break;
            default:
                break;
            }
        }
    }

    outx_close(l, "declarations");
}


/**
 * output declarations
 */
static void
outx_declarations(int l, EXT_ID parent_ep)
{
    outx_declarations1(l, parent_ep, FALSE);
}



/**
 * output FmoduleProcedureDecl
 */
static void
outx_moduleProcedureDecl(int l, EXT_ID parent_ep, SYMBOL parentName)
{
    const int l1 = l + 1;
    int hasModProc = FALSE;
    EXT_ID ep;

    FOREACH_EXT_ID(ep, parent_ep) {
        if(EXT_TAG(ep) == STG_EXT &&
            EXT_PROC_IS_MODULE_PROCEDURE(ep)) {
            hasModProc = TRUE;
            break;
        }
    }

    if(hasModProc == FALSE)
        return;

    if (EXT_PROC_IS_MODULE_SPECIFIED(parent_ep)) {
        outx_tagOfDecl1(l, "FmoduleProcedureDecl is_module_specified=\"true\"",
            GET_EXT_LINE(ep));
    } else {
        outx_tagOfDecl1(l, "FmoduleProcedureDecl", GET_EXT_LINE(ep));
    }

    if (is_emitting_xmod() == FALSE) {
        FOREACH_EXT_ID(ep, parent_ep) {
            if (EXT_TAG(ep) == STG_EXT &&
                EXT_PROC_IS_MODULE_PROCEDURE(ep) &&
                !EXT_IS_OFMODULE(ep)) {
                outx_symbolName(l1, EXT_SYM(ep));
            }
        }
    } else {
        if (parentName != NULL) {
            gen_proc_t gp = find_generic_procedure(SYM_NAME(parentName));
            if (gp != NULL) {
                HashTable *tPtr = GEN_PROC_MOD_TABLE(gp);
                if (tPtr != NULL) {
                    HashEntry *hPtr;
                    HashSearch sCtx;
                    mod_proc_t mp;

                    FOREACH_IN_HASH(hPtr, &sCtx, tPtr) {
                        mp = (mod_proc_t)GetHashValue(hPtr);
                        outx_symbolNameWithFunctionType_EXT(l1,
                                                            MOD_PROC_EXT_ID(mp));
                    }
                } else {
                    fatal("invalid generic procedure structure.");
                    /* not reached. */
                    return;
                }
            } else {
                fatal("can't find a generic function '%s'.",
                      SYM_NAME(parentName));
                /* not reached. */
                return;
            }
        } else {
            fatal("module procedure w/o generic name.");
            /* not reached. */
            return;
        }
    }

    outx_close(l, "FmoduleProcedureDecl");
}


/**
 * output FfunctionDecl
 */
static void
outx_functionDecl(int l, EXT_ID ep)
{
    const int l1 = l + 1;
    CRT_FUNCEP_PUSH(ep);
    outx_tagOfDecl1(l, "FfunctionDecl", GET_EXT_LINE(ep));
    outx_symbolNameWithFunctionType_EXT(l1, ep);
    outx_declarations(l1, ep);
    outx_close(l, "FfunctionDecl");
    CRT_FUNCEP_POP;
}


static void
outx_innerDefinitions(int l, EXT_ID extids, SYMBOL parentName, int asDefOrDecl)
{
    EXT_ID ep;

    FOREACH_EXT_ID(ep, extids) {
        if (EXT_TAG(ep) != STG_EXT)
            continue;
        if (EXT_PROC_IS_ENTRY(ep) == TRUE)
            continue;
        if (!EXT_PROC_BODY(ep) && !EXT_PROC_ID_LIST(ep))
            continue;
        if (EXT_PROC_TYPE(ep) != NULL
            && TYPE_BASIC_TYPE(EXT_PROC_TYPE(ep)) == TYPE_MODULE)
            continue;

        if(asDefOrDecl) {
            outx_functionDefinition(l, ep);
        } else {
            if(EXT_PROC_IS_MODULE_PROCEDURE(ep) == FALSE)
                outx_functionDecl(l, ep);
        }
    }

    outx_moduleProcedureDecl(l, extids, parentName);
}


/**
 * output FcontainsStatement
 */
static void
outx_contains(int l, EXT_ID parent)
{
    EXT_ID contains;
    lineno_info *contains_line;

    contains = EXT_PROC_CONT_EXT_SYMS(parent);
    contains_line = EXT_PROC_CONT_EXT_LINE(parent);
    if (contains == NULL) {
        return;
    }
    assert(contains_line != NULL);
    outx_tagOfDecl1(l, "FcontainsStatement", contains_line);
    outx_innerDefinitions(l + 1, contains, NULL, TRUE);
    outx_close(l, "FcontainsStatement");
}


/**
 * output FinterfaceDecl
 */
static void
outx_interfaceDecl(int l, EXT_ID ep)
{
    EXT_ID extids;

    extids = EXT_PROC_INTR_DEF_EXT_IDS(ep);
    if(extids == NULL)
        return;

    if(EXT_IS_OFMODULE(ep) == TRUE)
        return;

    CRT_FUNCEP_PUSH(NULL);
    outx_printi(l, "<FinterfaceDecl");

    switch(EXT_PROC_INTERFACE_CLASS(ep)) {
        case INTF_DECL:
            if(EXT_IS_BLANK_NAME(ep) == FALSE)
                outx_printi(0, " name=\"%s\"", SYM_NAME(EXT_SYM(ep)));
            break;
        case INTF_ASSIGNMENT:
            outx_true(TRUE, "is_assignment");
            break;
        case INTF_OPERATOR:
        case INTF_USEROP:
            outx_printi(0, " name=\"%s\"", SYM_NAME(EXT_SYM(ep)));
            outx_true(TRUE, "is_operator");
            break;
        case INTF_GENERIC_WRITE_FORMATTED:
            outx_printi(0, " is_defined_io=\"WRITE(FORMATTED)\"");
            break;
        case INTF_GENERIC_WRITE_UNFORMATTED:
            outx_printi(0, " is_defined_io=\"WRITE(UNFORMATTED)\"");
            break;
        case INTF_GENERIC_READ_FORMATTED:
            outx_printi(0, " is_defined_io=\"READ(FORMATTED)\"");
            break;
        case INTF_GENERIC_READ_UNFORMATTED:
            outx_printi(0, " is_defined_io=\"READ(UNFORMATTED)\"");
            break;
        case INTF_ABSTRACT:
            outx_true(TRUE, "is_abstract");
            break;
        default:
            /* never reach. here*/
            break;
    }

    outx_lineno(EXT_LINE(ep));
    outx_printi(0,">\n");
    outx_innerDefinitions(l + 1, extids, EXT_SYM(ep), FALSE);
    outx_close(l, "FinterfaceDecl");
    CRT_FUNCEP_POP;
}


/**
 * output FfunctionDefinition
 */
static void
outx_functionDefinition(int l, EXT_ID ep)
{
    const int l1 = l + 1, l2 = l + 2;

    const char *tag = NULL;

    if (!EXT_PROC_IS_PROCEDUREDECL(ep)) {
        tag = "FfunctionDefinition";
    } else {
        tag = "FmoduleProcedureDefinition";
    }


    CRT_FUNCEP_PUSH(ep);

    outx_tagOfDecl1(l, tag, GET_EXT_LINE(ep));
    outx_symbolNameWithFunctionType_EXT(l1, ep);
    outx_definition_symbols(l1, ep);
    outx_declarations(l1, ep);
    outx_tag(l1, "body");
    outx_expv(l2, EXT_PROC_BODY(ep));
    outx_contains(l2, ep);
    outx_close(l1, "body");
    outx_close(l, tag);

    CRT_FUNCEP_POP;
}


/**
 * output FmoduleDefinition
 */
static void
outx_moduleDefinition(int l, EXT_ID ep)
{
    const int l1 = l + 1;

    is_outputed_module = TRUE;
    CRT_FUNCEP = NULL;

    outx_tagOfDeclNoClose(l, "%s name=\"%s\"", GET_EXT_LINE(ep),
                          "FmoduleDefinition", SYM_NAME(EXT_SYM(ep)));

    if (EXT_MODULE_IS_SUBMODULE(ep)) {
        outx_true(TRUE, "is_sub");
        if (EXT_MODULE_ANCESTOR(ep)) {
            outx_print(" parent_name=\"%s:%s\"",
                       SYM_NAME(EXT_MODULE_ANCESTOR(ep)),
                       SYM_NAME(EXT_MODULE_PARENT(ep)));
        } else {
            outx_print(" parent_name=\"%s\"",
                       SYM_NAME(EXT_MODULE_PARENT(ep)));
        }
    }
    outx_puts(">\n");

    outx_definition_symbols(l1, ep);
    outx_declarations1(l1, ep, TRUE); // output with pragma
    outx_contains(l1, ep);
    outx_close(l, "FmoduleDefinition");

    is_outputed_module = FALSE;
}


/**
 * output FblockDataDefinition
 */
static void
outx_blockDataDefinition(int l, EXT_ID ep)
{
    const int l1 = l + 1;
    char buf[256];

    if(EXT_IS_BLANK_NAME(ep))
        buf[0] = '\0';
    else
        sprintf(buf, " name=\"%s\"", SYM_NAME(EXT_SYM(ep)));

    outx_tagOfDecl1(l, "%s%s", GET_EXT_LINE(ep),
                    "FblockDataDefinition", buf);
    outx_definition_symbols(l1, ep);
    outx_declarations(l1, ep);
    outx_close(l, "FblockDataDefinition");
}


static const char*
getTimestamp()
{
    const time_t t = time(NULL);
    struct tm *ltm = localtime(&t);
    strftime(s_timestamp, CEXPR_OPTVAL_CHARLEN, "%F %T", ltm);
    return s_timestamp;
}


/**
 * recursively collect TYPE_DESC from block constructs
 */
static void
collect_types_from_block(BLOCK_ENV block)
{
    BLOCK_ENV bp;
    TYPE_DESC tp;

    if (block == NULL) {
        return;
    }

    FOREACH_BLOCKS(bp, block) {
        mark_type_desc_in_id_list(BLOCK_LOCAL_SYMBOLS(bp));
        collect_types_inner(BLOCK_LOCAL_EXTERNAL_SYMBOLS(bp));
        collect_types_inner(BLOCK_LOCAL_INTERFACES(bp));
        for(tp = BLOCK_LOCAL_STRUCT_DECLS(bp); tp != NULL; tp = TYPE_SLINK(tp)) {
            if(TYPE_IS_DECLARED(tp)) {
                mark_type_desc(tp);
                mark_type_desc_in_structure(tp);
            }
        }
        collect_types_from_block(BLOCK_CHILDREN(bp));
    }
}


/**
 * recursively collect TYPE_DESC to type_list
 */
static void
collect_types1(EXT_ID extid)
{
    EXT_ID ep;
    TYPE_DESC tp, sTp;

    if(extid == NULL)
        return;

    /* collect used types */
    FOREACH_EXT_ID(ep, extid) {
        if((EXT_TAG(ep) != STG_EXT &&
            EXT_TAG(ep) != STG_COMMON) ||
            EXT_IS_DEFINED(ep) == FALSE) {
            /* STG_EXT
             *      is program, subroutine, function, module, interface.
             * STG_COMMON
             *      is block data.
             * EXT_IS_DEFINED
             *      is FALSE when the id is not declared
             *      but called as function or subroutine.
             */
            continue;
        }

        if (EXT_TAG(ep) == STG_EXT &&
            IS_MODULE(EXT_PROC_TYPE(ep)) == FALSE &&
            EXT_PROC_IS_INTERFACE_DEF(ep) == FALSE &&
            (EXT_PROC_IS_INTERFACE(ep) == FALSE ||
            EXT_IS_BLANK_NAME(ep) == FALSE)) {
            add_type_ext_id(ep);
        }

        /* symbols in CONTAINS */
        collect_types1(EXT_PROC_CONT_EXT_SYMS(ep));
        /* INTERFACE symbols */
        collect_types1(EXT_PROC_INTERFACES(ep));
        /* symbols in INTERFACE */
        collect_types1(EXT_PROC_INTR_DEF_EXT_IDS(ep));

        /* symbols in BLOCK */
        collect_types_from_block(EXT_PROC_BLOCKS(ep));

        sTp = reduce_type(EXT_PROC_TYPE(ep));
        mark_type_desc(sTp);
        EXT_PROC_TYPE(ep) = sTp;
        collect_type_desc(EXT_PROC_ARGS(ep));
        mark_type_desc_in_id_list(EXT_PROC_ID_LIST(ep));
        collect_type_desc(EXT_PROC_BODY(ep));

        for(tp = EXT_PROC_STRUCT_DECLS(ep); tp != NULL; tp = TYPE_SLINK(tp)) {
            if(TYPE_IS_DECLARED(tp)) {
                mark_type_desc(tp);
                mark_type_desc_in_structure(tp);
            }
        }
    }
}


/**
 * recursively collect TYPE_DESC to type_list
 */
static void
collect_types(EXT_ID extid)
{
    TYPE_EXT_ID te;
    TYPE_DESC tp, tq;
    TYPE_DESC sTp;

    collect_types1(extid);
    FOREACH_TYPE_EXT_ID(te, type_ext_id_list) {
        TYPE_DESC tp = EXT_PROC_TYPE(te->ep);
        if (tp && EXT_TAG(te->ep) == STG_EXT) {
            sTp = reduce_type(EXT_PROC_TYPE(te->ep));
            mark_type_desc(sTp);
            EXT_PROC_TYPE(te->ep) = sTp;
        }
    }

    /*
     * now mark type-bound procedures
     */
    for (tp = tbp_list; tp != NULL; tp = tq){
        tq = TYPE_LINK(tp);
        TYPE_LINK(tp) = NULL;
        TYPE_IS_REFERENCED(tp) = FALSE;
        mark_type_desc_skip_tbp(tp, FALSE);
    }

}


/**
 * recursively collect TYPE_DESC to type_list
 */
static void
collect_types_inner(EXT_ID extid)
{
    TYPE_EXT_ID te;
    TYPE_DESC sTp;

    collect_types1(extid);
    FOREACH_TYPE_EXT_ID(te, type_ext_id_list) {
        TYPE_DESC tp = EXT_PROC_TYPE(te->ep);
        if (tp && EXT_TAG(te->ep) == STG_EXT) {
            sTp = reduce_type(EXT_PROC_TYPE(te->ep));
            mark_type_desc(sTp);
            EXT_PROC_TYPE(te->ep) = sTp;
        }
    }

}


/**
 * output typeTable
 */
static void
outx_typeTable(int l)
{
    const int l1 = l + 1;
    TYPE_DESC tp;

    outx_tag(l, "typeTable");

    for (tp = type_list; tp != NULL; tp = TYPE_LINK(tp)){
        outx_type(l1, tp);
    }

    outx_close(l, "typeTable");
}


/**
 * output globalSymbols
 */
static void
outx_globalSymbols(int l)
{
    const int l1 = l + 1;
    EXT_ID ep;

    outx_tag(l, "globalSymbols");
    FOREACH_EXT_ID(ep, EXTERNAL_SYMBOLS) {
        if (EXT_IS_DUMMY(ep) || EXT_IS_BLANK_NAME(ep)) {
            continue;
        }
        outx_ext_id(l1, ep);
    }
    outx_close(l, "globalSymbols");
}


/**
 * output globalDeclarations
 */
static void
outx_globalDeclarations(int l)
{
    const int l1 = l + 1;
    EXT_ID ep;

    outx_tag(l, "globalDeclarations");
    FOREACH_EXT_ID(ep, EXTERNAL_SYMBOLS) {
        switch(EXT_TAG(ep)) {
        case STG_COMMON:
            outx_blockDataDefinition(l1, ep);
            break;
        case STG_EXT:
            if ((EXT_PROC_IS_ENTRY(ep) == FALSE) &&
                (EXT_PROC_BODY(ep) || EXT_PROC_ID_LIST(ep))) {

                if(EXT_PROC_TYPE(ep) != NULL &&
                    TYPE_BASIC_TYPE(EXT_PROC_TYPE(ep)) == TYPE_MODULE)
                    outx_moduleDefinition(l1, ep);
                else
                    outx_functionDefinition(l1, ep);
            }
            break;
        default:
            break;
        }
    }
    outx_close(l, "globalDeclarations");
}


/**
 * output XcodeML
 */
void
output_XcodeML_file()
{
    if(flag_module_compile)
        return; // DO NOTHING

    type_list = NULL;

    type_module_proc_list = NULL;
    type_module_proc_last = NULL;
    type_ext_id_list = NULL;
    type_ext_id_last = NULL;
    tbp_list = NULL;
    tbp_list_tail = NULL;

    collect_types(EXTERNAL_SYMBOLS);
    CRT_FUNCEP = NULL;

    print_fp = output_file;
    const int l = 0, l1 = l + 1;

    outx_printi(l,
        "<XcodeProgram source=\"%s\"\n"
        "              language=\"%s\"\n"
        "              time=\"%s\"\n"
        "              compiler-info=\"%s\"\n"
        "              version=\"%s\">\n",
        getXmlEscapedStr((source_file_name) ? source_file_name : "<stdin>"),
        F_TARGET_LANG,
        getTimestamp(),
        F_FRONTEND_NAME, F_FRONTEND_VER);

    outx_typeTable(l1);
    outx_globalSymbols(l1);
    outx_globalDeclarations(l1);

    outx_close(l, "XcodeProgram");
}

/*
 * functions defined below is those related to xmod(modules).
 */

/**
 * output <id> node
 */
static void
outx_id_mod(int l, ID id)
{
    if (SYM_TYPE(ID_SYM(id)) == S_INTR ||
        (ID_TYPE(id) && TYPE_IS_INTRINSIC(ID_TYPE(id)))) {
        // do nothing
    } else if(ID_STORAGE(id) == STG_EXT && PROC_EXT_ID(id) == NULL) {
        fatal("outx_id: PROC_EXT_ID is NULL: symbol=%s", ID_NAME(id));
    }

    if ((ID_CLASS(id) == CL_PROC || ID_CLASS(id) == CL_ENTRY) &&
        PROC_EXT_ID(id)) {
        outx_typeAttrOnly_functionType(l, ID_TYPE(id), "id");
    } else {
        outx_typeAttrOnly_ID(l, id, "id");
    }

    const char *sclass = get_sclass(id);

    outx_print(" sclass=\"%s\"", sclass);
    outx_print(" original_name=\"%s\"", SYM_NAME(id->use_assoc->original_name));
    outx_print(" declared_in=\"%s\"", SYM_NAME(id->use_assoc->module_name));
    if(ID_IS_AMBIGUOUS(id))
        outx_print(" is_ambiguous=\"true\"");
    outx_print(">\n", SYM_NAME(id->use_assoc->module_name));
    outx_symbolName(l + 1, ID_SYM(id));
    outx_close(l, "id");
}

/**
 * output <identifiers> node
 */
static void
outx_identifiers(int l, ID ids)
{
    const int l1 = l + 1;
    ID id;

    outx_tag(l, "identifiers");

    FOREACH_ID(id, ids) {
        outx_id_mod(l1, id);
    }

    outx_close(l, "identifiers");
}

/**
 * output declaraions for .xmod file
 */
static void
outx_module_declarations(int l, ID ids)
{
    const int l1 = l + 1;
    ID id;

    outx_tag(l, "declarations");

    FOREACH_ID(id, ids) {
      switch(ID_CLASS(id)) {
	/* only value PARAM value is exported from module ??? */
      case CL_PARAM:
        if (id_is_visibleVar(id))
	  outx_varDecl(l1, id);
        break;
      default:
	break;
      }
    }

    outx_close(l, "declarations");
}

/**
 * output <interfaceDecls> node
 */
static void
outx_interfaceDecls(int l, ID ids)
{
    const int l1 = l + 1;
    ID id;
    EXT_ID ep;

    outx_tag(l, "interfaceDecls");

    FOREACH_ID(id, ids) {
        ep = PROC_EXT_ID(id);
        if (ep != NULL) {
            outx_interfaceDecl(l1, ep);
        }
    }

    outx_close(l, "interfaceDecls");
}

/**
 * output <XcalablempFortranModule> node
 */
static void
outx_module(struct module * mod)
{
    const int l = 0, l1 = l + 1, l2 = l1 + 1;
    struct depend_module * mp;
    outx_tag(l, "OmniFortranModule version=\"%s\"", F_MODULE_VER);

    outx_printi(l1, "<name>%s</name>\n", SYM_NAME(mod->name));

    mp = mod->depend.head;

    outx_tag(l1, "depends");

    while (mp != NULL) {
        outx_printi(l2, "<name>%s</name>\n", SYM_NAME(mp->module_name));
        mp = mp->next;
    }

    outx_close(l1, "depends");

    outx_typeTable(l1);

    outx_identifiers(l1, mod->head);

    outx_module_declarations(l1,mod->head);

    outx_interfaceDecls(l1, mod->head);

    /* output pragmas etc in CURRENT_STATEMENTS */
    outx_tag(l1,"aux_info");
    if(CURRENT_STATEMENTS != NULL){
	list lp;
	expv v;
	FOR_ITEMS_IN_LIST(lp,CURRENT_STATEMENTS){
            v = LIST_ITEM(lp);
	    outx_expv(l1+1,v);
	}
    }
    outx_close(l1,"aux_info");

    outx_close(l, "OmniFortranModule");
}

static void
unmark_ids_in_struct(TYPE_DESC tp) {
    if (tp == NULL) {
        return;
    }

    if (IS_STRUCT_TYPE(tp) && TYPE_REF(tp) == NULL) {
        ID member;
        FOREACH_MEMBER(member, tp) {
            ID_IS_EMITTED(member) = FALSE;
        }
        if (TYPE_PARENT(tp)) {
            unmark_ids_in_struct(TYPE_PARENT_TYPE(tp));
        }
    }
}

/**
 * unmark id in proc
 */
void
unmark_ids(EXT_ID ep)
{
    ID id;
    EXT_ID interface, sub_program, external_proc;

    FOREACH_ID(id, EXT_PROC_ID_LIST(ep)) {
        TYPE_DESC tp;
        ID_IS_EMITTED(id) = FALSE;

        tp = ID_TYPE(id);
        if (IS_STRUCT_TYPE(tp) && TYPE_REF(tp) == NULL) {
            unmark_ids_in_struct(tp);
        }
        ID_IS_EMITTED(id) = FALSE;
    }

    // recursive apply
    FOREACH_EXT_ID(interface, EXT_PROC_INTERFACES(ep)) {
        unmark_ids(interface);
    }

    FOREACH_EXT_ID(sub_program, EXT_PROC_CONT_EXT_SYMS(ep)) {
        unmark_ids(sub_program);
    }

    FOREACH_EXT_ID(external_proc, EXT_PROC_INTR_DEF_EXT_IDS(ep)) {
        unmark_ids(external_proc);
    }
}


/**
 * output module to .xmod file
 */
int
output_module_file(struct module * mod, const char * filename)
{
    ID id;
    EXT_ID ep;
    TYPE_EXT_ID te;
    TYPE_DESC sTp;
    TYPE_DESC tp;
    TYPE_DESC tq;
    int oEmitMode;
    expr modTypeList;
    list lp;
    expv v;

    if (flag_module_compile) {
        print_fp = stdout;
    } else {
        if ((print_fp = fopen(filename, "w")) == NULL) {
            fatal("could'nt open module file to write.");
            return FALSE;
        }
    }

    is_emitting_for_submodule = MODULE_IS_FOR_SUBMODULE(mod);

    oEmitMode = is_emitting_xmod();
    set_module_emission_mode(TRUE);

    type_list = NULL;

    type_module_proc_list = NULL;
    type_module_proc_last = NULL;
    type_ext_id_list = NULL;
    type_ext_id_last = NULL;
    tbp_list = NULL;
    tbp_list_tail = NULL;

    /*
     * collect types used in this module
     */
    FOREACH_ID(id, mod->head) {
        mark_type_desc_id(id);

        ep = PROC_EXT_ID(id);
        // if id is external,  ...
        if (ep != NULL) {
            collect_types1(ep);
            FOREACH_TYPE_EXT_ID(te, type_ext_id_list) {
                TYPE_DESC tp = EXT_PROC_TYPE(te->ep);
                if (tp && EXT_TAG(te->ep) == STG_EXT) {
                    sTp = reduce_type(EXT_PROC_TYPE(te->ep));
                    mark_type_desc(sTp);
                    EXT_PROC_TYPE(te->ep) = sTp;
                }
            }
        }
    }

    modTypeList = collect_all_module_procedures_types();
    FOR_ITEMS_IN_LIST(lp, modTypeList) {
        v = LIST_ITEM(lp);
        if (EXPV_INT_VALUE(EXPR_ARG1(v)) == 1) {
            if (EXPR_ARG3(v) != NULL) {
                ep = EXPV_ANY(EXT_ID, EXPR_ARG3(v));
                collect_types1(ep);
                sTp = reduce_type(EXT_PROC_TYPE(ep));
                mark_type_desc(sTp);
                EXT_PROC_TYPE(ep) = sTp;
            }
        }
    }

    /*
     * now mark type-bound procedures
     */
    for (tp = tbp_list; tp != NULL; tp = tq){
        tq = TYPE_LINK(tp);
        TYPE_LINK(tp) = NULL;
        TYPE_IS_REFERENCED(tp) = FALSE;
        mark_type_desc_skip_tbp(tp, FALSE);
    }

    outx_module(mod);

    unmark_type_table(); // unmark types collected
    unmark_ids(UNIT_CTL_CURRENT_EXT_ID(CURRENT_UNIT_CTL));

    set_module_emission_mode(oEmitMode);

    if(!flag_module_compile) {
        fclose(print_fp);
    }

    is_emitting_for_submodule = FALSE;

    return TRUE;
}


/**
 * Fix type of forward-referenced function calls to actual type if possible.
 */
static void
fixup_function_call(expv v) {
    if (EXPR_CODE(v) == FUNCTION_CALL) {
        int n = expr_list_length(v);
        ID fid = (n >= 3 && EXPR_ARG3(v) != NULL) ?
            EXPV_ANY(ID, EXPR_ARG3(v)) : NULL;
        if (fid != NULL) {
            EXT_ID eid = PROC_EXT_ID(fid);
            TYPE_DESC tp = (eid != NULL) ? EXT_PROC_TYPE(eid) : NULL;
            if (tp != NULL) {
                if (EXPV_NEED_TYPE_FIXUP(v) == TRUE) {
                    ID_TYPE(fid) = tp;
                    EXPV_TYPE(EXPR_ARG1(v)) = tp;
                    EXPV_TYPE(v) = FUNCTION_TYPE_RETURN_TYPE(tp);
                }
            } else {
                if (!ID_IS_DUMMY_ARG(fid) &&
                    !(ID_TYPE(fid) != NULL &&
                      IS_PROCEDURE_TYPE(ID_TYPE(fid)))) {
                    error_at_node(v, "undefined function/subroutine: '%s'.",
                                  ID_NAME(fid));
                }
            }
        }
    }
    if (!(EXPR_CODE_IS_TERMINAL(EXPR_CODE(v)))) {
        list lp;
        expv vv;
        FOR_ITEMS_IN_LIST(lp, v) {
            vv = LIST_ITEM(lp);
            if (vv != NULL) {
                fixup_function_call(vv);
            }
        }
    }
}


void
final_fixup() {
    EXT_ID ep;
    expv v;

    FOREACH_EXT_ID(ep, EXTERNAL_SYMBOLS) {
        if (EXT_TAG(ep) == STG_EXT &&
            (v = EXT_PROC_BODY(ep)) != NULL) {
            fixup_function_call(v);
        }
    }
}
<|MERGE_RESOLUTION|>--- conflicted
+++ resolved
@@ -141,11 +141,8 @@
     case F95_EXIT_STATEMENT:        return "FexitStatement";
     case F_ENTRY_STATEMENT:         return "FentryDecl";
     case F_FORALL_STATEMENT:        return "forallStatement";
-<<<<<<< HEAD
     case F_DATA_STATEMENT:          return "FdataStatement";
-=======
     case F08_ERROR_STOP_STATEMENT:  return "FerrorStopStatement";
->>>>>>> 9a8ca05e
 
     /*
      * IO statements
