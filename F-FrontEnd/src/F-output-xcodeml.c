--- conflicted
+++ resolved
@@ -5501,8 +5501,6 @@
                     HashEntry *hPtr;
                     HashSearch sCtx;
                     mod_proc_t mp;
-<<<<<<< HEAD
-=======
 
                     if (EXT_PROC_IS_MODULE_SPECIFIED(ep)) {
                         outx_tagOfDecl1(l, "FmoduleProcedureDecl is_module_specified=\"true\"",
@@ -5510,7 +5508,6 @@
                     } else {
                         outx_tagOfDecl1(l, "FmoduleProcedureDecl", GET_EXT_LINE(ep));
                     }
->>>>>>> 87fa3eb7
                     FOREACH_IN_HASH(hPtr, &sCtx, tPtr) {
                         mp = (mod_proc_t)GetHashValue(hPtr);
                         outx_symbolNameAndType_for_functionType(
