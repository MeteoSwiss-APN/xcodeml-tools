--- conflicted
+++ resolved
@@ -187,8 +187,6 @@
     case F95_USER_DEFINED_BINARY_EXPR:          return "userBinaryExpr";
     case F95_USER_DEFINED_UNARY_EXPR:           return "userUnaryExpr";
 
-<<<<<<< HEAD
-
     case F2008_SYNCALL_STATEMENT:    return "syncAllStatement";
     case F2008_SYNCIMAGES_STATEMENT: return "syncImagesStatement";
     case F2008_SYNCMEMORY_STATEMENT: return "syncMemoryStatement";
@@ -196,15 +194,9 @@
     case F2008_LOCK_STATEMENT:       return "lockStatement";
     case F2008_UNLOCK_STATEMENT:     return "unlockStatement";
 
-                                
     /*                          
      * misc.                    
      */                         
-=======
-    /*
-     * misc.
-     */
->>>>>>> ff47eb32
     case F_IMPLIED_DO:              return "FdoLoop";
     case F_INDEX_RANGE:             return "indexRange";
 
