--- conflicted
+++ resolved
@@ -152,11 +152,8 @@
     CTL_STRUCT,
     CTL_OMP,
     CTL_XMP,
-<<<<<<< HEAD
+    CTL_ACC,
     CTL_CRITICAL,
-=======
-    CTL_ACC,
->>>>>>> a52fab5b
 };
 
 #define CONTROL_TYPE_NAMES {\
@@ -369,11 +366,8 @@
 
 extern int OMP_flag;
 extern int XMP_flag;
-<<<<<<< HEAD
 extern int XMP_coarray_flag;
-=======
 extern int ACC_flag;
->>>>>>> a52fab5b
 extern int cond_compile_enabled;
 extern int leave_comment_flag;
 
