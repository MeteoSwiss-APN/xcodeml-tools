--- conflicted
+++ resolved
@@ -139,12 +139,9 @@
 
 /* F03 keywords */
 %token PROTECTED
-<<<<<<< HEAD
 %token IMPORT
-=======
 %token EXTENDS
 %token CLASS
->>>>>>> 5fca4232
 
 /* Coarray keywords #060 */
 %token SYNCALL
@@ -798,13 +795,10 @@
         { $$ = list2(F95_INTENT_STATEMENT, $4, $7); }
         | ALLOCATABLE COL2_or_null array_allocation_list
         { $$ = list1(F95_ALLOCATABLE_STATEMENT,$3); }
-<<<<<<< HEAD
         | IMPORT COL2 ident_list
         { $$ = list1(F03_IMPORT_STATEMENT, $3); }
-=======
         | VOLATILE COL2_or_null access_ident_list
         { $$ = list1(F03_VOLATILE_STATEMENT, $3); }
->>>>>>> 5fca4232
         ;
 
 
