/**
 * \file F95-parser.y
 */
/* F95 parser */
%token EOS              /* end of statement */
%token CONSTANT         /* any constant */
%token IDENTIFIER       /* name */
%token GENERIC_SPEC     /* operator ( defined operator ) or assignment(=) */
%token UNKNOWN
%token STATEMENT_LABEL_NO
%token TRUE_CONSTANT
%token FALSE_CONSTANT
%token KW_INTEGER
%token KW_REAL
%token KW_COMPLEX
%token KW_DOUBLE
%token KW_DCOMPLEX
%token KW_LOGICAL
%token KW_CHARACTER
%token KW_UNDEFINED
%token KW_NONE
/* %token KW_STATIC */

/* keyword */
%token PARAMETER
/* %token PUNCH */
%token INCLUDE
%token LET              /* dummy */
%token ARITHIF
%token LOGIF
%token IFTHEN
%token ASSIGN
%token ASSIGNMENT
%token BLOCKDATA
%token CALL
%token CLOSE
%token COMMON
%token CONTINUE
%token DATA
%token DIMENSION
%token CODIMENSION
%token DO
%token ENDDO
%token DOWHILE
%token WHILE
%token ELSE
%token ELSEIF
%token ELSEIFTHEN
%token END
%token ENDFILE
%token ENDFILE_P
%token ENDIF
%token ENTRY
%token EQUIV
%token EXTERNAL
%token FORMAT
%token FUNCTION
%token GOTO
/* %token ASGOTO */
/* %token COMPGOTO */
%token IMPLICIT
%token IMPLICIT_NONE /* special for implicit none */

 /* handlign of implicit like integer(a-z).  */
%token SET_LEN /* ( len = */
%token SET_KIND /* ( kind = */

%token INTRINSIC
%token NAMELIST
%token PAUSE
%token PRINT
%token PROGRAM
%token READ
%token READ_P
%token RETURN
%token SAVE
%token STOP
%token SUBROUTINE
%token THEN
%token P_THEN /* ) then */
%token KW_TO
%token WRITE
%token WRITE_P
%token OPEN
%token INQUIRE
%token BACKSPACE
%token BACKSPACE_P
%token REWIND
%token REWIND_P
%token POINTER
%token VOLATILE

/* F95 keywords */
%token ENDPROGRAM
%token MODULE
%token ENDMODULE
%token INTERFACE
%token INTERFACEASSIGNMENT
%token INTERFACEOPERATOR
%token ENDINTERFACE
%token PROCEDURE
%token MODULEPROCEDURE
%token PRIVATE
%token SEQUENCE
%token RESULT
%token RECURSIVE
%token PURE
%token ELEMENTAL
%token CONTAINS
%token KW_TYPE
%token ENDTYPE
%token ALLOCATABLE
%token INTENT
%token EXIT
%token CYCLE
%token PUBLIC
%token OPTIONAL
%token TARGET
%token WHERE
%token ELSEWHERE
%token ENDWHERE
%token FORALL
%token ENDFORALL
%token ENDFUNCTION
%token ENDSUBROUTINE
%token ENDBLOCKDATA
%token SELECT   /* select case */
%token CASEDEFAULT /* case defualt */
%token CASE     /* case */
%token ENDSELECT
%token KW_DEFAULT
%token KW_WHILE
%token KW_USE
%token KW_ONLY
%token ALLOCATE
%token DEALLOCATE
%token NULLIFY
%token KW_STAT

/* F03 keywords */
%token PROTECTED
%token IMPORT
%token EXTENDS
%token CLASS
<<<<<<< HEAD
%token BIND
%token KW_NAME
=======
%token KW_IS
%token CLASSIS
%token TYPEIS
%token CLASSDEFAULT
>>>>>>> 2a41964b

/* Coarray keywords #060 */
%token SYNCALL
%token SYNCIMAGES
%token SYNCMEMORY
%token LOCK
%token UNLOCK
%token CRITICAL
%token ENDCRITICAL
%token ERRORSTOP
%token KW_SYNC
%token KW_ALL
%token KW_IMAGES
%token KW_MEMORY
%token KW_ERROR

/* Fortran 2008 keywords*/
%token BLOCK
%token ENDBLOCK

%token REF_OP

%token L_ARRAY_CONSTRUCTOR /* /( */
%token R_ARRAY_CONSTRUCTOR /* (/ */

%token KW_IN
%token KW_OUT
%token KW_INOUT

%token KW_LEN
%token KW_KIND

%token KW_DBL
%token KW_SELECT
%token KW_GO
%token KW_PRECISION
%token OPERATOR

%token COL2     /* :: */

%token POWER    /* ** */
%token CONCAT   /* // */
%token AND      /* .and. */
%token OR       /* .or. */
%token NEQV     /* .neqv. */
%token EQV      /* .eqv. */
%token NOT      /* .not. */
%token EQ       /* .eq. */
%token LT       /* .lt. */
%token GT       /* .gt. */
%token LE       /* .le. */
%token GE       /* .ge. */
%token NE       /* .ne. */
%token USER_DEFINED_OP /* .USER_DEFINED. */

/* Specify precedences and associativities. */
%left ','
%nonassoc ':'
%right '='
%left USER_DEFINED_OP
%left EQV NEQV
%left OR
%left AND
%left NOT
%nonassoc LT GT LE GE EQ NE
%left CONCAT REF_OP
%left '+' '-'
%left '*' '/'
%right POWER
%left '%'


%token PRAGMA_SLINE /* do not parse omp token.  */
%token PRAGMA_HEAD /*  pragma leading char like !$ etc.  */

/* OpenMP directives */
%token OMPKW_LINE
%token OMPKW_PARALLEL
%token OMPKW_TASK
%token OMPKW_END
%token OMPKW_PRIVATE
%token OMPKW_SHARED
%token OMPKW_DEFAULT
%token OMPKW_NONE
%token OMPKW_FIRSTPRIVATE
%token OMPKW_REDUCTION
%token OMPKW_IF
%token OMPKW_FINAL
%token OMPKW_UNTIED
%token OMPKW_MERGEABLE
%token OMPKW_DEPEND
%token OMPKW_DEPEND_IN
%token OMPKW_DEPEND_OUT
%token OMPKW_DEPEND_INOUT
%token OMPKW_SAFELEN
%token OMPKW_SIMDLEN
%token OMPKW_LINEAR
%token OMPKW_ALIGNED
%token OMPKW_NUM_THREADS
%token OMPKW_COPYIN
%token OMPKW_DO
%token OMPKW_SIMD
%token OMPKW_DECLARE
%token OMPKW_LASTPRIVATE
%token OMPKW_SCHEDULE
%token OMPKW_STATIC
%token OMPKW_DYNAMIC
%token OMPKW_GUIDED
%token OMPKW_ORDERED
%token OMPKW_RUNTIME
%token OMPKW_AFFINITY
%token OMPKW_SECTIONS
%token OMPKW_SECTION
%token OMPKW_NOWAIT
%token OMPKW_SINGLE
%token OMPKW_MASTER
%token OMPKW_CRITICAL
%token OMPKW_BARRIER
%token OMPKW_ATOMIC
%token OMPKW_FLUSH
%token OMPKW_THREADPRIVATE
%token OMPKW_WORKSHARE
%token OMPKW_COPYPRIVATE

%type <val> omp_directive omp_nowait_option omp_end_clause_option omp_end_clause_list omp_end_clause omp_clause_option omp_clause_list omp_clause omp_list /*omp_common_list*/ omp_default_attr omp_copyin_list omp_schedule_arg
%type <code> omp_schedule_attr omp_reduction_op omp_depend_op

/* XcalableMP directive */
%token XMPKW_LINE

%token XMPKW_END
%token XMPKW_NODES
%token XMPKW_TEMPLATE
%token XMPKW_TEMPLATE_FIX
%token XMPKW_DISTRIBUTE
%token XMPKW_ALIGN
%token XMPKW_SHADOW
%token XMPKW_TASK
%token XMPKW_TASKS
%token XMPKW_LOOP
%token XMPKW_REFLECT
%token XMPKW_GMOVE
%token XMPKW_BARRIER
%token XMPKW_REDUCTION
%token XMPKW_BCAST
%token XMPKW_WAIT_ASYNC
%token XMPKW_COARRAY
%token XMPKW_IMAGE
%token XMPKW_WAIT
%token XMPKW_POST
%token XMPKW_CRITICAL
%token XMPKW_ARRAY
%token XMPKW_LOCAL_ALIAS
%token XMPKW_SAVE_DESC

%token XMPKW_ON
%token XMPKW_ONTO
%token XMPKW_WITH
%token XMPKW_FROM

%token XMPKW_WIDTH
%token XMPKW_PERIODIC

%token XMPKW_ASYNC
%token XMPKW_NOWAIT
%token XMPKW_MASTER /* not used */
%token XMPKW_NOCOMM

%token XMPKW_IN
%token XMPKW_OUT

%token XMPKW_BEGIN
%token XMPKW_MASTER_IO
%token XMPKW_GLOBAL_IO

%token XMPKW_ATOMIC
%token XMPKW_DIRECT

%token XMPKW_ACC

%type <val> xmp_directive xmp_nodes_clause xmp_template_clause xmp_distribute_clause xmp_align_clause xmp_shadow_clause xmp_template_fix_clause xmp_task_clause xmp_loop_clause xmp_reflect_clause xmp_gmove_clause xmp_barrier_clause xmp_bcast_clause xmp_reduction_clause xmp_array_clause xmp_save_desc_clause xmp_wait_async_clause xmp_end_clause

 //%type <val> xmp_subscript_list xmp_subscript xmp_dist_fmt_list xmp_dist_fmt xmp_obj_ref xmp_reduction_opt xmp_reduction_opt1 xmp_reduction_spec xmp_reduction_var_list xmp_reduction_var xmp_pos_var_list xmp_gmove_opt xmp_expr_list xmp_name_list xmp_clause_opt xmp_clause_list xmp_clause_one xmp_master_io_options xmp_global_io_options xmp_width_opt xmp_width_opt1 xmp_async_opt xmp_async_opt1 xmp_width_list xmp_width
 //%type <val> xmp_subscript_list xmp_subscript xmp_dist_fmt_list xmp_dist_fmt xmp_obj_ref xmp_reduction_opt xmp_reduction_opt1 xmp_reduction_spec xmp_reduction_var_list xmp_reduction_var xmp_pos_var_list xmp_gmove_opt xmp_nocomm_opt xmp_expr_list xmp_name_list xmp_clause_opt xmp_clause_list xmp_clause_one xmp_master_io_options xmp_global_io_options xmp_async_opt xmp_width_list xmp_width
%type <val> xmp_subscript_list xmp_subscript xmp_dist_fmt_list xmp_dist_fmt xmp_obj_ref xmp_reduction_opt xmp_reduction_opt1 xmp_reduction_spec xmp_reduction_var_list xmp_reduction_var xmp_pos_var_list xmp_nocomm_opt xmp_expr_list xmp_name_list xmp_clause_opt xmp_clause_list xmp_clause_one xmp_master_io_options xmp_global_io_options xmp_async_opt xmp_width_list xmp_width xmp_coarray_clause xmp_image_clause xmp_acc_opt

%type <code> xmp_reduction_op

/* OpenACC directives */
%token ACCKW_LINE
%token ACCKW_END
%token ACCKW_PARALLEL
%token ACCKW_DATA
%token ACCKW_LOOP
%token ACCKW_KERNELS
%token ACCKW_ATOMIC
%token ACCKW_WAIT
%token ACCKW_CACHE
%token ACCKW_ROUTINE
%token ACCKW_ENTER
%token ACCKW_EXIT
%token ACCKW_HOST_DATA
%token ACCKW_DECLARE
%token ACCKW_INIT
%token ACCKW_SHUTDOWN
%token ACCKW_SET

/* OpenACC clauses */
%token ACCKW_IF
%token ACCKW_ASYNC
%token ACCKW_DEVICE_TYPE
%token ACCKW_COPY
%token ACCKW_COPYIN
%token ACCKW_COPYOUT
%token ACCKW_CREATE
%token ACCKW_PRESENT
%token ACCKW_PRESENT_OR_COPY
%token ACCKW_PRESENT_OR_COPYIN
%token ACCKW_PRESENT_OR_COPYOUT
%token ACCKW_PRESENT_OR_CREATE
%token ACCKW_DEVICEPTR
%token ACCKW_NUM_GANGS
%token ACCKW_NUM_WORKERS
%token ACCKW_VECTOR_LENGTH
%token ACCKW_REDUCTION
%token ACCKW_PRIVATE
%token ACCKW_FIRSTPRIVATE
%token ACCKW_DEFAULT
%token ACCKW_NONE
%token ACCKW_COLLAPSE
%token ACCKW_GANG
%token ACCKW_WORKER
%token ACCKW_VECTOR
%token ACCKW_SEQ
%token ACCKW_AUTO
%token ACCKW_TILE
%token ACCKW_INDEPENDENT
%token ACCKW_BIND
%token ACCKW_NOHOST
%token ACCKW_READ
%token ACCKW_WRITE
%token ACCKW_UPDATE
%token ACCKW_CAPTURE
%token ACCKW_DELETE
%token ACCKW_FINALIZE
%token ACCKW_USE_DEVICE
%token ACCKW_DEVICE_RESIDENT
%token ACCKW_LINK
%token ACCKW_HOST
%token ACCKW_DEVICE
%token ACCKW_IF_PRESENT
%token ACCKW_DEVICE_NUM
%token ACCKW_DEFAULT_ASYNC

%type <code> acc_reduction_op
%type <code> acc_end_clause

%type <val> acc_directive acc_if_clause acc_parallel_clause_list acc_data_clause_list acc_loop_clause_list acc_parallel_loop_clause_list acc_kernels_loop_clause_list acc_wait_clause_list acc_expr_list acc_data_clause acc_var acc_var_list acc_subscript acc_subscript_list acc_csep acc_parallel_clause acc_kernels_clause_list acc_kernels_clause acc_routine_clause_list acc_enter_data_clause_list acc_exit_data_clause_list acc_host_data_clause_list acc_declare_clause_list acc_update_clause_list acc_init_clause_list acc_shutdown_clause_list acc_set_clause_list

/* abstract clause */
%type <val> acc_loop_clause acc_atomic_clause acc_enter_data_clause acc_exit_data_clause acc_declare_clause acc_update_clause acc_set_clause acc_compute_clause acc_parallel_loop_clause acc_kernels_loop_clause acc_routine_clause acc_init_clause acc_shutdown_clause acc_host_data_clause

/* clause */
%type <val> acc_async_clause acc_wait_clause acc_device_type_clause acc_num_gangs_clause acc_num_workers_clause acc_vector_length_clause acc_reduction_clause acc_private_clause acc_firstprivate_clause acc_default_clause acc_default_clause_arg acc_collapse_clause acc_gang_clause acc_worker_clause acc_vector_clause acc_seq_clause acc_auto_clause acc_tile_clause acc_independent_clause acc_bind_clause acc_nohost_clause acc_delete_clause acc_finalize_clause acc_copy_clause acc_copyin_clause acc_copyout_clause acc_create_clause acc_present_clause acc_present_or_copy_clause acc_present_or_copyin_clause acc_present_or_copyout_clause acc_present_or_create_clause acc_use_device_clause acc_device_resident_clause acc_link_clause acc_host_clause acc_device_clause acc_if_present_clause acc_device_num_clause acc_default_async_clause acc_deviceptr_clause

/* others */
%type <val> acc_id_list acc_gang_arg_list acc_num_expr acc_length_expr acc_size_expr acc_size_expr_list acc_gang_arg

%{
#include "F-front.h"
static int st_no;

static char *formatString = NULL;

/* omp buffer for simple omp lex.  */
static char *pragmaString = NULL;

typedef union {
    expr val;
    int code;
} yyStackType;

#define YYSTYPE yyStackType

extern void     yyerror _ANSI_ARGS_((char *s));
extern int      yylex _ANSI_ARGS_((void));
static int      yylex0 _ANSI_ARGS_((void));
static void     flush_line _ANSI_ARGS_((void));

static void set_pragma_str _ANSI_ARGS_((char *p));
static void append_pragma_str _ANSI_ARGS_((char *p));

#define GEN_NODE(TYPE, VALUE) make_enode((TYPE), ((void *)((_omAddrInt_t)(VALUE))))
#define OMP_LIST(op, args) list2(LIST, GEN_NODE(INT_CONSTANT, op), args)
#define XMP_LIST(op, args) list2(XMP_PRAGMA, GEN_NODE(INT_CONSTANT, op), args)
#define ACC_LIST(op, args) list2(ACC_PRAGMA, GEN_NODE(INT_CONSTANT, op), args)

/* statement name */
expr st_name;

/************************* NOT USED
static expr
gen_default_real_kind(void) {
    return list2(F_ARRAY_REF,
                 GEN_NODE(IDENT, find_symbol("kind")),
                 list1(LIST,
                       make_float_enode(F_DOUBLE_CONSTANT,
                                        0.0,
                                        strdup("0.0D0"))));
}
**********************************/

%}

%type <val> statement label
%type <val> expr /*expr1*/ lhs member_ref lhs_alloc member_ref_alloc substring expr_or_null complex_const array_constructor_list
%type <val> program_name dummy_arg_list dummy_args dummy_arg file_name
%type <val> declaration_statement executable_statement action_statement action_statement_let action_statement_key assign_statement_or_null assign_statement
%type <val> declaration_list entity_decl type_spec type_spec0 length_spec common_decl
%type <val> type_param_value_list type_param_value
%type <val> common_block external_decl intrinsic_decl equivalence_decl
%type <val> cray_pointer_list cray_pointer_pair cray_pointer_var
%type <val> equiv_list data data_list data_val_list data_val value simple_value save_list save_item const_list const_item common_var data_var data_var_list image_dims image_dim_list image_dim image_dims_alloc image_dim_list_alloc image_dim_alloc dims dim_list dim ubound label_list implicit_decl imp_list letter_group letter_groups namelist_decl namelist_list ident_list access_ident_list access_ident
%type <val> do_spec arg arg_list parenthesis_arg_list image_selector cosubscript_list
%type <val> parenthesis_arg_list_or_null
%type <val> set_expr
%type <val> io_statement format_spec ctl_list io_clause io_list_or_null io_list io_item
%type <val> IDENTIFIER CONSTANT const kind_parm GENERIC_SPEC USER_DEFINED_OP
%type <val> string_const_substr

%type <val> name name_or_null generic_name defined_operator intrinsic_operator func_prefix prefix_spec
%type <val> declaration_statement95 attr_spec_list attr_spec access_spec type_attr_spec_list type_attr_spec
%type <val> declaration_statement2003 type_param_list
%type <val> intent_spec kind_selector kind_or_len_selector char_selector len_key_spec len_spec kind_key_spec array_allocation_list  array_allocation defered_shape_list defered_shape
%type <val> result_opt type_keyword
%type <val> action_statement95
%type <val> action_coarray_statement other_coarray_keyword
%type <val> sync_stat_arg_list sync_stat_arg image_set
%type <val> use_rename_list use_rename use_only_list use_only 
%type <val> allocation_list allocation
%type <val> scene_list scene_range
%type <val> bind_opt


%start program
%%

program: /* empty */
        | program one_statement EOS
        ;

KW: { need_keyword = TRUE; };

NEED_CHECK: {	      need_check_user_defined = FALSE; };

one_statement:
          STATEMENT_LABEL_NO  /* null statement */
        | STATEMENT_LABEL_NO statement
        { compile_statement(st_no,$2);}
	| OMPKW_LINE omp_directive
	{ compile_OMP_directive($2); }
	| XMPKW_LINE { need_keyword = TRUE; } xmp_directive
	{ compile_XMP_directive($3); }
	| ACCKW_LINE { need_keyword = TRUE; } acc_directive
	{ compile_ACC_directive($3); }
        | PRAGMA_HEAD  PRAGMA_SLINE /* like !$ ... */
	{
	    if (pragmaString != NULL)
		compile_statement(
		    st_no,
		    list1(F_PRAGMA_STATEMENT,
			  GEN_NODE(STRING_CONSTANT,
				   pragmaString)));
	}
        | error
        { flush_line(); yyerrok; yyclearin; }
        ;

statement:      /* entry */
          PROGRAM IDENTIFIER
          { $$ = list1(F_PROGRAM_STATEMENT,$2); }
        | ENDPROGRAM name_or_null
          { $$ = list1(F95_ENDPROGRAM_STATEMENT,$2); }
        | MODULE name
          { $$ = list1(F95_MODULE_STATEMENT,$2); }
        | ENDMODULE name_or_null
          { $$ = list1(F95_ENDMODULE_STATEMENT,$2); }
        | INTERFACEOPERATOR NEED_CHECK '(' defined_operator ')'
          {
	      $$ = list1(F95_INTERFACE_STATEMENT, $4);
	      need_check_user_defined = TRUE;
          }
        | INTERFACEASSIGNMENT '(' '=' ')'
          { $$ = list1(F95_INTERFACE_STATEMENT, list0(F95_ASSIGNOP)); }
        | INTERFACE generic_name
          { $$ = list1(F95_INTERFACE_STATEMENT, $2); }
        | INTERFACE
          { $$ = list1(F95_INTERFACE_STATEMENT,NULL); }
        | ENDINTERFACE generic_name
          { $$ = list1(F95_ENDINTERFACE_STATEMENT,$2); }
        | ENDINTERFACE OPERATOR '(' '=' ')'
          { $$ = list1(F95_ENDINTERFACE_STATEMENT,
                       GEN_NODE(IDENT, find_symbol("="))); }
        | ENDINTERFACE ASSIGNMENT '(' '=' ')'
          { $$ = list1(F95_ENDINTERFACE_STATEMENT,
                       GEN_NODE(IDENT, find_symbol("="))); }
        | ENDINTERFACE OPERATOR '(' intrinsic_operator ')'
          { $$ = list1(F95_ENDINTERFACE_STATEMENT, $4); }
        | ENDINTERFACE OPERATOR '(' USER_DEFINED_OP ')'
          { $$ = list1(F95_ENDINTERFACE_STATEMENT, $4); }
        | ENDINTERFACE
          { $$ = list1(F95_ENDINTERFACE_STATEMENT,NULL); }
        | MODULEPROCEDURE ident_list
          { $$ = list2(F95_MODULEPROCEDURE_STATEMENT, $2, make_int_enode(1)); }
        | PROCEDURE ident_list
          { $$ = list2(F95_MODULEPROCEDURE_STATEMENT, $2, make_int_enode(0)); }
        | BLOCKDATA program_name
          { $$ = list1(F_BLOCK_STATEMENT,$2); }
        | ENDBLOCKDATA name_or_null
          { if ($2 == NULL && CTL_TYPE(ctl_top) == CTL_BLOCK) {
              $$ = list1(F2008_ENDBLOCK_STATEMENT,
                         GEN_NODE(IDENT, find_symbol("data")));
            } else {
              $$ = list1(F95_ENDBLOCKDATA_STATEMENT,$2);
            }
          }
        | SUBROUTINE IDENTIFIER dummy_arg_list KW bind_opt
          { $$ = list4(F_SUBROUTINE_STATEMENT, $2, $3, NULL, $5); }
        | func_prefix SUBROUTINE IDENTIFIER dummy_arg_list KW bind_opt
          { $$ = list4(F_SUBROUTINE_STATEMENT, $3, $4, $1, $6); }
        | ENDSUBROUTINE name_or_null
          { $$ = list1(F95_ENDSUBROUTINE_STATEMENT,$2); }
        | FUNCTION IDENTIFIER dummy_arg_list KW result_opt bind_opt
          { $$ = list6(F_FUNCTION_STATEMENT, $2, $3, NULL, NULL, $5, $6); }
        | func_prefix FUNCTION IDENTIFIER dummy_arg_list KW result_opt bind_opt
          { $$ = list6(F_FUNCTION_STATEMENT, $3, $4, NULL, $1, $6, $7); }
        | type_spec FUNCTION IDENTIFIER dummy_arg_list KW result_opt bind_opt
          { $$ = list6(F_FUNCTION_STATEMENT, $3, $4, $1, NULL, $6, $7); }
        | type_spec func_prefix FUNCTION IDENTIFIER dummy_arg_list
          KW result_opt bind_opt
          { $$ = list6(F_FUNCTION_STATEMENT, $4, $5, $1, $2, $7, $8); }
        | func_prefix type_spec FUNCTION IDENTIFIER dummy_arg_list
          KW result_opt bind_opt
          { $$ = list6(F_FUNCTION_STATEMENT, $4, $5, $2, $1, $7, $8); }
        | ENDFUNCTION name_or_null
          { $$ = list1(F95_ENDFUNCTION_STATEMENT,$2); }
        | type_spec COL2_or_null declaration_list
          { $$ = list3(F_TYPE_DECL,$1,$3,NULL); }
        | type_spec attr_spec_list COL2 declaration_list
          { $$ = list3(F_TYPE_DECL,$1,$4,$2); }
        | ENTRY IDENTIFIER dummy_arg_list KW result_opt
          { $$ = list3(F_ENTRY_STATEMENT,$2,$3, $5); }
        | CONTAINS
          { $$ = list0(F95_CONTAINS_STATEMENT); }
        | declaration_statement
        | executable_statement
        | declaration_statement95
        | declaration_statement2003
        | INCLUDE file_name
          { $$ = list1(F_INCLUDE_STATEMENT,$2); }
        | END
          { $$ = list0(F_END_STATEMENT); }
        | UNKNOWN
          { error("unclassifiable statement"); flush_line(); $$ = NULL; }

label:    CONSTANT      /* must be interger constant */
        ;

program_name:   /* null */
         { $$ = NULL; }
        | IDENTIFIER
        ;

result_opt:    /* null */
          { $$ = NULL; }
        | RESULT '(' name ')'
          { $$ = $3; }
        ;
      
bind_opt: /* null */
          { $$ = NULL; }
        /* BIND(C) */
        | BIND '(' IDENTIFIER /* C */ ')'
          { $$ = list1(LIST, NULL); }
        /* BIND (C, NAME='<ident>') */
        | BIND '(' IDENTIFIER /* C */ ',' KW KW_NAME '=' CONSTANT ')'
          { $$ = list1(LIST, $8); }

intrinsic_operator: '.'
        { $$ = list0(F95_DOTOP); }
        | POWER
        { $$ = list0(F95_POWEOP); }
        | '*'
        { $$ = list0(F95_MULOP); }
        | '/'
        { $$ = list0(F95_DIVOP); }
        | '+'
        { $$ = list0(F95_PLUSOP); }
        | '-'
        { $$ = list0(F95_MINUSOP); }
        | EQ
        { $$ = list0(F95_EQOP); }
        | NE
        { $$ = list0(F95_NEOP); }
        | LT
        { $$ = list0(F95_LTOP); }
        | LE
        { $$ = list0(F95_LEOP); }
        | GE
        { $$ = list0(F95_GEOP); }
        | GT
        { $$ = list0(F95_GTOP); }
        | NOT
        { $$ = list0(F95_NOTOP); }
        | AND
        { $$ = list0(F95_ANDOP); }
        | OR
        { $$ = list0(F95_OROP); }
        | EQV
        { $$ = list0(F95_EQVOP); }
        | NEQV
        { $$ = list0(F95_NEQVOP); }
        | CONCAT
        { $$ = list0(F95_CONCATOP); }
        ;

defined_operator: intrinsic_operator
        | '.' IDENTIFIER '.'
        { $$ = list1(F95_USER_DEFINED, $2); }
        ;

generic_name:
        name
        ;

func_prefix:
          prefix_spec
        { $$ = list1(LIST,$1); need_keyword = TRUE; }
        | func_prefix prefix_spec
        { $$ = list_put_last($1,$2); need_keyword = TRUE; }
        ;

prefix_spec:
          RECURSIVE
        { $$ = list0(F95_RECURSIVE_SPEC); }
        | PURE
        { $$ = list0(F95_PURE_SPEC); }
        | ELEMENTAL
        { $$ = list0(F95_ELEMENTAL_SPEC); }
        ;

name:  IDENTIFIER;

name_or_null:
        { $$ = NULL; }
        | IDENTIFIER
        ;

dummy_arg_list:
        { $$ = NULL; }
        | '(' ')'
        { $$ = NULL; }
        | '(' dummy_args ')'
        { $$ = $2; }
        ;

dummy_args:
        dummy_arg
        { $$ = list1(LIST,$1); }
        | dummy_args ',' dummy_arg
        { $$ = list_put_last($1,$3); }
        ;

dummy_arg:
         IDENTIFIER
        | '*'
        { $$ = NULL; }
        ;

file_name:
         CONSTANT       /* must be hollerith? */
        ;

declaration_statement:
          DIMENSION COL2_or_null declaration_list
        { $$ = list1(F95_DIMENSION_DECL,$3); }
        | COMMON common_decl
        { $$ = list1(F_COMMON_DECL,$2); }
        | EXTERNAL COL2_or_null external_decl
        { $$ = list1(F_EXTERNAL_DECL, $3); }
        | INTRINSIC COL2_or_null intrinsic_decl
        { $$ = list1(F_INTRINSIC_DECL,$3); }
        | EQUIV equivalence_decl
        { $$ = list1(F_EQUIV_DECL,$2); }
        | DATA data
        { $$ = list1(F_DATA_DECL,$2); }
        | IMPLICIT_NONE /* implicit none  */
        { $$ = list1(F_IMPLICIT_DECL, NULL); }
        | IMPLICIT implicit_decl
        { $$ = list1(F_IMPLICIT_DECL, $2); }
        | NAMELIST namelist_decl
        { $$ = list1(F_NAMELIST_DECL,$2); }
        | SAVE
        { $$ = list1(F_SAVE_DECL,NULL); }
        | SAVE COL2_or_null save_list
        { $$ = list1(F_SAVE_DECL,$3); }
        | PARAMETER  '(' const_list ')'
        { $$ = list1(F_PARAM_DECL,$3); }
        | POINTER cray_pointer_list
        { $$ = list1(F_CRAY_POINTER_DECL, $2); }
        | FORMAT
        {
            if (formatString == NULL) {
                fatal("can't get format statement as string.");
            }
            $$ = list1(F_FORMAT_DECL, GEN_NODE(STRING_CONSTANT, formatString));
            formatString = NULL;
        }
        ;

declaration_statement95:
          KW_TYPE COL2_or_null IDENTIFIER
        { $$ = list3(F95_TYPEDECL_STATEMENT,$3,NULL,NULL); }
        | KW_TYPE ',' KW type_attr_spec_list COL2 IDENTIFIER
        { $$ = list3(F95_TYPEDECL_STATEMENT,$6,$4,NULL); }
        | ENDTYPE
        { $$ = list1(F95_ENDTYPEDECL_STATEMENT,NULL); }
        | ENDTYPE IDENTIFIER
        { $$ = list1(F95_ENDTYPEDECL_STATEMENT,$2); }
        | OPTIONAL COL2_or_null ident_list
        { $$ = list1(F95_OPTIONAL_STATEMENT, $3); }
        | POINTER COL2_or_null array_allocation_list
        { $$ = list1(F95_POINTER_STATEMENT, $3); }
        | TARGET COL2_or_null array_allocation_list
        { $$ = list1(F95_TARGET_STATEMENT, $3); }
        | PUBLIC
        { $$ = list1(F95_PUBLIC_STATEMENT,NULL); }
        | PUBLIC access_ident_list
        { $$ = list1(F95_PUBLIC_STATEMENT, $2); }
        | PUBLIC COL2 access_ident_list
        { $$ = list1(F95_PUBLIC_STATEMENT, $3); }
        | PRIVATE
        { $$ = list1(F95_PRIVATE_STATEMENT,NULL); }
        | PRIVATE COL2_or_null access_ident_list
        { $$ = list1(F95_PRIVATE_STATEMENT, $3); }
        | PROTECTED
        { $$ = list1(F03_PROTECTED_STATEMENT,NULL); }
        | PROTECTED COL2_or_null access_ident_list
        { $$ = list1(F03_PROTECTED_STATEMENT, $3); }
        | SEQUENCE
        { $$ = list0(F95_SEQUENCE_STATEMENT); }
        | KW_USE IDENTIFIER
        { $$ = list2(F95_USE_STATEMENT,$2,NULL); }
        | KW_USE IDENTIFIER ',' KW use_rename_list
        { $$ = list2(F95_USE_STATEMENT,$2,$5); }
        | KW_USE IDENTIFIER ',' KW KW_ONLY ':' /* empty */
        { $$ = list2(F95_USE_ONLY_STATEMENT,$2, NULL); }
        | KW_USE IDENTIFIER ',' KW KW_ONLY ':' use_only_list
        { $$ = list2(F95_USE_ONLY_STATEMENT,$2,$7); }
        | INTENT '(' KW intent_spec ')' COL2_or_null ident_list
        { $$ = list2(F95_INTENT_STATEMENT, $4, $7); }
        | ALLOCATABLE COL2_or_null array_allocation_list
        { $$ = list1(F95_ALLOCATABLE_STATEMENT,$3); }
        | IMPORT COL2 ident_list
        { $$ = list1(F03_IMPORT_STATEMENT, $3); }
        | VOLATILE COL2_or_null access_ident_list
        { $$ = list1(F03_VOLATILE_STATEMENT, $3); }
        ;



array_allocation_list:
          array_allocation
        { $$ = list1(LIST, $1); }
        | array_allocation_list ',' array_allocation
        { $$ = list_put_last($1, $3); }
        ;

array_allocation:
          IDENTIFIER
        { $$ = list5(F95_ARRAY_ALLOCATION, $1, NULL, NULL, NULL, NULL); }
        | IDENTIFIER '(' defered_shape_list ')'
        { $$ = list5(F95_ARRAY_ALLOCATION, $1, $3, NULL, NULL, NULL); }
        | IDENTIFIER '(' defered_shape_list ')' REF_OP IDENTIFIER '(' ')'
        { $$ = list5(F95_ARRAY_ALLOCATION, $1, $3, $6, NULL, NULL); }
        ;

defered_shape_list:
          defered_shape
        { $$ = list1(LIST, $1); }
        | defered_shape_list ',' defered_shape
        { $$ = list_put_last($1, $3); }
        ;

defered_shape: ':'
        { $$ = list2(LIST,NULL,NULL); }
        ;

use_rename_list:
          use_rename
        { $$ = list1(LIST,$1); }
        | use_rename_list ',' use_rename
        { $$ = list_put_last($1,$3); }
        ;

use_rename:
          IDENTIFIER REF_OP IDENTIFIER
        { $$ = list2(LIST,$1,$3); }
        ;

use_only_list:
          use_only
        { $$ = list1(LIST,$1); }
        | use_only_list ',' use_only
        { $$ = list_put_last($1,$3); }
        ;

use_only:
          use_rename
        | IDENTIFIER
        ;

COL2_or_null:
        | COL2
        ;

declaration_statement2003:
          KW_TYPE COL2_or_null IDENTIFIER '(' type_param_list ')'
        { $$ = list3(F95_TYPEDECL_STATEMENT,$3,NULL,$5); }
        | KW_TYPE ',' KW type_attr_spec_list COL2 IDENTIFIER '(' type_param_list ')'
        { $$ = list3(F95_TYPEDECL_STATEMENT,$6,$4,$8); }
        ;

type_param_list:
          IDENTIFIER
        { $$ = list1(LIST, $1); }
        | type_param_list ',' IDENTIFIER
        { $$ = list_put_last($1, $3); }
        ;

attr_spec_list:
          ',' KW attr_spec
        { $$ = list1(LIST,$3); }
        | attr_spec_list ',' KW attr_spec
        { $$ = list_put_last($1,$4); }
        ;

attr_spec:
          PARAMETER
        { $$ = list0(F95_PARAMETER_SPEC); }
        | access_spec
        | ALLOCATABLE
        { $$ = list0(F95_ALLOCATABLE_SPEC); }
        | DIMENSION '(' dim_list ')'
        { $$ = list1(F95_DIMENSION_SPEC,$3); }
        | CODIMENSION '[' image_dim_list ']'
        { $$ = list1(XMP_CODIMENSION_SPEC,$3); }
        | EXTERNAL
        { $$ = list0(F95_EXTERNAL_SPEC); }
        | INTENT '(' KW intent_spec ')'
        { $$ = list1(F95_INTENT_SPEC,$4); }
        | INTRINSIC
        { $$ = list0(F95_INTRINSIC_SPEC); }
        | OPTIONAL
        { $$ = list0(F95_OPTIONAL_SPEC); }
        | POINTER
        { $$ = list0(F95_POINTER_SPEC); }
        | SAVE
        { $$ = list0(F95_SAVE_SPEC); }
        | TARGET
        { $$ = list0(F95_TARGET_SPEC); }
        | VOLATILE
        { $$ = list0(F03_VOLATILE_SPEC); }
        | KW_KIND
        { $$ = list0(F03_KIND_SPEC); }
        | KW_LEN
        { $$ = list0(F03_LEN_SPEC); }
        | BIND '(' IDENTIFIER /* C */ ')'
        { $$ = list0(F03_BIND_SPEC); }
        ;

access_spec:
          PUBLIC
        { $$ = list0(F95_PUBLIC_SPEC); }
        | PRIVATE
        { $$ = list0(F95_PRIVATE_SPEC); }
        | PROTECTED
        { $$ = list0(F03_PROTECTED_SPEC); }
        ;

type_attr_spec_list:
          type_attr_spec
        { $$ = list1(LIST, $1); }
        | type_attr_spec ',' type_attr_spec_list
        { $$ = list_cons($1, $3); }
        ;

type_attr_spec:
          EXTENDS '(' IDENTIFIER ')'
        { $$ = list1(F03_EXTENDS_SPEC, $3); }
        | BIND '(' IDENTIFIER /* C */ ')'
        { $$ = list0(F03_BIND_SPEC); }        
        | access_spec
        { $$ = $1; }
        ;

intent_spec:
          KW_IN
        { $$ = list0(F95_IN_EXTENT); }
        | KW_OUT
        { $$ = list0(F95_OUT_EXTENT); }
        | KW_INOUT
        { $$ = list0(F95_INOUT_EXTENT); }
        ;

declaration_list:
         entity_decl
        { $$ = list1(LIST,$1); }
        | declaration_list ',' entity_decl
        { $$ = list_put_last($1,$3); }
        ;

entity_decl:
          IDENTIFIER  dims image_dims length_spec
        { $$ = list5(LIST,$1,$2,$4,NULL,$3); }
        | IDENTIFIER  dims image_dims length_spec '=' expr
        { $$ = list5(LIST,$1,$2,$4,$6,$3);}
        | IDENTIFIER  dims image_dims length_spec '/' data_val_list '/'
        { $$ = list5(LIST,$1,$2,$4,
                     list1(F_DATA_DECL,
                           list1(LIST,
                                 list2(LIST,
                                       list1(LIST, $1 ),
                                       $6 ))), $3);
        }
        | IDENTIFIER  dims image_dims length_spec REF_OP expr
        { $$ = list5(LIST,$1,$2,$4,$6,$3);}
        ;

type_spec: type_spec0 { $$ = $1; /* need_keyword = TRUE; */ };

type_spec0:
          KW_TYPE '(' IDENTIFIER ')'
        { $$ = $3; }
        | KW_TYPE '(' IDENTIFIER '(' type_param_value_list ')' ')'
        { $$ = list2(F03_PARAMETERIZED_TYPE,$3,$5); }
        | CLASS '(' IDENTIFIER ')'
        { $$ = list1(F03_CLASS, $3); }
        | CLASS '(' IDENTIFIER '(' type_param_value_list ')' ')'
        { $$ = list1(F03_CLASS, list2(F03_PARAMETERIZED_TYPE,$3,$5)); }
        | CLASS '(' '*' ')'
        { $$ = list1(F03_CLASS, NULL);; }
        | type_keyword kind_selector
        { $$ = list2(LIST,$1,$2); }
        | type_keyword length_spec  /* compatibility */
        { $$ = list2(LIST, $1, $2);}
        | KW_CHARACTER char_selector
        { $$ = list2(LIST,GEN_NODE(F_TYPE_NODE,TYPE_CHAR),$2); }
        | KW_DOUBLE
        { $$ = list2 (LIST, GEN_NODE(F_TYPE_NODE, TYPE_REAL),
                            GEN_NODE(INT_CONSTANT, 8)); }
        //                    gen_default_real_kind()); }
        | KW_DCOMPLEX
        { $$ = list2 (LIST, GEN_NODE(F_TYPE_NODE, TYPE_COMPLEX),
                            GEN_NODE(INT_CONSTANT, 8)); }
        //                    gen_default_real_kind()); }
        ;

type_param_value_list:
          type_param_value
        { $$ = list1(LIST, $1); }
        | type_param_value_list ',' type_param_value
        { $$ = list_put_last($1, $3); }
        ;

type_param_value:
          expr
        { $$ = $1; }
        | set_expr
        { $$ = $1; }
        | IDENTIFIER '=' '*'
        { $$ = list2(F_SET_EXPR,
                     $1,
                     list0(LEN_SPEC_ASTERISC));}
        | IDENTIFIER '=' ':'
        { $$ = list2(F_SET_EXPR,
                     $1,
                     list0(F08_LEN_SPEC_COLON));}
        | '*'
        { $$ = list0(LEN_SPEC_ASTERISC);}
        | ':'
        { $$ = list0(F08_LEN_SPEC_COLON);}
        ;

type_keyword:
          KW_INTEGER    { $$ = GEN_NODE(F_TYPE_NODE,TYPE_INT); }
        | KW_REAL       { $$ = GEN_NODE(F_TYPE_NODE,TYPE_REAL); }
        | KW_COMPLEX        { $$ = GEN_NODE(F_TYPE_NODE,TYPE_COMPLEX); }
        | KW_LOGICAL        { $$ = GEN_NODE(F_TYPE_NODE,TYPE_LOGICAL); }
        ;

kind_selector:
        kind_or_len_selector
         { $$ = $1; }
        ;

char_selector: /* empty */
        { $$ = NULL; }
        | '(' len_spec ')'
        { $$ = list2(LIST, $2, NULL); }
        | SET_LEN  len_spec ')'
        { $$ = list2(LIST, $2, NULL); }
        | SET_LEN len_spec ',' KW kind_key_spec ')'
        { $$ = list2(LIST, $2, $5); }
        | '(' len_spec ',' KW KW_KIND '=' expr ')'
        { $$ = list2(LIST, $2, list1(F95_KIND_SELECTOR_SPEC, $7)); }
        | SET_KIND len_spec ')'
        { $$ = list2(LIST, NULL, $2); }
        | SET_KIND len_spec ',' KW len_key_spec')'
        { $$ = list2(LIST, $5, $2); }
        | length_spec_mark  expr
        { $$ = $2; }
        | length_spec_mark '(' '*' ')'
        { $$ = list0(LIST); }
        ;

len_key_spec: KW_LEN '=' expr
         { $$ = list1(F95_LEN_SELECTOR_SPEC, $3); }
        ;

len_spec: '*'
        { $$ = list1(F95_LEN_SELECTOR_SPEC, NULL); }
        | expr
        { $$ = list1(F95_LEN_SELECTOR_SPEC, $1); }
        ;

kind_key_spec: KW_KIND '=' expr
        { $$ = list1(F95_KIND_SELECTOR_SPEC, $3); }
        ;
kind_or_len_selector:
          SET_KIND expr  ')'
        { $$ = list1(F95_KIND_SELECTOR_SPEC, $2); }
        | SET_LEN '*' ')'
        { $$ = list1(F95_LEN_SELECTOR_SPEC, NULL); }
        | SET_LEN expr ')'
        { $$ = list1(F95_LEN_SELECTOR_SPEC, $2); }
        | '(' expr ')'
        { $$ = $2; }
        ;

length_spec:    /* nothing */
        { $$ = NULL; }
        | length_spec_mark  expr
        { $$ = list1(F95_LEN_SELECTOR_SPEC,$2); }
        | length_spec_mark '(' '*' ')'
        { $$ = list1(F95_LEN_SELECTOR_SPEC, NULL); }
        ;

length_spec_mark:
        '*' { need_type_len = TRUE; }
        ;

common_decl:
          common_var
        { $$ = list2(LIST, NULL, $1); }
        | common_block common_var
        { $$ = list2(LIST,$1,$2); }
        | common_decl comma_or_null common_block comma_or_null common_var
        { $$ = list_put_last(list_put_last($1,$3),$5); }
        | common_decl ',' common_var
        { $$ = list_put_last($1,$3); }
        ;

common_block:  CONCAT /* // */
        { $$ = NULL; }
        | '/' IDENTIFIER '/'
        { $$ = $2; }
        ;

common_var:  IDENTIFIER dims
        { $$ = list2(LIST,$1,$2); }
        ;

external_decl: IDENTIFIER
        { $$ = list1(LIST,$1); }
        | external_decl ',' IDENTIFIER
        { $$ = list_put_last($1,$3); }
        ;

intrinsic_decl:  IDENTIFIER
        { $$ = list1(LIST,$1); }
        | intrinsic_decl ',' IDENTIFIER
        { $$ = list_put_last($1,$3); }
        ;

equivalence_decl:
          '(' equiv_list ')'
        { $$ = list1(LIST,$2); }
        | equivalence_decl ',' '(' equiv_list ')'
        { $$ = list_put_last($1,$4); }
        ;

equiv_list:
          lhs
        { $$ = list1(LIST,$1); }
        | equiv_list ',' lhs
        { $$ = list_put_last($1,$3); }
        ;

cray_pointer_list:
        cray_pointer_pair
        { $$ = list1(LIST, $1); }
        | cray_pointer_list ',' cray_pointer_pair
        { $$ = list_put_last($1, $3); }
        ;

cray_pointer_pair:
        '(' lhs ',' cray_pointer_var ')'
        { $$ = list2(LIST, $2, $4); }
        ;

cray_pointer_var:
        IDENTIFIER
        { $$ = $1; }
        | common_var
        { $$ = list2(F_ARRAY_REF, EXPR_ARG1($1), EXPR_ARG2($1)); }
        ;

data:     data_list
        { $$ = list1(LIST,$1); }
        | data comma_or_null data_list
        { $$ = list_put_last($1,$3); }
        ;

data_list:  data_var_list '/' data_val_list '/'
        { $$ = list2(LIST,$1,$3); }
        ;

data_val_list:  data_val
        { $$ = list1(LIST,$1); }
        | data_val_list ',' data_val
        { $$ = list_put_last($1,$3); }
        ;

data_val: value
        { $$ = $1; }
        | IDENTIFIER parenthesis_arg_list
        { $$ = list2(F_ARRAY_REF,$1,$2); /* struct constructor */ }
        | IDENTIFIER parenthesis_arg_list parenthesis_arg_list
        { $$ = list3(F03_STRUCT_CONSTRUCT,$1,$2,$3); /* struct constructor with type parameter */ }
        | simple_value '*' value
        { $$ = list2(F_DUP_DECL,$1,$3); }
        ;

value: simple_value
        | '+' simple_value
        { $$ = $2;}
        | '-' simple_value
        { $$ = list1(F_UNARY_MINUS_EXPR,$2); }
        ;

simple_value:
        IDENTIFIER
        | const
        | complex_const
        ;

save_list: save_item
        { $$ = list1(LIST,$1); }
        | save_list ',' save_item
        { $$ = list_put_last($1,$3); }
        ;

save_item: IDENTIFIER
        | common_block
        { $$ = list1(LIST,$1); } /* for identify common block name */
        ;

access_ident_list: access_ident
        { $$ = list1(LIST, $1); }
        | access_ident_list ',' access_ident
        { $$ = list_put_last($1, $3); }
        ;

access_ident: GENERIC_SPEC
        | IDENTIFIER
        ;

/*
access_ident: KW OPERATOR_P defined_operator ')'
          { $$ = list1(F95_GENERIC_SPEC, $3); }
        | KW ASSIGNMENT_P '=' ')'
          { $$ = list1(F95_GENERIC_SPEC, list0(F95_ASSIGNOP)); }
        | IDENTIFIER
        ;
*/

ident_list: IDENTIFIER
        { $$ = list1(LIST,$1); }
        | ident_list ',' IDENTIFIER
        { $$ = list_put_last($1,$3); }
        ;

const_list:  const_item
        { $$ = list1(LIST,$1); }
        | const_list ',' const_item
        { $$ = list_put_last($1,$3); }
        ;

const_item:  IDENTIFIER '=' expr
        { $$ = list2(LIST,$1,$3); }
        ;


data_var_list: data_var
        { $$ = list1(LIST,$1); }
        | data_var_list ',' data_var
        { $$ = list_put_last($1,$3); }
        ;

data_var:         lhs
        | '(' data_var_list ',' do_spec ')'
        { $$ = list2(F_IMPLIED_DO, $4, $2); }
        ;

image_dims:
        { $$ = NULL; }
        | '[' image_dim_list ']'
        { $$ = $2; }
        ;

image_dim_list:  image_dim
        { $$ = list1(LIST,$1); }
        | image_dim_list ',' image_dim
        { $$ = list_put_last($1,$3); }
        ;

image_dim:      ubound
        | expr ':' ubound
        { $$ = list2(LIST,$1,$3); }
        | ':'
        { $$ = list2(LIST,NULL,NULL); }
        ;

image_dims_alloc:
          '[' image_dim_list_alloc ']'
        { $$ = $2; }
        ;

image_dim_list_alloc:  image_dim_alloc
        { $$ = list1(LIST,$1); }
        | image_dim_list_alloc ',' image_dim_alloc
        { $$ = list_put_last($1,$3); }
        ;

image_dim_alloc:      ubound
        { $$ = list3(F95_TRIPLET_EXPR,NULL,$1,NULL); }
        | expr ':' ubound
        { $$ = list3(F95_TRIPLET_EXPR,$1,$3,NULL); }
        ;

dims:
        { $$ = NULL; }
        | '(' dim_list ')'
        { $$ = $2; }
        ;

dim_list:  dim
        { $$ = list1(LIST,$1); }
        | dim_list ',' dim
        { $$ = list_put_last($1,$3); }
        ;

dim:      ubound
        | expr ':' ubound
        { $$ = list2(LIST,$1,$3); }
        | expr ':'
        { $$ = list2(LIST,$1,NULL); }
        | ':'
        { $$ = list2(LIST,NULL,NULL); }
        ;

ubound:   '*'
        { $$ = list0(F_ASTERISK); }
        | expr
        ;

label_list: label
        { $$ = list1(LIST,$1); }
        | label_list ',' label
        { $$ = list_put_last($1,$3); }
        ;

implicit_decl:    imp_list
        { $$ = list1(LIST,$1); }
        | implicit_decl ',' imp_list
        { $$ = list_put_last($1,$3); }
        ;

/* in lexer, change the  '(' and ')'  around letter_group to [/].  */
imp_list: KW type_spec '[' letter_groups ']'
        { $$ = list2(LIST, list2(LIST, $2, $4), NULL); }
        | KW type_spec
        { $$ = list2(LIST, list2(LIST, $2,NULL), NULL); }
        ;

letter_groups: letter_group
        { $$ = list1(LIST,$1); }
        | letter_groups ',' letter_group
        { $$ = list_put_last($1,$3); }
        ;

letter_group:  IDENTIFIER
        | IDENTIFIER '-' IDENTIFIER
        { $$ = list2(LIST,$1,$3); }
        ;

namelist_decl: '/' IDENTIFIER '/' namelist_list
        { $$ = list1(LIST,list2(LIST,$2,$4)); }
        | '/' IDENTIFIER '/' namelist_list comma_or_null namelist_decl
        { $$ = list_cons(list2(LIST,$2,$4),$6); }
        ;

namelist_list:  IDENTIFIER
        { $$ = list1(LIST, $1); }
        | namelist_list ',' IDENTIFIER
        { $$ = list_put_last($1,$3); }
        ;

/*
 * executable statement
 */
executable_statement:
          action_statement
	| DO label KW_WHILE '(' expr ')'
	{ $$ = list3(F_DOWHILE_STATEMENT, $2, $5, st_name); }
        | DO label do_spec
        { $$ = list3(F_DO_STATEMENT, $2, $3, st_name); }
        | DO label ',' do_spec  /* for dusty deck */
        { $$ = list3(F_DO_STATEMENT, $2, $4, st_name); }
        | DO label
        { $$ = list3(F_DO_STATEMENT, $2, NULL, st_name); }
        | DO do_spec
        { $$ = list3(F_DO_STATEMENT,NULL, $2, st_name); }
        | DO
        { $$ = list3(F_DO_STATEMENT,NULL, NULL, st_name); }
        | ENDDO name_or_null
        { $$ = list1(F_ENDDO_STATEMENT,$2); }
        | LOGIF '(' expr ')' action_statement_key /* with keyword */
        { $$ = list2(F_IF_STATEMENT, $3, $5); }
        | LOGIF '(' expr ')' action_statement_let /* for LET... */
        { $$ = list2(F_IF_STATEMENT, $3, $5); }
        | IFTHEN '(' expr ')' KW THEN
        { $$ = list3(F_IF_STATEMENT, $3, NULL, st_name); }
        | ELSEIFTHEN '(' expr ')' KW THEN
        { $$ = list1(F_ELSEIF_STATEMENT,$3); }
        | ELSE name_or_null
        { $$ = list0(F_ELSE_STATEMENT); }
        | ENDIF name_or_null /* need to match the label in st_name?  */
        { $$ = list0(F_ENDIF_STATEMENT); }
        | DOWHILE '(' expr ')'
        { $$ = list3(F_DOWHILE_STATEMENT, NULL, $3, st_name); }
	/***
	WHERE, ELSEWHERE and ENDWHERE implimanetation is not appropriate now.
	it should be:

	 | WHERE '(' expr ')'
	 {...}
	 | ELSEWHERE '(' expr ')'
	 {...}
	 | ELSEWHERE
	 {...}
         | ENDWHERE
         {...}

	 then on compiling procedure switch cotrol-type
	 CTL_WHERE/CTL_ELSE_WHERE and treat coming statement
	 appropriately.
	 ***/
        | WHERE '(' expr ')' assign_statement_or_null
        { $$ = list2(F_WHERE_STATEMENT,$3,$5); }
        | ELSEWHERE
        { $$ = list0(F_ELSEWHERE_STATEMENT); }
        | ELSEWHERE '(' expr ')' assign_statement_or_null
        { $$ = list2(F_ELSEWHERE_STATEMENT, $3, $5); }
        | ENDWHERE
        { $$ = list0(F_ENDWHERE_STATEMENT); }
        | SELECT '(' expr ')'
        { $$ = list2(F_SELECTCASE_STATEMENT, $3, st_name); }
        | KW_SELECT KW KW_TYPE '(' expr ')'
        { $$ = list2(F03_SELECTTYPE_STATEMENT, $5, st_name); }
        | KW_SELECT KW KW_TYPE '(' IDENTIFIER REF_OP expr ')'
        { $$ = list3(F03_SELECTTYPE_STATEMENT, $7, st_name, $5); }
        | CASE '(' scene_list ')' name_or_null
        { $$ = list2(F_CASELABEL_STATEMENT, $3, $5); }
        | CASEDEFAULT name_or_null
        { $$ = list2(F_CASELABEL_STATEMENT, NULL, $2); }
        | ENDSELECT name_or_null
        { $$ = list1(F_ENDSELECT_STATEMENT,$2); }
        | BLOCK
        { $$ = list1(F2008_BLOCK_STATEMENT,st_name); }
        | ENDBLOCK name_or_null
        { $$ = list1(F2008_ENDBLOCK_STATEMENT,$2); }
        | CLASSIS '(' IDENTIFIER ')' name_or_null
        { $$ = list2(F03_CLASSIS_STATEMENT, $3, $5); }
        | TYPEIS '(' IDENTIFIER ')' name_or_null
        { $$ = list2(F03_TYPEIS_STATEMENT, $3, $5); }  
        | CLASSDEFAULT name_or_null
        { $$ = list2(F03_CLASSIS_STATEMENT, NULL, $2); }
        ;

assign_statement_or_null:
        { $$ = NULL; }
        | assign_statement
        { $$ = $1; }
        ;

assign_statement: lhs '=' expr
        { $$ = list2(F_LET_STATEMENT,$1,$3); }
        ;

do_spec:
          IDENTIFIER '=' expr ',' expr
        { $$ = list4(LIST,$1,$3,$5,NULL); }
        |  IDENTIFIER '=' expr ',' expr ',' expr
        { $$ = list4(LIST,$1,$3,$5,$7); }
        ;

/* 'ifable' statement */
action_statement: action_statement_let
        | action_statement_key
        ;

action_statement_let:
          LET assign_statement
         { $$ = $2; }
        | LET expr REF_OP expr
         { $$ = list2(F95_POINTER_SET_STATEMENT,$2,$4); }
        ;
action_statement_key: ASSIGN  label KW KW_TO IDENTIFIER
        { $$ = list2(F_ASSIGN_LABEL_STATEMENT, $2, $5); }
        | CONTINUE
        { $$ = list0(F_CONTINUE_STATEMENT); }
        | GOTO  label
        { $$ = list1(F_GOTO_STATEMENT,$2); }
        | GOTO  IDENTIFIER
        { $$ = list2(F_ASGOTO_STATEMENT,$2,NULL); }
        | GOTO  IDENTIFIER comma_or_null '(' label_list ')'
        { $$ = list2(F_ASGOTO_STATEMENT,$2,$5); }
        | GOTO  '(' label_list ')' comma_or_null expr
        { $$ = list2(F_COMPGOTO_STATEMENT,$3,$6); }
        | ARITHIF  '(' expr ')' label ',' label ',' label
        { $$ = list4(F_ARITHIF_STATEMENT,$3,$5,$7,$9); }
        | CALL IDENTIFIER
        { $$ = list2(F_CALL_STATEMENT,$2,NULL); }
        | CALL IDENTIFIER '(' ')'
        { $$ = list2(F_CALL_STATEMENT,$2,NULL); }
        | CALL IDENTIFIER '(' arg_list ')'
        { $$ = list2(F_CALL_STATEMENT,$2,$4); }
        | RETURN  expr_or_null
        { $$ = list1(F_RETURN_STATEMENT,$2); }
        | PAUSE  expr_or_null
        { $$ = list1(F_PAUSE_STATEMENT,$2); }
        | STOP  expr_or_null
        { $$ = list1(F_STOP_STATEMENT,$2); }
        | action_statement95 /* all has first key.  */
        | action_coarray_statement /* all has first key.  */
        | io_statement /* all has first key.  */
        | PRAGMA_SLINE
        {
          $$ = list1(F_PRAGMA_STATEMENT,
                     GEN_NODE(STRING_CONSTANT, pragmaString));
         pragmaString = NULL;
        }
        ;

action_statement95:
          CYCLE name_or_null
        { $$ = list1(F95_CYCLE_STATEMENT,$2); }
        | EXIT name_or_null
        { $$ = list1(F95_EXIT_STATEMENT,$2); }
        | ALLOCATE '(' allocation_list ')'
        { $$ = list1(F95_ALLOCATE_STATEMENT,$3); }
        | NULLIFY '(' allocation_list ')'
        { $$ = list1(F95_NULLIFY_STATEMENT,$3); }
        | DEALLOCATE '(' allocation_list ')'
        { $$ = list1(F95_DEALLOCATE_STATEMENT,$3); }
        ;

allocation_list:
          allocation
        { $$ = list1(LIST,$1); }
        | allocation_list ',' allocation
        { $$ = list_put_last($1,$3); }
        ;

allocation:
          lhs_alloc
        | set_expr
        ;

action_coarray_statement:
          SYNCALL
        { $$ = list1(F2008_SYNCALL_STATEMENT,NULL); }
        | SYNCALL '(' ')'
        { $$ = list1(F2008_SYNCALL_STATEMENT,NULL); }
        | SYNCALL '(' sync_stat_arg_list ')'
        { $$ = list1(F2008_SYNCALL_STATEMENT,$3); }
        | SYNCIMAGES '(' image_set ')'
        { $$ = list2(F2008_SYNCIMAGES_STATEMENT,$3, NULL); }
        | SYNCIMAGES '(' image_set ',' sync_stat_arg_list ')'
        { $$ = list2(F2008_SYNCIMAGES_STATEMENT,$3, $5); }
        | SYNCMEMORY
        { $$ = list1(F2008_SYNCMEMORY_STATEMENT,NULL); }
        | SYNCMEMORY '(' ')'
        { $$ = list1(F2008_SYNCMEMORY_STATEMENT,NULL); }
        | SYNCMEMORY '(' sync_stat_arg_list ')'
        { $$ = list1(F2008_SYNCMEMORY_STATEMENT,$3); }
        | CRITICAL
        { $$ = list1(F2008_CRITICAL_STATEMENT,st_name); }
        | ENDCRITICAL
        { $$ = list1(F2008_ENDCRITICAL_STATEMENT,NULL); }
        | ENDCRITICAL IDENTIFIER
        { $$ = list1(F2008_ENDCRITICAL_STATEMENT,$2); }
        | LOCK '(' expr ')'
        { $$ = list2(F2008_LOCK_STATEMENT,$3, NULL); }
        | LOCK '(' expr ',' sync_stat_arg_list ')'
        { $$ = list2(F2008_LOCK_STATEMENT,$3, $5); }
        | UNLOCK '(' expr ')'
        { $$ = list2(F2008_UNLOCK_STATEMENT,$3, NULL); }
        | UNLOCK '(' expr ',' sync_stat_arg_list ')'
        { $$ = list2(F2008_UNLOCK_STATEMENT,$3, $5); }
        | other_coarray_keyword parenthesis_arg_list_or_null
        { $$ = list2(F_CALL_STATEMENT,$1,$2); }
        ;


sync_stat_arg_list:
          sync_stat_arg
        { $$ = list1(LIST, $1); }
        | sync_stat_arg_list ',' sync_stat_arg
        { $$ = list_put_last($1,$3); }
        ;

sync_stat_arg:
          IDENTIFIER '=' IDENTIFIER
        { $$ = list2(F_SET_EXPR,$1,$3); }
        ;

image_set:
          expr
        { $$ = $1; }
        | '*'
        { $$ = NULL; }
        ;

other_coarray_keyword:
          ERRORSTOP
        { $$ = GEN_NODE(IDENT, find_symbol("xmpf_error_stop")); }
        ;

comma_or_null:
        | ','
        ;

parenthesis_arg_list_or_null:
        { $$ = NULL; }
        | parenthesis_arg_list
        { $$ = $1; }
        ;

parenthesis_arg_list:
          '(' arg_list ')'
        { $$ = $2; }
        ;

/* actual argument */
arg_list:
        { $$ = NULL; }
        | arg
        { $$ = list1(LIST,$1); }
        | arg_list ',' arg
        { $$ = list_put_last($1,$3); }
        ;

arg:
         expr
        | set_expr
        | '*' label
         { $$ = list1(F_LABEL_REF,$2); }
        | expr_or_null ':' expr_or_null
         { $$ = list3(F95_TRIPLET_EXPR,$1,$3,NULL); }
        | expr_or_null ':' expr_or_null ':' expr
         { $$ = list3(F95_TRIPLET_EXPR,$1,$3,$5); }
        | expr_or_null COL2 expr
         { $$ = list3(F95_TRIPLET_EXPR,$1,NULL,$3); }
        | IDENTIFIER '=' '*'
        { $$ = list2(F_SET_EXPR,
                     $1,
                     list0(LEN_SPEC_ASTERISC));}
        | IDENTIFIER '=' ':'
        { $$ = list2(F_SET_EXPR,
                     $1,
                     list0(F08_LEN_SPEC_COLON));}
        | '*'
        { $$ = list0(LEN_SPEC_ASTERISC);}
        ;


image_selector:
          '[' cosubscript_list ']'
        { $$ = $2; }
        ;

cosubscript_list:
          expr
        { $$ = list1(LIST,$1); }
        | cosubscript_list ',' expr
        { $$ = list_put_last($1,$3); }
        ;
/*
 * Input/Output Statements
 */
io_statement:
          PRINT format_spec
        { $$ = list2(F_PRINT_STATEMENT,$2,NULL); }
        | PRINT format_spec ',' io_list
        { $$ = list2(F_PRINT_STATEMENT,$2,$4); }
        | WRITE_P ctl_list ')'
        { $$ = list2(F_WRITE_STATEMENT,$2,NULL); }
        | WRITE_P ctl_list ')' io_list
        { $$ = list2(F_WRITE_STATEMENT,$2,$4); }
        | READ_P ctl_list ')'
        { $$ = list2(F_READ_STATEMENT,$2,NULL); }
        | READ_P ctl_list ')' io_list
        { $$ = list2(F_READ_STATEMENT,$2,$4); }
        | READ format_spec
        { $$ = list2(F_READ1_STATEMENT,list2(LIST,NULL,$2),NULL); }
        | READ format_spec ',' io_list
        { $$ = list2(F_READ1_STATEMENT,list2(LIST,NULL,$2),$4); }
        | OPEN '(' ctl_list ')'
        { $$ = list1(F_OPEN_STATEMENT,$3); }
        | CLOSE '(' ctl_list ')'
        { $$ = list1(F_CLOSE_STATEMENT,$3); }
        | BACKSPACE_P ctl_list ')'
        { $$ = list1(F_BACKSPACE_STATEMENT,$2); }
        | BACKSPACE format_spec
        { $$ = list1(F_BACKSPACE_STATEMENT,$2); }
        | ENDFILE_P ctl_list ')'
        { $$ = list1(F_ENDFILE_STATEMENT,$2); }
        | ENDFILE format_spec
        { $$ = list1(F_ENDFILE_STATEMENT,$2); }
        | REWIND_P ctl_list ')'
        { $$ = list1(F_REWIND_STATEMENT,$2); }
        | REWIND format_spec
        { $$ = list1(F_REWIND_STATEMENT,$2); }
        | INQUIRE '(' ctl_list ')' io_list_or_null
        { $$ = list2(F_INQUIRE_STATEMENT,$3, $5); }
        ;

ctl_list: io_clause
        { $$ = list1(LIST,$1); }
        | ctl_list ',' io_clause
        { $$ = list_put_last($1,$3); }
        ;

io_clause:
         expr
        |  '*'
        { $$ = NULL; }
        | POWER /* ** */
        { $$ = list0(F_STARSTAR); }
        | IDENTIFIER '=' '*'
        { $$ = list2(F_SET_EXPR,$1,NULL); }
        | IDENTIFIER '=' POWER
        { $$ = list2(F_SET_EXPR,$1,list0(F_STARSTAR)); }
        | set_expr
        { $$ = $1; }
        ;

set_expr:
        IDENTIFIER '=' expr
        {
            /*
             * FIXME:
             *
             *	Sorry I can't let a grammer "KW KW_KIND '=' expr" work
             *	well, never even close.
             */
            if (strcasecmp(SYM_NAME(EXPR_SYM($1)), "kind") == 0) {
                $$ = list1(F95_KIND_SELECTOR_SPEC, $3);
            } else {
                $$ = list2(F_SET_EXPR, $1, $3);
            }
        }
        ;

format_spec:
          '*'
        { $$ = NULL; }
        | expr
        ;

io_list_or_null:
        { $$ = NULL; }
        | io_list
        ;


io_list: io_item
        { $$ = list1(LIST,$1); }
        | io_list ',' io_item
        { $$ = list_put_last($1,$3); }
        ;

io_item:
          expr
        | '(' expr ',' io_list ')'
        { $$ = list_cons($2,$4); }
        | '(' expr ',' do_spec ')'
        { $$ = list2(F_IMPLIED_DO,$4,list1(LIST,$2)); }
        | '(' expr ',' io_list ',' do_spec ')'
        { $$ = list2(F_IMPLIED_DO,$6,list_cons($2,$4)); }
        | '(' io_list ',' do_spec ')'
        { $$ = list2(F_IMPLIED_DO,$4,$2); }
        ;

expr:     lhs
        | L_ARRAY_CONSTRUCTOR array_constructor_list R_ARRAY_CONSTRUCTOR
        { $$ = list1(F95_ARRAY_CONSTRUCTOR, $2); }
        | '[' array_constructor_list ']'
        { $$ = list1(F95_ARRAY_CONSTRUCTOR, $2); }
        | '(' expr ')'
        { $$ = $2; }
        | complex_const
        | const
        | expr '+' expr   %prec '+'
        { $$ = list2(F_PLUS_EXPR,$1,$3); }
        | expr '-' expr   %prec '+'
        { $$ = list2(F_MINUS_EXPR,$1,$3); }
        | '+' expr
        { $$ = $2; }
        | '-' expr
        { $$ = list1(F_UNARY_MINUS_EXPR,$2); }
        | expr '*' expr
        { $$ = list2(F_MUL_EXPR,$1,$3); }
        | expr '/' expr
        { $$ = list2(F_DIV_EXPR,$1,$3); }
        | expr POWER expr
        { $$ = list2(F_POWER_EXPR,$1,$3); }
        | expr EQ expr  %prec EQ
        { $$ = list2(F_EQ_EXPR,$1,$3); }
        | expr GT expr  %prec EQ
        { $$ = list2(F_GT_EXPR,$1,$3); }
        | expr LT expr  %prec EQ
        { $$ = list2(F_LT_EXPR,$1,$3); }
        | expr GE expr  %prec EQ
        { $$ = list2(F_GE_EXPR,$1,$3); }
        | expr LE expr  %prec EQ
        { $$ = list2(F_LE_EXPR,$1,$3); }
        | expr NE expr  %prec EQ
        { $$ = list2(F_NE_EXPR,$1,$3); }
        | expr EQV expr
        { $$ = list2(F_EQV_EXPR,$1,$3); }
        | expr NEQV expr
        { $$ = list2(F_NEQV_EXPR,$1,$3); }
        | expr OR expr
        { $$ = list2(F_OR_EXPR,$1,$3); }
        | expr AND expr
        { $$ = list2(F_AND_EXPR,$1,$3); }
        | NOT expr
        { $$ = list1(F_NOT_EXPR,$2); }
        | expr CONCAT expr
        { $$ = list2(F_CONCAT_EXPR,$1,$3); }
        | expr USER_DEFINED_OP expr %prec USER_DEFINED_OP
        { $$ = list3(F95_USER_DEFINED_BINARY_EXPR, $2, $1, $3); }
        | USER_DEFINED_OP expr
        { $$ = list2(F95_USER_DEFINED_UNARY_EXPR, $1, $2); }
        | string_const_substr
        { $$ = $1; }
        | IDENTIFIER parenthesis_arg_list parenthesis_arg_list
        { $$ = list3(F03_STRUCT_CONSTRUCT,$1,$2,$3); /* struct constructor with type parameter */ }
        ;

lhs:
          IDENTIFIER
        { $$ = $1; }
        | IDENTIFIER image_selector /* coarray */
        { $$ = list2(XMP_COARRAY_REF,$1,$2); }
        | IDENTIFIER parenthesis_arg_list
        { $$ = list2(F_ARRAY_REF,$1,$2); }
        | IDENTIFIER parenthesis_arg_list image_selector /* coarray */
        { $$ = list2(XMP_COARRAY_REF, list2(F_ARRAY_REF,$1,$2), $3); }
        | IDENTIFIER parenthesis_arg_list substring
        { $$ = list2(F_ARRAY_REF,list2(F_ARRAY_REF,$1,$2),$3); }
        | member_ref
        { $$ = $1; }
        | member_ref image_selector /* coarray */
        { $$ = list2(XMP_COARRAY_REF,$1,$2); }
        | member_ref parenthesis_arg_list
        { $$ = list2(F_ARRAY_REF,$1,$2); }
        | member_ref parenthesis_arg_list image_selector /* coarray */
        { $$ = list2(XMP_COARRAY_REF,list2(F_ARRAY_REF,$1,$2),$3); }
        | member_ref parenthesis_arg_list substring
        { $$ = list2(F_ARRAY_REF,list2(F_ARRAY_REF,$1,$2),$3); }
        ;

member_ref:
          IDENTIFIER '%' IDENTIFIER
        { $$ = list2(F95_MEMBER_REF,$1,$3); }
        | IDENTIFIER image_selector '%' IDENTIFIER /* coarray */
        { $$ = list2(F95_MEMBER_REF,list2(XMP_COARRAY_REF,$1,$2),$4); }
        | IDENTIFIER parenthesis_arg_list '%' IDENTIFIER
        { $$ = list2(F95_MEMBER_REF,list2(F_ARRAY_REF,$1,$2),$4); }
        | IDENTIFIER parenthesis_arg_list image_selector '%' IDENTIFIER /* coarray */
        { $$ = list2(F95_MEMBER_REF, list2(XMP_COARRAY_REF,list2(F_ARRAY_REF,$1,$2),$3), $5); }
        | member_ref '%' IDENTIFIER
        { $$ = list2(F95_MEMBER_REF,$1,$3); }
        | member_ref image_selector '%' IDENTIFIER /* coarray */
        { $$ = list2(F95_MEMBER_REF,list2(XMP_COARRAY_REF,$1,$2),$4); }
        | member_ref parenthesis_arg_list '%' IDENTIFIER
        { $$ = list2(F95_MEMBER_REF,list2(F_ARRAY_REF,$1,$2),$4); }
        | member_ref parenthesis_arg_list image_selector '%' IDENTIFIER /* coarray */
        { $$ = list2(F95_MEMBER_REF, list2(XMP_COARRAY_REF,list2(F_ARRAY_REF,$1,$2),$3), $5); }
        ;

lhs_alloc:     /* For allocation list only */
          IDENTIFIER
        { $$ = $1; }
        | IDENTIFIER image_dims_alloc /* coarray */
        { $$ = list2(XMP_COARRAY_REF,$1,$2); }
        | IDENTIFIER parenthesis_arg_list
        { $$ = list2(F_ARRAY_REF,$1,$2); }
        | IDENTIFIER parenthesis_arg_list image_dims_alloc /* coarray */
        { $$ = list2(XMP_COARRAY_REF, list2(F_ARRAY_REF,$1,$2), $3); }
/*         | IDENTIFIER parenthesis_arg_list substring */
/*         { $$ = list2(F_ARRAY_REF,list2(F_ARRAY_REF,$1,$2),$3); } */
        | member_ref_alloc
        { $$ = $1; }
        | member_ref_alloc image_dims_alloc /* coarray */
        { $$ = list2(XMP_COARRAY_REF,$1,$2); }
        | member_ref_alloc parenthesis_arg_list
        { $$ = list2(F_ARRAY_REF,$1,$2); }
        | member_ref_alloc parenthesis_arg_list image_dims_alloc /* coarray */
        { $$ = list2(XMP_COARRAY_REF,list2(F_ARRAY_REF,$1,$2),$3); }
/*         | member_ref_alloc parenthesis_arg_list substring */
/*         { $$ = list2(F_ARRAY_REF,list2(F_ARRAY_REF,$1,$2),$3); } */
        ;

member_ref_alloc:     /* For allocation list only */
          IDENTIFIER '%' IDENTIFIER
        { $$ = list2(F95_MEMBER_REF,$1,$3); }
/*         | IDENTIFIER image_dims_alloc '%' IDENTIFIER /\* coarray *\/ */
/*         { $$ = list2(F95_MEMBER_REF,list2(XMP_COARRAY_REF,$1,$2),$4); } */
        | IDENTIFIER parenthesis_arg_list '%' IDENTIFIER
        { $$ = list2(F95_MEMBER_REF,list2(F_ARRAY_REF,$1,$2),$4); }
/*         | IDENTIFIER parenthesis_arg_list image_dims_alloc '%' IDENTIFIER /\* coarray *\/ */
/*         { $$ = list2(F95_MEMBER_REF, list2(XMP_COARRAY_REF,list2(F_ARRAY_REF,$1,$2),$3), $5); } */
        | member_ref_alloc '%' IDENTIFIER
        { $$ = list2(F95_MEMBER_REF,$1,$3); }
/*         | member_ref_alloc image_dims_alloc '%' IDENTIFIER /\* coarray *\/ */
/*         { $$ = list2(F95_MEMBER_REF,list2(XMP_COARRAY_REF,$1,$2),$4); } */
        | member_ref_alloc parenthesis_arg_list '%' IDENTIFIER
        { $$ = list2(F95_MEMBER_REF,list2(F_ARRAY_REF,$1,$2),$4); }
/*         | member_ref_alloc parenthesis_arg_list image_dims_alloc '%' IDENTIFIER /\* coarray *\/ */
/*         { $$ = list2(F95_MEMBER_REF, list2(XMP_COARRAY_REF,list2(F_ARRAY_REF,$1,$2),$3), $5); } */
        ;

array_constructor_list:
          io_item
        { $$ = list1(LIST, $1); }
        | array_constructor_list  ',' io_item
        { $$ = list_put_last($1, $3); }
        ;

/* reduce/reduce conflict between with complex const,  like (1.2, 3.4).

array_constructor: expr
        | '(' data_var_list ',' do_spec ')'
        { $$ = list2(F_IMPLIED_DO, $4, $2); }
        ;
*/

string_const_substr: const substring
	{
            if (EXPR_CODE($1) != STRING_CONSTANT) {
                error_at_node($1, "not a string constant.");
                $$ = NULL;
            } else {
                $$ = list2(F_STRING_CONST_SUBSTR, $1, $2);
            }
        }

substring:  '(' expr_or_null ':' expr_or_null ')'
        { $$ = list1(LIST, list3(F95_TRIPLET_EXPR,$2,$4,NULL)); }
        ;

expr_or_null: /* empty */
        { $$ = NULL; }
        | expr
        ;

const:    CONSTANT
        | CONSTANT '_' kind_parm
        { $$ = list2(F95_CONSTANT_WITH, $1, $3);  }
        | TRUE_CONSTANT
        { $$ = list0(F_TRUE_CONSTANT); }
        | FALSE_CONSTANT
        { $$ = list0(F_FALSE_CONSTANT); }
        | TRUE_CONSTANT '_' kind_parm
        { $$ = list1(F95_TRUE_CONSTANT_WITH, $3); }
        | FALSE_CONSTANT '_' kind_parm
        { $$ = list1(F95_FALSE_CONSTANT_WITH, $3); }
        ;

kind_parm: CONSTANT
        | IDENTIFIER
        ;

complex_const:  '(' expr ',' expr ')'
        { $$ = list2(COMPLEX_CONSTANT,$2,$4); }
        | '(' '*' ',' expr ')'
        { $$ = list2(COMPLEX_CONSTANT,NULL,$4); }
        | '(' expr ',' '*' ')'
        { $$ = list2(COMPLEX_CONSTANT,$2,NULL); }
        ;

scene_list: scene_range
        { $$ = list1(LIST, $1); }
        | scene_range ',' scene_list
        { $$ = list_cons($1, $3); }
        ;

scene_range: expr
        { $$ = list3(F_SCENE_RANGE_EXPR,$1,NULL,NULL); }
        | expr_or_null ':' expr_or_null
        { $$ = list3(F_SCENE_RANGE_EXPR,NULL,$1,$3); }
        ;

/*
 * OpenMP directives
 */
omp_directive:
	  OMPKW_PARALLEL omp_clause_option
	  { $$ = OMP_LIST(OMP_F_PARALLEL,$2); }
	| OMPKW_END OMPKW_PARALLEL
	  { $$ = OMP_LIST(OMP_F_END_PARALLEL,NULL); }
	| OMPKW_DO omp_clause_option
	  { $$ = OMP_LIST(OMP_F_DO,$2); }
	| OMPKW_END OMPKW_DO omp_nowait_option
	  { $$ = OMP_LIST(OMP_F_END_DO,$3); }
	| OMPKW_PARALLEL OMPKW_DO omp_clause_option
	  { $$ = OMP_LIST(OMP_F_PARALLEL_DO,$3); }
	| OMPKW_END OMPKW_PARALLEL OMPKW_DO omp_nowait_option
	  { $$ = OMP_LIST(OMP_F_END_PARALLEL_DO,$4); }
        | OMPKW_SIMD omp_clause_option
	{ $$ = OMP_LIST(OMP_F_SIMD,$2); }
        | OMPKW_END OMPKW_SIMD
	{ $$ = OMP_LIST(OMP_F_END_SIMD,NULL); }
        | OMPKW_DO OMPKW_SIMD omp_clause_option
	{ $$ = OMP_LIST(OMP_F_DO_SIMD,$3); }
        | OMPKW_END OMPKW_DO OMPKW_SIMD omp_nowait_option
	{ $$ = OMP_LIST(OMP_F_END_DO_SIMD,$4); }
        | OMPKW_DECLARE OMPKW_SIMD omp_clause_option
	{ $$ = OMP_LIST(OMP_F_DECLARE_SIMD,$3); }
        | OMPKW_END OMPKW_DECLARE OMPKW_SIMD
	{ $$ = OMP_LIST(OMP_F_END_DECLARE_SIMD,NULL); }
        | OMPKW_PARALLEL OMPKW_DO OMPKW_SIMD omp_clause_option
	{ $$ = OMP_LIST(OMP_F_PARALLEL_DO_SIMD,$4); }
        | OMPKW_END OMPKW_PARALLEL OMPKW_DO OMPKW_SIMD
	{ $$ = OMP_LIST(OMP_F_END_PARALLEL_DO_SIMD,NULL); }
	| OMPKW_SECTIONS omp_clause_option
	  { $$ = OMP_LIST(OMP_F_SECTIONS,$2); }
	| OMPKW_END OMPKW_SECTIONS omp_nowait_option
	  { $$ = OMP_LIST(OMP_F_END_SECTIONS,$3); }
	| OMPKW_PARALLEL OMPKW_SECTIONS omp_clause_option
	  { $$ = OMP_LIST(OMP_F_PARALLEL_SECTIONS,$3); }
	| OMPKW_END OMPKW_PARALLEL OMPKW_SECTIONS omp_nowait_option
	  { $$ = OMP_LIST(OMP_F_END_PARALLEL_SECTIONS,$4); }
	| OMPKW_SECTION
	  { $$ = OMP_LIST(OMP_F_SECTION,NULL); }
	| OMPKW_SINGLE omp_clause_option
	  { $$ = OMP_LIST(OMP_F_SINGLE,$2); }
	| OMPKW_END OMPKW_SINGLE omp_end_clause_option
	  { $$ = OMP_LIST(OMP_F_END_SINGLE,$3); }
	| OMPKW_MASTER
	  { $$ = OMP_LIST(OMP_F_MASTER,NULL); }
	| OMPKW_END OMPKW_MASTER
	  { $$ = OMP_LIST(OMP_F_END_MASTER,NULL); }
	| OMPKW_CRITICAL
	  { $$ = OMP_LIST(OMP_F_CRITICAL,NULL); }
	| OMPKW_END OMPKW_CRITICAL
	  { $$ = OMP_LIST(OMP_F_END_CRITICAL,NULL); }
	| OMPKW_CRITICAL '(' IDENTIFIER ')'
	  { $$ = OMP_LIST(OMP_F_CRITICAL,list1(LIST,$3)); }
	| OMPKW_END OMPKW_CRITICAL '(' IDENTIFIER ')'
	  { $$ = OMP_LIST(OMP_F_END_CRITICAL,list1(LIST,$4)); }
	| OMPKW_TASK omp_clause_option
	  { $$ = OMP_LIST(OMP_F_TASK,$2); }
	| OMPKW_END OMPKW_TASK omp_nowait_option
	  { $$ = OMP_LIST(OMP_F_END_TASK,NULL); }
	| OMPKW_BARRIER
	  { $$ = OMP_LIST(OMP_F_BARRIER,NULL); }
	| OMPKW_ATOMIC
	  { $$ = OMP_LIST(OMP_F_ATOMIC,NULL); }
	| OMPKW_FLUSH
	  { $$ = OMP_LIST(OMP_F_FLUSH,NULL); }
	| OMPKW_FLUSH '(' omp_list ')'
	  { $$ = OMP_LIST(OMP_F_FLUSH,$3); }
	| OMPKW_ORDERED
	  { $$ = OMP_LIST(OMP_F_ORDERED,NULL); }
	| OMPKW_END OMPKW_ORDERED
	  { $$ = OMP_LIST(OMP_F_END_ORDERED,NULL); }
	| OMPKW_THREADPRIVATE '(' omp_copyin_list ')'
 	  { $$ = OMP_LIST(OMP_F_THREADPRIVATE,$3); } /* NOTE: must be fixed */
	| OMPKW_WORKSHARE
	  { $$ = NULL; }
	| OMPKW_END OMPKW_WORKSHARE omp_nowait_option
	  { $$ = NULL; }
	| OMPKW_PARALLEL OMPKW_WORKSHARE omp_clause_option
	  { $$ = NULL; }
	| OMPKW_END OMPKW_PARALLEL OMPKW_WORKSHARE omp_nowait_option
	  { $$ = NULL; }
	;

omp_nowait_option:
	{ $$ = NULL; }
	| OMPKW_NOWAIT
	{ $$ = OMP_LIST(OMP_DIR_NOWAIT,NULL); }
	;

omp_end_clause_option:
	{ $$ = NULL; }
	| omp_end_clause_list
	;

omp_end_clause_list:
	  omp_end_clause
	 { $$ = list1(LIST,$1); }
	| omp_end_clause_list ',' omp_end_clause
	 { $$ = list_put_last($1,$3); }
	| omp_end_clause_list omp_end_clause
	 { $$ = list_put_last($1,$2); }
	;

omp_end_clause:
	  OMPKW_NOWAIT
	{ $$ = OMP_LIST(OMP_DIR_NOWAIT,NULL); }
	| OMPKW_COPYPRIVATE '(' omp_list ')'
        { $$ = OMP_LIST(OMP_DATA_COPYPRIVATE,$3); }
	;

omp_clause_option:
	{ $$ = NULL; }
	| omp_clause_list
	;

omp_clause_list:
	  omp_clause
	 { $$ = list1(LIST,$1); }
	| omp_clause_list ',' omp_clause
	 { $$ = list_put_last($1,$3); }
	| omp_clause_list omp_clause
	 { $$ = list_put_last($1,$2); }
	;

omp_clause:
	  OMPKW_PRIVATE '(' omp_list ')'
	  { $$ = OMP_LIST(OMP_DATA_PRIVATE,$3); }
	| OMPKW_SHARED '(' omp_list ')'
	  { $$ = OMP_LIST(OMP_DATA_SHARED,$3); }
	| OMPKW_DEFAULT '(' { need_keyword = TRUE; } omp_default_attr ')'
	  { $$ = OMP_LIST(OMP_DATA_DEFAULT,$4); }
	| OMPKW_FIRSTPRIVATE '(' omp_list ')'
	  { $$ = OMP_LIST(OMP_DATA_FIRSTPRIVATE,$3); }
	| OMPKW_LASTPRIVATE '(' omp_list ')'
	  { $$ = OMP_LIST(OMP_DATA_LASTPRIVATE,$3); }
	| OMPKW_COPYIN '(' omp_copyin_list ')'
	  { $$ = OMP_LIST(OMP_DATA_COPYIN,$3); }
	| OMPKW_REDUCTION '(' omp_reduction_op ':' omp_list ')'
	  { $$ = OMP_LIST($3,$5); }
	| OMPKW_IF '(' expr ')'
	  { $$ = OMP_LIST(OMP_DIR_IF,$3); }
	| OMPKW_SCHEDULE '(' { need_keyword = TRUE; } omp_schedule_arg ')'
	  { $$ = $4; }
	| OMPKW_ORDERED
	  { $$ = OMP_LIST(OMP_DIR_ORDERED,NULL); }
        | OMPKW_NUM_THREADS '(' expr ')'
	{ $$ = OMP_LIST(OMP_DIR_NUM_THREADS,$3); }
	| OMPKW_DEPEND '(' omp_depend_op ':' omp_list ')'
	{ $$ = OMP_LIST($3,$5); }
        | OMPKW_FINAL '(' expr ')'
	{ $$ = OMP_LIST(OMP_DATA_FINAL,$3); }
        | OMPKW_UNTIED
	{ $$ = OMP_LIST(OMP_DIR_UNTIED,NULL); }
        | OMPKW_MERGEABLE
	{ $$ = OMP_LIST(OMP_DIR_MERGEABLE,NULL); }
	;

omp_depend_op:
	 OMPKW_DEPEND_IN { $$ = (int) OMP_DATA_DEPEND_IN; }
	| OMPKW_DEPEND_OUT { $$ = (int) OMP_DATA_DEPEND_OUT; }
	| OMPKW_DEPEND_INOUT { $$ = (int) OMP_DATA_DEPEND_INOUT; }
	| IDENTIFIER { $$ = OMP_depend_op($1); }
	;

omp_reduction_op:
	  '+' { $$ = (int) OMP_DATA_REDUCTION_PLUS; }
	| '-' { $$ = (int) OMP_DATA_REDUCTION_MINUS; }
	| '*' { $$ = (int) OMP_DATA_REDUCTION_MUL; }
	| AND { $$ = (int) OMP_DATA_REDUCTION_LOGAND; }
	| OR  { $$ = (int) OMP_DATA_REDUCTION_LOGOR; }
	| EQV { $$ = (int) OMP_DATA_REDUCTION_EQV; }
	| NEQV { $$ = (int) OMP_DATA_REDUCTION_NEQV; }
	| IDENTIFIER { $$ = OMP_reduction_op($1); }
	;

omp_list:
	  IDENTIFIER
	  { $$ = list1(LIST,$1); }
	| omp_list ',' IDENTIFIER
	  { $$ = list_put_last($1,$3); }
	;

/*
omp_common_list:
	  '/' IDENTIFIER '/'
	 { $$ = list1(LIST,list1(LIST,$2)); }
	| omp_common_list ',' '/' IDENTIFIER '/'
	 { $$ = list_put_last($1,list1(LIST,$4)); }
	;
*/
omp_copyin_list:
	  IDENTIFIER
	  { $$ = list1(LIST,$1); }
	| omp_copyin_list ',' IDENTIFIER
	  { $$ = list_put_last($1,$3); }
	| '/' IDENTIFIER '/'
	 { $$ = list1(LIST,list1(LIST,$2)); }
	| omp_copyin_list ',' '/' IDENTIFIER '/'
	 { $$ = list_put_last($1,list1(LIST,$4)); }
	;

omp_schedule_arg:
	  omp_schedule_attr
	  { $$ = OMP_LIST(OMP_DIR_SCHEDULE,OMP_LIST($1,NULL)); }
	| omp_schedule_attr ',' expr
	  { $$ = OMP_LIST(OMP_DIR_SCHEDULE,OMP_LIST($1,$3)); }
	;

omp_schedule_attr:
	  OMPKW_STATIC { $$ = (int) OMP_SCHED_STATIC; }
	| OMPKW_DYNAMIC { $$ = (int) OMP_SCHED_DYNAMIC; }
	| OMPKW_GUIDED  { $$ = (int) OMP_SCHED_GUIDED; }
	| OMPKW_RUNTIME { $$ = (int) OMP_SCHED_RUNTIME; }
	;

omp_default_attr:
	  OMPKW_SHARED { $$ = OMP_LIST(OMP_DEFAULT_SHARED,NULL); }
	| OMPKW_PRIVATE { $$ = OMP_LIST(OMP_DEFAULT_PRIVATE,NULL); }
	| OMPKW_NONE { $$ = OMP_LIST(OMP_DEFAULT_NONE,NULL); }
	;

/*
 * XcalableMP directives
 */
xmp_directive:
	    XMPKW_NODES xmp_nodes_clause
	    { $$ = XMP_LIST(XMP_NODES,$2); }
	  | XMPKW_TEMPLATE xmp_template_clause
	    { $$ = XMP_LIST(XMP_TEMPLATE,$2); }
	  | XMPKW_DISTRIBUTE xmp_distribute_clause
	    { $$ = XMP_LIST(XMP_DISTRIBUTE,$2); }
	  | XMPKW_ALIGN xmp_align_clause
	    { $$ = XMP_LIST(XMP_ALIGN,$2); }
	  | XMPKW_SHADOW xmp_shadow_clause
	    { $$ = XMP_LIST(XMP_SHADOW,$2); }
	  | XMPKW_TEMPLATE_FIX xmp_template_fix_clause
	    { $$ = XMP_LIST(XMP_TEMPLATE_FIX,$2); }
	  | XMPKW_TASK xmp_task_clause
	    { $$ = XMP_LIST(XMP_TASK,$2); }
	  | XMPKW_END xmp_end_clause
	    { $$ = $2; }
	  | XMPKW_TASKS
	    { $$ = XMP_LIST(XMP_TASKS,NULL); }
	  /* | XMPKW_TASKS xmp_NOWAIT */
	  /*   { $$ = XMP_LIST(XMP_TASKS, */
	  /*                   GEN_NODE(INT_CONSTANT, XMP_OPT_NOWAIT)); } */
	  | XMPKW_LOOP { need_keyword = TRUE; } xmp_loop_clause
	    { $$ = XMP_LIST(XMP_LOOP,$3); }
	  | XMPKW_REFLECT xmp_reflect_clause
	    { $$ = XMP_LIST(XMP_REFLECT,$2); }
	  | XMPKW_GMOVE { need_keyword = TRUE; } xmp_gmove_clause
	    { $$ = XMP_LIST(XMP_GMOVE,$3); }
	  | XMPKW_BARRIER { need_keyword = TRUE; } xmp_barrier_clause
	    { $$ = XMP_LIST(XMP_BARRIER,$3); }
	  | XMPKW_REDUCTION xmp_reduction_clause
	    { $$ = XMP_LIST(XMP_REDUCTION,$2); }
	  | XMPKW_BCAST xmp_bcast_clause
	    { $$ = XMP_LIST(XMP_BCAST,$2); }
	  | XMPKW_ARRAY xmp_array_clause
	    { $$ = XMP_LIST(XMP_ARRAY,$2); }
          | XMPKW_LOCAL_ALIAS IDENTIFIER REF_OP IDENTIFIER
	    { $$ = XMP_LIST(XMP_LOCAL_ALIAS, list2(LIST,$2,$4)); }

          | XMPKW_SAVE_DESC xmp_save_desc_clause
	    { $$ = XMP_LIST(XMP_SAVE_DESC, $2); }

          | XMPKW_WAIT_ASYNC xmp_wait_async_clause
            { $$ = XMP_LIST(XMP_WAIT_ASYNC, $2); }

	  | XMPKW_MASTER_IO xmp_master_io_options
	    { $$ = XMP_LIST(XMP_MASTER_IO_BEGIN, $2); }
	  | XMPKW_GLOBAL_IO xmp_global_io_options
	    { $$ = XMP_LIST(XMP_GLOBAL_IO_BEGIN, $2); }

	  | XMPKW_COARRAY xmp_coarray_clause
	    { $$ = XMP_LIST(XMP_COARRAY, $2); }
	  | XMPKW_IMAGE xmp_image_clause
	    { $$ = XMP_LIST(XMP_IMAGE, $2); }
	  ;

xmp_nodes_clause:
	    IDENTIFIER '(' xmp_subscript_list ')'
	      { $$ = list3(LIST,$1,$3,NULL); }
	  | IDENTIFIER '(' xmp_subscript_list ')' '=' '*'
	    { $$ = list3(LIST,$1,$3,XMP_LIST(XMP_NODES_INHERIT_EXEC,NULL)); }
	  | IDENTIFIER '(' xmp_subscript_list ')' '=' xmp_obj_ref
	    { $$ = list3(LIST,$1,$3,XMP_LIST(XMP_NODES_INHERIT_NODES,$6)); }
	  | '(' xmp_subscript_list ')' COL2 xmp_name_list
	      { $$ = list3(LIST,$5,$2,NULL); }
	  | '(' xmp_subscript_list ')' '=' '*' COL2 xmp_name_list
	    { $$ = list3(LIST,$7,$2,XMP_LIST(XMP_NODES_INHERIT_EXEC,NULL)); }
	  | '(' xmp_subscript_list ')' '=' xmp_obj_ref COL2 xmp_name_list
	    { $$ = list3(LIST,$7,$2,XMP_LIST(XMP_NODES_INHERIT_NODES,$5)); }
  	  ;

xmp_template_clause:
	    IDENTIFIER '(' xmp_subscript_list ')'
             { $$=list2(LIST,list1(LIST,$1),$3); }
	  | '(' xmp_subscript_list ')' COL2 xmp_name_list
	     { $$=list2(LIST,$5,$2); }
	  ;

xmp_distribute_clause:
	    IDENTIFIER '(' xmp_dist_fmt_list ')' xmp_ONTO IDENTIFIER
	     { $$ = list3(LIST,list1(LIST,$1),$3,$6); }
	  | '(' xmp_dist_fmt_list ')' xmp_ONTO IDENTIFIER COL2 xmp_name_list
	     { $$ = list3(LIST,$7,$2,$5); }
	  ;

xmp_align_clause:
	    IDENTIFIER '(' xmp_subscript_list ')' xmp_WITH
  	      IDENTIFIER '(' xmp_subscript_list ')'
	    { $$ = list4(LIST,list1(LIST,$1),$3,$6,$8); }
	  | '(' xmp_subscript_list ')' xmp_WITH
  	    IDENTIFIER '(' xmp_subscript_list ')' COL2 xmp_name_list
            { $$ = list4(LIST,$10,$2,$5,$7); }
	  ;

xmp_shadow_clause:
	    IDENTIFIER '(' xmp_subscript_list ')'
	    { $$ = list2(LIST,list1(LIST,$1),$3); }
	  |  '(' xmp_subscript_list ')' COL2 xmp_name_list
            { $$ = list2(LIST,$5,$2); }
          ;

xmp_template_fix_clause:
            IDENTIFIER '(' xmp_subscript_list ')'
	    { $$ = list3(LIST,NULL,$1,$3); }
          | '(' xmp_dist_fmt_list ')' IDENTIFIER
	    { $$ = list3(LIST,$2,$4,NULL); }
          | '(' xmp_dist_fmt_list ')' IDENTIFIER '(' xmp_subscript_list ')'
	    { $$ = list3(LIST,$2,$4,$6); }
          ;

            /* '(' xmp_dist_fmt_list ')' IDENTIFIER '(' xmp_subscript_list ')' */
	    /* { $$ = list3(LIST,$2,$4,$6); } */

xmp_task_clause:
	    xmp_ON xmp_obj_ref KW xmp_nocomm_opt xmp_clause_opt
	    { $$ = list3(LIST,$2,$4,$5); }
          ;

xmp_loop_clause:
	    xmp_ON xmp_obj_ref xmp_reduction_opt xmp_clause_opt
	    { $$ = list4(LIST,NULL,$2,$3,$4); }
	  | '(' xmp_subscript_list ')' xmp_ON xmp_obj_ref
	    	xmp_reduction_opt xmp_clause_opt
	    { $$ = list4(LIST,$2,$5,$6,$7); }
	  ;

/* xmp_reflect_clause: */
/* 	   '(' xmp_expr_list ')' KW xmp_async_opt */
/*            { $$= list3(LIST,$2,NULL,$5); } */
/* 	  |'(' xmp_expr_list ')' xmp_width_opt KW xmp_async_opt */
/*            { $$= list3(LIST,$2,$4,$6); } */
/* 	   ; */

xmp_reflect_clause:
	   '(' xmp_expr_list ')' KW xmp_async_opt xmp_acc_opt
           { $$= list4(LIST,$2,NULL,$5,$6); }
	  |'(' xmp_expr_list ')' KW XMPKW_WIDTH '(' xmp_width_list ')' KW xmp_async_opt xmp_acc_opt
           { $$= list4(LIST,$2,$7,$10,$11); }
	   ;

/* xmp_gmove_clause: */
/* 	     xmp_gmove_opt xmp_clause_opt */
/* 	     { $$ = list2(LIST,$1,$2); } */
/* 	   ; */
/* xmp_gmove_clause: */
/* 	     xmp_gmove_opt KW xmp_async_opt */
/* 	     { $$ = list2(LIST,$1,$3); } */
/* 	   ; */
xmp_gmove_clause:
	    xmp_async_opt xmp_acc_opt
	    { $$ = list3(LIST, GEN_NODE(INT_CONSTANT, XMP_GMOVE_NORMAL), $1, $2); }
	  | XMPKW_IN KW xmp_async_opt xmp_acc_opt
	    { $$ = list3(LIST, GEN_NODE(INT_CONSTANT, XMP_GMOVE_IN), $3, $4); }
          | XMPKW_OUT KW xmp_async_opt xmp_acc_opt
	    { $$ = list3(LIST, GEN_NODE(INT_CONSTANT, XMP_GMOVE_OUT), $3, $4); }
          ;

xmp_barrier_clause:
	     xmp_ON xmp_obj_ref xmp_clause_opt
	      { $$ = list2(LIST,$2,$3); }
	   | xmp_clause_opt
	      { $$ = list2(LIST,NULL,$1); }
	   ;

/* xmp_bcast_clause: */
/*    	     '(' xmp_expr_list ')' xmp_FROM xmp_obj_ref xmp_clause_opt */
/* 	      { $$ = list4(LIST,$2,$5,NULL,$6); } */
/* 	   | '(' xmp_expr_list ')' xmp_ON xmp_obj_ref xmp_clause_opt */
/* 	      { $$ = list4(LIST,$2,NULL,$5,$6); } */
/*    	   | '(' xmp_expr_list ')' xmp_FROM xmp_obj_ref */
/* 	           xmp_ON xmp_obj_ref xmp_clause_opt */
/* 	      { $$ = list4(LIST,$2,$5,$7,$8); } */
/* 	   | '(' xmp_expr_list ')' xmp_clause_opt */
/* 	      { $$ = list4(LIST,$2,NULL,NULL,$4); } */
/*             ; */

xmp_bcast_clause:
   	     '(' xmp_expr_list ')' KW XMPKW_FROM xmp_obj_ref KW xmp_async_opt xmp_acc_opt
	      { $$ = list5(LIST,$2,$6,NULL,$8,$9); }
	   | '(' xmp_expr_list ')' KW XMPKW_ON xmp_obj_ref KW xmp_async_opt xmp_acc_opt
	      { $$ = list5(LIST,$2,NULL,$6,$8,$9); }
   	   | '(' xmp_expr_list ')' KW XMPKW_FROM xmp_obj_ref KW XMPKW_ON xmp_obj_ref KW xmp_async_opt xmp_acc_opt
	      { $$ = list5(LIST,$2,$6,$9,$11,$12); }
	   | '(' xmp_expr_list ')' KW xmp_async_opt xmp_acc_opt
	      { $$ = list5(LIST,$2,NULL,NULL,$5,$6); }
            ;

/* xmp_reduction_clause: */
/* 	       xmp_reduction_spec KW xmp_clause_opt */
/* 	        { $$ = list3(LIST,$1,NULL,$3); } */
/* 	     | xmp_reduction_spec KW xmp_ON xmp_obj_ref KW xmp_clause_opt */
/*                 { $$ = list3(LIST,$1,$4,$6); } */
/* 	     ; */

xmp_reduction_clause:
	       xmp_reduction_spec KW xmp_async_opt xmp_acc_opt
	        { $$ = list4(LIST,$1,NULL,$3, $4); }
	     | xmp_reduction_spec KW xmp_ON xmp_obj_ref KW xmp_async_opt xmp_acc_opt
                { $$ = list4(LIST,$1,$4,$6,$7); }
	     ;

xmp_array_clause:
	     xmp_ON xmp_obj_ref xmp_clause_opt
                { $$ = list2(LIST,$2,$3); }
	     ;

xmp_save_desc_clause:
	    IDENTIFIER
	    { $$ = list1(LIST,$1); }
	  | COL2 xmp_name_list
            { $$ = $2; }
          ;

xmp_wait_async_clause:
	     '(' xmp_expr_list ')' KW XMPKW_ON xmp_obj_ref xmp_clause_opt
	      { $$ = list2(LIST,$2,$6); }
	   | '(' xmp_expr_list ')' KW xmp_clause_opt
	      { $$ = list2(LIST,$2,NULL); }
           ;

xmp_end_clause:
            KW XMPKW_TASK { $$ = XMP_LIST(XMP_END_TASK,NULL); }
          | KW XMPKW_TASKS { $$ = XMP_LIST(XMP_END_TASKS,NULL); }
          | KW XMPKW_MASTER_IO { $$ = XMP_LIST(XMP_END_MASTER_IO,NULL); }
          | KW XMPKW_GLOBAL_IO { $$ = XMP_LIST(XMP_END_GLOBAL_IO,NULL); }
          ;

xmp_obj_ref:
	  '(' xmp_subscript ')'
	   { $$ = list2(LIST,NULL,$2); }
	  | IDENTIFIER '(' xmp_subscript_list ')'
	   { $$ = list2(LIST,$1,$3); }
          | IDENTIFIER
	   { $$ = list2(LIST,$1,NULL); }
          | '*'
	   { $$ = NULL; }
	  ;

xmp_subscript_list:
            xmp_subscript
	  { $$ = list1(LIST,$1); }
	  | xmp_subscript_list ',' xmp_subscript
	  { $$ = list_put_last($1,$3); }
	  ;

xmp_subscript:
	    expr_or_null
	    { $$ = list3(LIST,$1,$1,GEN_NODE(INT_CONSTANT, 0)); }
	  | expr_or_null ':' expr_or_null
	    { $$ = list3(LIST,$1,$3,NULL); }
	  | expr_or_null ':' expr_or_null ':' expr
	    { $$ = list3(LIST,$1,$3,$5); }
	  | '*'
	    { $$ = NULL; }
	  ;

xmp_dist_fmt_list:
            xmp_dist_fmt
	  { $$ = list1(LIST,$1); }
	  | xmp_dist_fmt_list ',' xmp_dist_fmt
	  { $$ = list_put_last($1,$3); }
	  ;

xmp_dist_fmt:
	   '*' { $$ = NULL; }
	  | IDENTIFIER
	    { $$ = list2(LIST,$1,NULL); }
	  | IDENTIFIER '(' expr ')'
	    { $$ = list2(LIST,$1,$3); }
	  | IDENTIFIER '(' '*' ')'
	    { $$ = list2(LIST,$1,NULL); }
	  ;

xmp_reduction_opt:
	 { need_keyword=TRUE; } xmp_reduction_opt1 { $$ = $2; }

xmp_reduction_opt1:
	     /* empty */ { $$ = NULL; }
        | XMPKW_REDUCTION xmp_reduction_spec { $$=$2; }
	;

xmp_reduction_spec:
	'(' xmp_reduction_op ':' xmp_reduction_var_list ')'
	 { $$ = list2(LIST,GEN_NODE(INT_CONSTANT,$2),$4); }
	;

xmp_reduction_op:
	  '+' { $$ = (int) XMP_DATA_REDUCE_SUM; }
	| '*' { $$ = (int) XMP_DATA_REDUCE_PROD; }
	| '-' { $$ = (int) XMP_DATA_REDUCE_SUB; }
	| AND { $$ = (int) XMP_DATA_REDUCE_LAND; }
	| OR  { $$ = (int) XMP_DATA_REDUCE_LOR; }
	| EQV { $$ = (int) XMP_DATA_REDUCE_EQV; }
	| NEQV { $$ = (int) XMP_DATA_REDUCE_NEQV; }
	| IDENTIFIER { $$ = XMP_reduction_op($1); }
	;

xmp_reduction_var_list:
          xmp_reduction_var
	  { $$ = list1(LIST,$1); }
        | xmp_reduction_var_list ',' xmp_reduction_var
	  { $$ = list_put_last($1,$3); }
	;

xmp_reduction_var:
          IDENTIFIER xmp_pos_var_list
	  { $$ = list2(LIST,$1,$2); }
        ;

xmp_pos_var_list:
	     /* empty */ { $$ = NULL; }
        | '/' ident_list '/' { $$=$2; }
	;

/* xmp_gmove_opt: */
/* 	  /\* NULL *\/ { $$= NULL; } */
/* 	 | { need_keyword=TRUE; } XMPKW_IN { $$ = GEN_NODE(INT_CONSTANT, XMP_GMOVE_IN); } */
/* 	 | { need_keyword=TRUE; } XMPKW_OUT { $$ = GEN_NODE(INT_CONSTANT, XMP_GMOVE_OUT); } */
/* 	 ; */

xmp_expr_list:
	  expr
	  { $$ = list1(LIST,$1); }
	  | xmp_expr_list ',' expr
	  { $$ = list_put_last($1,$3); }
	  ;

xmp_name_list:
	  IDENTIFIER
	  { $$ = list1(LIST,$1); }
	  | xmp_name_list ',' IDENTIFIER
	  { $$ = list_put_last($1,$3); }
	  ;

/* xmp_width_opt: */
/*           { need_keyword=TRUE; } xmp_width_opt1 { $$ = $2; } */

/* xmp_width_opt1: */
/*         /\* empty *\/ { $$ = NULL; } */
/*         | XMPKW_WIDTH '(' xmp_width_list ')' */
/*         { $$ = $3; } */
/* 	; */

xmp_width_list:
          xmp_width
	  { $$ = list1(LIST,$1); }
	  | xmp_width_list ',' xmp_width
	  { $$ = list_put_last($1,$3); }
	  ;

xmp_width:
	    expr_or_null
            { $$ = list3(LIST,$1,$1,GEN_NODE(INT_CONSTANT, 0)); }
	  | expr_or_null ':' expr_or_null
            { $$ = list3(LIST,$1,$3,GEN_NODE(INT_CONSTANT, 0)); }
          | XMPKW_PERIODIC expr_or_null
            { $$ = list3(LIST,$2,$2,GEN_NODE(INT_CONSTANT, 1)); }
	  | XMPKW_PERIODIC expr_or_null ':' expr_or_null
            { $$ = list3(LIST,$2,$4,GEN_NODE(INT_CONSTANT, 1)); }
	  ;

/* xmp_async_opt: */
/*           { need_keyword=TRUE; } xmp_async_opt1 { $$ = $2; } */

/* xmp_async_opt1: */
/*         /\* empty *\/ { $$ = NULL; } */
/*         | XMPKW_ASYNC '(' expr ')' */
/*         { $$ = $3; } */
/* 	; */

xmp_async_opt:
        /* empty */ { $$ = NULL; }
        | xmp_ASYNC '(' expr ')'
        { $$ = $3; }
	;

xmp_nocomm_opt:
	  /* NULL */ { $$ = GEN_NODE(INT_CONSTANT, 0); }
	 | XMPKW_NOCOMM { $$ = GEN_NODE(INT_CONSTANT, 1); }
	 ;

xmp_clause_opt:
	   /* NULL */{ $$ = NULL; }
	   | xmp_clause_list
	   ;

xmp_clause_list:
	  xmp_clause_one
	  { $$ = list1(LIST,$1); }
	  | xmp_clause_list xmp_clause_one
	  { $$ = list_put_last($1,$2); }
	  ;

xmp_clause_one:
	    xmp_ASYNC '(' IDENTIFIER ')'
	   { $$ = XMP_LIST(XMP_OPT_ASYNC, $3); }
	   ;

xmp_ON: { need_keyword = TRUE; } XMPKW_ON;
xmp_ONTO: { need_keyword = TRUE; } XMPKW_ONTO;
xmp_WITH: { need_keyword = TRUE; } XMPKW_WITH;
/*xmp_FROM: { need_keyword = TRUE; } XMPKW_FROM;*/
xmp_ASYNC: { need_keyword = TRUE; } XMPKW_ASYNC;
//xmp_NOWAIT: { need_keyword = TRUE; } XMPKW_NOWAIT;
/* xmp_REDUCTION: { need_keyword = TRUE; } XMPKW_REDUCTION; */
/* xmp_MASTER: { need_keyword = TRUE; } XMPKW_MASTER; */

/*
 * (flag, mode)
 *
 *	flag:	1: require an I/O statement.
 *		> 1: require I/O stetements.
 *
 *	mode:	NULL: master I/O.
 *		XMP_GLOBAL_IO_DIRECT: global I/O direct.
 *		XMP_GLOBAL_IO_ATOMIC: global I/O atomic.
 *		XMP_GLOBAL_IO_COLLECTIVE: global I/O collective.
 */
xmp_master_io_options:
	  /* NULL */
	    { $$ = list2(LIST, GEN_NODE(INT_CONSTANT, 1), NULL); }
	  | XMPKW_BEGIN
	    { $$ = list2(LIST, GEN_NODE(INT_CONSTANT, INT_MAX), NULL); }
	  ;

xmp_global_io_options:
	  /* NULL */
	    { $$ = list2(LIST, GEN_NODE(INT_CONSTANT, 1),
			 GEN_NODE(INT_CONSTANT, XMP_GLOBAL_IO_COLLECTIVE)); }
	  | XMPKW_BEGIN
	    { $$ = list2(LIST, GEN_NODE(INT_CONSTANT, INT_MAX),
			 GEN_NODE(INT_CONSTANT, XMP_GLOBAL_IO_COLLECTIVE)); }
	  | XMPKW_ATOMIC
	    { $$ = list2(LIST, GEN_NODE(INT_CONSTANT, 1),
			 GEN_NODE(INT_CONSTANT, XMP_GLOBAL_IO_ATOMIC)); }
	  | XMPKW_ATOMIC XMPKW_BEGIN
	    { $$ = list2(LIST, GEN_NODE(INT_CONSTANT, INT_MAX),
			 GEN_NODE(INT_CONSTANT, XMP_GLOBAL_IO_ATOMIC)); }
	  | XMPKW_DIRECT
	    { $$ = list2(LIST, GEN_NODE(INT_CONSTANT, 1),
			 GEN_NODE(INT_CONSTANT, XMP_GLOBAL_IO_DIRECT)); }
	  | XMPKW_DIRECT XMPKW_BEGIN
	    { $$ = list2(LIST, GEN_NODE(INT_CONSTANT, INT_MAX),
			 GEN_NODE(INT_CONSTANT, XMP_GLOBAL_IO_DIRECT)); }
	  ;

xmp_coarray_clause:
	    xmp_ON IDENTIFIER COL2 xmp_name_list
	     { $$ = list2(LIST,$2,$4); }

xmp_image_clause:
	    '(' IDENTIFIER ')'
	     { $$ = list1(LIST,$2); }

xmp_acc_opt:
	/*null*/
	{ $$ = GEN_NODE(INT_CONSTANT, 0); }
	| KW XMPKW_ACC
	{ $$ = GEN_NODE(INT_CONSTANT, 1); }
	;

/*
 * OpenACC directives
 */
acc_directive:
	  ACCKW_PARALLEL acc_parallel_clause_list
	{ $$ = ACC_LIST(ACC_PARALLEL, $2); }
	| ACCKW_DATA acc_data_clause_list
	{ $$ = ACC_LIST(ACC_DATA, $2); }
	| ACCKW_LOOP acc_loop_clause_list
	{ $$ = ACC_LIST(ACC_LOOP, $2); }
	| ACCKW_KERNELS acc_kernels_clause_list
	{ $$ = ACC_LIST(ACC_KERNELS, $2); }
	| ACCKW_PARALLEL ACCKW_LOOP acc_parallel_loop_clause_list
	{ $$ = ACC_LIST(ACC_PARALLEL_LOOP, $3); }
        | ACCKW_KERNELS ACCKW_LOOP acc_kernels_loop_clause_list
	{ $$ = ACC_LIST(ACC_KERNELS_LOOP, $3); }
	| ACCKW_ATOMIC acc_atomic_clause
	{ $$ = ACC_LIST(ACC_ATOMIC, list1(LIST,$2)); }
	| ACCKW_WAIT acc_wait_clause_list
	{ $$ = ACC_LIST(ACC_WAIT, $2); }
	| ACCKW_WAIT '(' acc_expr_list ')' acc_wait_clause_list
	{ $$ = ACC_LIST(ACC_WAIT, list_cons(ACC_LIST(ACC_CLAUSE_WAIT_ARG, $3), $5)); }
	| ACCKW_CACHE '(' acc_var_list ')'
	{ $$ = ACC_LIST(ACC_CACHE, list1(LIST, ACC_LIST(ACC_CLAUSE_CACHE_ARG, $3))); }
	| ACCKW_ROUTINE acc_routine_clause_list
	{ $$ = ACC_LIST(ACC_ROUTINE, $2); }
	| ACCKW_ROUTINE '(' IDENTIFIER ')' acc_routine_clause_list
	{ $$ = ACC_LIST(ACC_ROUTINE, list_cons(ACC_LIST(ACC_CLAUSE_ROUTINE_ARG, $3), $5)); }
	| ACCKW_ENTER ACCKW_DATA acc_enter_data_clause_list
	{ $$ = ACC_LIST(ACC_ENTER_DATA, $3); }
	| ACCKW_EXIT ACCKW_DATA acc_exit_data_clause_list
	{ $$ = ACC_LIST(ACC_EXIT_DATA, $3); }
	| ACCKW_HOST_DATA acc_host_data_clause_list
	{ $$ = ACC_LIST(ACC_HOST_DATA, $2); }
	| ACCKW_DECLARE acc_declare_clause_list
	{ $$ = ACC_LIST(ACC_DECLARE, $2); }
	| ACCKW_UPDATE acc_update_clause_list
	{ $$ = ACC_LIST(ACC_UPDATE_D, $2); }
	| ACCKW_INIT acc_init_clause_list
	{ $$ = ACC_LIST(ACC_INIT, $2); }
	| ACCKW_SHUTDOWN acc_shutdown_clause_list
	{ $$ = ACC_LIST(ACC_SHUTDOWN, $2); }
	| ACCKW_SET acc_set_clause_list
	{ $$ = ACC_LIST(ACC_SET, $2); }
	| ACCKW_END acc_end_clause
	{ $$ = ACC_LIST($2, NULL); }
	;

/* clause separator */
acc_csep:
	      { $$ = NULL; }
	| ',' { $$ = NULL; }
	;

/* clause_lists */
/* ok */
acc_parallel_clause_list:
	{ $$ = list0(LIST); }
	| acc_parallel_clause_list acc_csep acc_parallel_clause
	{ $$ = list_put_last($1, $3); }
        ;
acc_kernels_clause_list:
	{ $$ = list0(LIST); }
	| acc_kernels_clause_list acc_csep acc_kernels_clause
	{ $$ = list_put_last($1, $3); } 
        ;
acc_parallel_loop_clause_list:
        { $$ = list0(LIST); }
	| acc_parallel_loop_clause_list acc_csep acc_parallel_loop_clause
	{ $$ = list_put_last($1, $3); }
	;
acc_kernels_loop_clause_list:
        { $$ = list0(LIST); }
        | acc_kernels_loop_clause_list acc_csep acc_kernels_loop_clause
	{ $$ = list_put_last($1, $3); }
        ;
acc_loop_clause_list:
	{ $$ = list0(LIST); }
	| acc_loop_clause_list acc_csep acc_loop_clause
	{ $$ = list_put_last($1, $3); }
	;
acc_routine_clause_list:
	  acc_routine_clause
	{ $$ = list1(LIST, $1); }
	| acc_routine_clause_list acc_csep acc_routine_clause
	{ $$ = list_put_last($1, $3); }
	;
/* need to rename */
acc_data_clause_list:
	{ $$ = list0(LIST); }
	| acc_data_clause_list acc_csep acc_if_clause
	{ $$ = list_put_last($1, $3); }
	| acc_data_clause_list acc_csep acc_data_clause
	{ $$ = list_put_last($1, $3); }
	;
acc_enter_data_clause_list:
	  acc_enter_data_clause
	{ $$ = list1(LIST, $1); }
	| acc_enter_data_clause_list acc_csep acc_enter_data_clause
	{ $$ = list_put_last($1, $3); }
	;
acc_exit_data_clause_list:
	  acc_exit_data_clause
	{ $$ = list1(LIST, $1); }
	| acc_exit_data_clause_list acc_csep acc_exit_data_clause
	{ $$ = list_put_last($1, $3); }
	;
acc_host_data_clause_list:
	  acc_host_data_clause
	{ $$ = list1(LIST, $1); }
	| acc_host_data_clause_list acc_csep acc_host_data_clause
	{ $$ = list_put_last($1, $3); }
	;
acc_declare_clause_list:
	  acc_declare_clause
	{ $$ = list1(LIST, $1); }
	| acc_declare_clause_list acc_csep acc_declare_clause
	{ $$ = list_put_last($1, $3); }
	;
acc_update_clause_list:
	  acc_update_clause
	{ $$ = list1(LIST, $1); }
	| acc_update_clause_list acc_csep acc_update_clause
	{ $$ = list_put_last($1, $3); }
	;
acc_wait_clause_list:	
        { $$ = list0(LIST); }
	| acc_wait_clause_list acc_csep acc_async_clause
	{ $$ = list_put_last($1, $3); }
	;
acc_init_clause_list:
	{ $$ = list0(LIST); }
	| acc_init_clause_list acc_csep acc_init_clause
	{ $$ = list_put_last($1, $3); }
	;
acc_shutdown_clause_list:
	{ $$ = list0(LIST); }
	| acc_shutdown_clause_list acc_csep acc_shutdown_clause
	{ $$ = list_put_last($1, $3); }
	;
acc_set_clause_list:
	  acc_set_clause
	{ $$ = list1(LIST, $1); }
	| acc_set_clause_list acc_csep acc_set_clause
	{ $$ = list_put_last($1, $3); }
	;

/*****************************/
/* OpenACC directive clauses */
/*****************************/
acc_compute_clause:
	  acc_async_clause
	| acc_wait_clause
	| acc_num_gangs_clause
	| acc_num_workers_clause
	| acc_vector_length_clause
	| acc_if_clause
	| acc_data_clause
	| acc_default_clause
	;
acc_parallel_clause:
	  acc_compute_clause
	| acc_reduction_clause
	| acc_private_clause
	| acc_firstprivate_clause
	| acc_device_type_clause
	;
acc_kernels_clause:
	  acc_compute_clause
	| acc_device_type_clause
	;
acc_loop_clause:
	  acc_collapse_clause
	| acc_gang_clause
	| acc_worker_clause
	| acc_vector_clause
	| acc_seq_clause
	| acc_auto_clause
	| acc_tile_clause
	| acc_device_type_clause
	| acc_independent_clause
	| acc_private_clause
	| acc_reduction_clause
	;
acc_host_data_clause:
	  acc_use_device_clause
	;
acc_init_clause:
	  acc_device_type_clause
	| acc_device_num_clause
	;
acc_shutdown_clause:
	  acc_init_clause
	;
acc_parallel_loop_clause:
	  acc_compute_clause
	| acc_loop_clause
	| acc_firstprivate_clause
	;
acc_kernels_loop_clause:
	  acc_compute_clause
	| acc_loop_clause
	;
acc_routine_clause:
	  acc_gang_clause
	| acc_worker_clause
	| acc_vector_clause
	| acc_seq_clause
	| acc_bind_clause
	| acc_device_type_clause
	| acc_nohost_clause
	;
acc_enter_data_clause:
	  acc_if_clause
	| acc_async_clause
	| acc_wait_clause
	| acc_copyin_clause
	| acc_create_clause
	| acc_present_or_copyin_clause
	| acc_present_or_create_clause
	;
acc_exit_data_clause:
	  acc_if_clause
	| acc_async_clause
	| acc_wait_clause
	| acc_copyout_clause
	| acc_delete_clause
	| acc_finalize_clause
	;
acc_set_clause:
	  acc_default_async_clause
	| acc_device_type_clause
	| acc_device_num_clause
	;
acc_atomic_clause:
				{ $$ = NULL; }
	| KW ACCKW_READ		{ $$ = ACC_LIST(ACC_CLAUSE_READ, NULL); }
	| KW ACCKW_WRITE	{ $$ = ACC_LIST(ACC_CLAUSE_WRITE, NULL); }
	| KW ACCKW_UPDATE	{ $$ = ACC_LIST(ACC_CLAUSE_UPDATE, NULL); }
	| KW ACCKW_CAPTURE	{ $$ = ACC_LIST(ACC_CLAUSE_CAPTURE, NULL); }
	;
acc_data_clause:
	  acc_copy_clause
	| acc_copyin_clause
	| acc_copyout_clause
	| acc_create_clause
	| acc_present_clause
	| acc_present_or_copy_clause
	| acc_present_or_copyin_clause
	| acc_present_or_copyout_clause
	| acc_present_or_create_clause
	| acc_deviceptr_clause
	;
acc_update_clause:
	  acc_async_clause
	| acc_wait_clause
	| acc_device_type_clause
	| acc_if_clause
	| acc_host_clause
	| acc_device_clause
	| acc_if_present_clause
	;
acc_declare_clause:
	  acc_data_clause
	| acc_device_resident_clause
	| acc_link_clause
	;
acc_end_clause:
	  ACCKW_PARALLEL		{ $$ = ACC_END_PARALLEL; }
	| ACCKW_KERNELS			{ $$ = ACC_END_KERNELS; }
	| ACCKW_DATA			{ $$ = ACC_END_DATA; }
	| ACCKW_HOST_DATA		{ $$ = ACC_END_HOST_DATA; }
	| ACCKW_ATOMIC			{ $$ = ACC_END_ATOMIC; }
	| ACCKW_PARALLEL ACCKW_LOOP	{ $$ = ACC_END_PARALLEL_LOOP; }
	| ACCKW_KERNELS  ACCKW_LOOP	{ $$ = ACC_END_KERNELS_LOOP; }
	;

/*******************/
/* OpenACC clauses */
/*******************/
acc_async_clause:
	  ACCKW_ASYNC
	{ $$ = ACC_LIST(ACC_CLAUSE_ASYNC, NULL); }
	| ACCKW_ASYNC '(' expr ')'
	{ $$ = ACC_LIST(ACC_CLAUSE_ASYNC, $3); }
	;
acc_wait_clause:
	  ACCKW_WAIT
	{ $$ = ACC_LIST(ACC_CLAUSE_WAIT, NULL); }
	| ACCKW_WAIT '(' acc_expr_list ')'
	{ $$ = ACC_LIST(ACC_CLAUSE_WAIT, $3); }
	;
acc_device_type_clause:
	  ACCKW_DEVICE_TYPE '(' acc_id_list ')'
	{ $$ = ACC_LIST(ACC_CLAUSE_DEVICE_TYPE, $3); }
	;
acc_num_gangs_clause:
	  ACCKW_NUM_GANGS '(' expr ')'
	{ $$ = ACC_LIST(ACC_CLAUSE_NUM_GANGS, $3); }
	;
acc_num_workers_clause:
	  ACCKW_NUM_WORKERS '(' expr ')'
	{ $$ = ACC_LIST(ACC_CLAUSE_NUM_WORKERS, $3); }
	;
acc_vector_length_clause:
	  ACCKW_VECTOR_LENGTH '(' expr ')'
	{ $$ = ACC_LIST(ACC_CLAUSE_VECTOR_LENGTH, $3); }
	;
acc_reduction_clause:
	  ACCKW_REDUCTION '(' acc_reduction_op ':' acc_id_list ')'
	{ $$ = ACC_LIST($3, $5); }
	;
acc_reduction_op:
	  '+'		{ $$ = ACC_CLAUSE_REDUCTION_PLUS; }
	| '*'	       	{ $$ = ACC_CLAUSE_REDUCTION_MUL; }
	| AND		{ $$ = ACC_CLAUSE_REDUCTION_LOGAND; }
	| OR		{ $$ = ACC_CLAUSE_REDUCTION_LOGOR; }
	| EQV		{ $$ = ACC_CLAUSE_REDUCTION_EQV; }
	| NEQV		{ $$ = ACC_CLAUSE_REDUCTION_NEQV; }
	| IDENTIFIER	{ $$ = ACC_reduction_op($1); }  
	;
/*
	| ACCKW_REDUCTION_MAX	  { $$ = ACC_CLAUSE_REDUCTION_MAX; }
	| ACCKW_REDUCTION_MIN	  { $$ = ACC_CLAUSE_REDUCTION_MIN; }
	| ACCKW_REDUCTION_BITAND  { $$ = ACC_CLAUSE_REDUCTION_BITAND; }
	| ACCKW_REDUCTION_BITOR	  { $$ = ACC_CLAUSE_REDUCTION_BITOR; }
	| ACCKW_REDUCTION_BITXOR  { $$ = ACC_CLAUSE_REDUCTION_BITXOR; }
*/
acc_private_clause:
	  ACCKW_PRIVATE '(' acc_var_list ')'
	{ $$ = ACC_LIST(ACC_CLAUSE_PRIVATE, $3); }
	;
acc_firstprivate_clause:
	  ACCKW_FIRSTPRIVATE '(' acc_var_list ')'
	{ $$ = ACC_LIST(ACC_CLAUSE_FIRSTPRIVATE, $3); }
	;
acc_default_clause:
	  ACCKW_DEFAULT '(' acc_default_clause_arg ')'
	{ $$ = ACC_LIST(ACC_CLAUSE_DEFAULT, $3); }
	;
acc_default_clause_arg:
	  KW ACCKW_NONE     { $$ = ACC_LIST(ACC_CLAUSE_NONE, NULL); }
	| KW ACCKW_PRESENT  { $$ = ACC_LIST(ACC_CLAUSE_PRESENT, NULL); }
	;
acc_bind_clause:
	  ACCKW_BIND '(' IDENTIFIER ')'
	{ $$ = ACC_LIST(ACC_CLAUSE_BIND, $3); }
	| ACCKW_BIND '(' CONSTANT ')'
	{ $$ = ACC_LIST(ACC_CLAUSE_BIND, $3); }
	;
acc_nohost_clause:
	  ACCKW_NOHOST
	{ $$ = ACC_LIST(ACC_CLAUSE_NOHOST, NULL); }
	;
acc_collapse_clause:
	  ACCKW_COLLAPSE '(' expr ')'
	{ $$ = ACC_LIST(ACC_CLAUSE_COLLAPSE, $3); }
	;
acc_gang_clause:
	  ACCKW_GANG
	{ $$ = ACC_LIST(ACC_CLAUSE_GANG, NULL); }
	| ACCKW_GANG '(' acc_gang_arg_list ')'
	{ $$ = ACC_LIST(ACC_CLAUSE_GANG, $3); }
	;
acc_gang_arg_list:
	  acc_gang_arg
	{ $$ = list1(LIST, $1); }
	| acc_gang_arg ',' acc_gang_arg
	{ $$ = list2(LIST, $1, $3); 
	  if((EXPR_CODE($1) != ACC_PRAGMA && EXPR_CODE($3) != ACC_PRAGMA)
	  || (EXPR_CODE($1) == ACC_PRAGMA && EXPR_CODE($3) == ACC_PRAGMA)){
	    error("gang has over one num or one static argument");
	  }
	}
	;

acc_gang_arg:
	  expr
	{ $$ = $1; }
/*
	| IDENTIFIER ':' '*'
	{ $$ = ACC_LIST(ACC_num_attr($1), NULL); ACC_check_num_attr($1, ACC_STATIC); }
*/
	| IDENTIFIER ':' acc_size_expr
	{ 
	  if(ACC_num_attr($1) == ACC_CLAUSE_STATIC){
	    $$ = ACC_LIST(ACC_num_attr($1), $3);
	  }else{
	    $$ = $3;
	  }
        }
	;
acc_worker_clause:
	  ACCKW_WORKER
	{ $$ = ACC_LIST(ACC_CLAUSE_WORKER, NULL); }
	| ACCKW_WORKER '(' acc_num_expr ')'
	{ $$ = ACC_LIST(ACC_CLAUSE_WORKER, $3); }
	;
acc_num_expr:
	  expr
	| IDENTIFIER ':' expr
	{ $$ = $3; ACC_check_num_attr($1, ACC_CLAUSE_NUM_WORKERS); }
	;
acc_vector_clause:
	  ACCKW_VECTOR
	{ $$ = ACC_LIST(ACC_CLAUSE_VECTOR, NULL); }
	| ACCKW_VECTOR '(' acc_length_expr ')'
	{ $$ = ACC_LIST(ACC_CLAUSE_VECTOR, $3); } 
	;
acc_length_expr: 
	  expr
	| IDENTIFIER ':' expr
	{ $$ = $3; ACC_check_num_attr($1, ACC_CLAUSE_VECTOR_LENGTH); }
	;
acc_seq_clause:
	  ACCKW_SEQ
	{ $$ = ACC_LIST(ACC_CLAUSE_SEQ, NULL); }
	;
acc_auto_clause:
	  ACCKW_AUTO
	{ $$ = ACC_LIST(ACC_CLAUSE_AUTO, NULL); }
	;
acc_tile_clause:
	  ACCKW_TILE '(' acc_size_expr_list ')'
	{ $$ = ACC_LIST(ACC_CLAUSE_TILE, $3); }
	;
acc_independent_clause:
	  ACCKW_INDEPENDENT
	{ $$ = ACC_LIST(ACC_CLAUSE_INDEPENDENT, NULL); }
	;
acc_if_clause:
	  ACCKW_IF '(' expr ')'
	{ $$ = ACC_LIST(ACC_CLAUSE_IF,$3); }
	;
acc_copy_clause:
	  ACCKW_COPY '(' acc_var_list ')'
	{ $$ = ACC_LIST(ACC_CLAUSE_COPY, $3); }
	;
acc_copyin_clause:
	  ACCKW_COPYIN '(' acc_var_list ')'
	{ $$ = ACC_LIST(ACC_CLAUSE_COPYIN, $3); }
	;
acc_copyout_clause:
	  ACCKW_COPYOUT '(' acc_var_list ')'
	{ $$ = ACC_LIST(ACC_CLAUSE_COPYOUT, $3); }
	;
acc_create_clause:
	  ACCKW_CREATE '(' acc_var_list ')'
	{ $$ = ACC_LIST(ACC_CLAUSE_CREATE, $3); }
	;
acc_present_clause:
	  ACCKW_PRESENT '(' acc_var_list ')'
	{ $$ = ACC_LIST(ACC_CLAUSE_PRESENT, $3); }
	;
acc_present_or_copy_clause:
	  ACCKW_PRESENT_OR_COPY '(' acc_var_list ')'
	{ $$ = ACC_LIST(ACC_CLAUSE_PRESENT_OR_COPY, $3); }
	;
acc_present_or_copyin_clause:
	  ACCKW_PRESENT_OR_COPYIN '(' acc_var_list ')'
	{ $$ = ACC_LIST(ACC_CLAUSE_PRESENT_OR_COPYIN, $3); }
	;
acc_present_or_copyout_clause:
	  ACCKW_PRESENT_OR_COPYOUT '(' acc_var_list ')'
	{ $$ = ACC_LIST(ACC_CLAUSE_PRESENT_OR_COPYOUT, $3); }
	;
acc_present_or_create_clause:
	  ACCKW_PRESENT_OR_CREATE '(' acc_var_list ')'
	{ $$ = ACC_LIST(ACC_CLAUSE_PRESENT_OR_CREATE, $3); }
	;
acc_deviceptr_clause:
	  ACCKW_DEVICEPTR '(' acc_var_list ')'
	{ $$ = ACC_LIST(ACC_CLAUSE_DEVICEPTR, $3); }
	;
acc_delete_clause:
	  ACCKW_DELETE '(' acc_var_list ')'
	{ $$ = ACC_LIST(ACC_CLAUSE_DELETE, $3); }
	;
acc_finalize_clause:
	  ACCKW_FINALIZE
	{ $$ = ACC_LIST(ACC_CLAUSE_FINALIZE, NULL); }
	;
acc_use_device_clause:
	  ACCKW_USE_DEVICE '(' acc_var_list ')'
	{ $$ = ACC_LIST(ACC_CLAUSE_USE_DEVICE, $3); }
	;
acc_device_resident_clause:
	  ACCKW_DEVICE_RESIDENT '(' acc_var_list ')'
	{ $$ = ACC_LIST(ACC_CLAUSE_DEVICE_RESIDENT, $3); }
	;
acc_link_clause:
	  ACCKW_LINK '(' acc_var_list ')'
	{ $$ = ACC_LIST(ACC_CLAUSE_LINK, $3); }
	;
acc_host_clause:
	  ACCKW_HOST '(' acc_var_list ')'
	{ $$ = ACC_LIST(ACC_CLAUSE_HOST, $3); }
	;
acc_device_clause:
	  ACCKW_DEVICE '(' acc_var_list ')'
	{ $$ = ACC_LIST(ACC_CLAUSE_DEVICE, $3); }
	;
acc_if_present_clause:
	  ACCKW_IF_PRESENT
	{ $$ = ACC_LIST(ACC_CLAUSE_IF_PRESENT, NULL); }
	;
acc_device_num_clause:
	  ACCKW_DEVICE_NUM '(' expr ')'
	{ $$ = ACC_LIST(ACC_CLAUSE_DEVICE_NUM, $3); }
	;
acc_default_async_clause:
	  ACCKW_DEFAULT_ASYNC '(' expr ')'
	{ $$ = ACC_LIST(ACC_CLAUSE_DEFAULT_ASYNC, $3); }
	;

/***********************/
/* OpenACC other rules */
/***********************/
/* var-name, array-name, subarray, or common-block-name */
acc_var:
	  IDENTIFIER
	| '/' IDENTIFIER '/'
	{ $$ = ACC_LIST(ACC_COMMONBLOCK, $2); }
	| IDENTIFIER '(' acc_subscript_list ')'
	{ $$ = list2(F_ARRAY_REF, $1, $3); }
	;
acc_subscript_list:
	  acc_subscript
	{ $$ = list1(LIST, $1); }
	| acc_subscript_list ',' acc_subscript
	{ $$ = list_put_last($1, $3); }
	;
acc_subscript:
	  expr
	| expr_or_null ':' expr_or_null
	{ $$ = list3(F95_TRIPLET_EXPR,$1,$3,NULL); }
	;
/* list of var-name, array-name, subarray, or common-block-name */
acc_var_list:
	  acc_var
	{ $$ = list1(LIST, $1); }
	| acc_var_list ',' acc_var
	{ $$ = list_put_last($1, $3); }
	;
acc_id_list:
	  IDENTIFIER
	{ $$ = list1(LIST, $1); }
	| acc_id_list ',' IDENTIFIER
	{ $$ = list_put_last($1, $3); }
	;
acc_expr_list:
	  expr
	{ $$ = list1(LIST, $1); }
	| acc_expr_list ',' expr
	{ $$ = list_put_last($1, $3); }
	;
acc_size_expr:
	  expr
	{ $$ = $1; }
	| '*'
	{ $$ = ACC_LIST(ACC_ASTERISK, NULL); }
	;
acc_size_expr_list:
	  acc_size_expr
	{ $$ = list1(LIST, $1); }
	| acc_size_expr_list ',' acc_size_expr
	{ $$ = list_put_last($1, $3); }
	;

  
%%
#include "F95-lex.c"

/* EOF */<|MERGE_RESOLUTION|>--- conflicted
+++ resolved
@@ -142,15 +142,12 @@
 %token IMPORT
 %token EXTENDS
 %token CLASS
-<<<<<<< HEAD
 %token BIND
 %token KW_NAME
-=======
 %token KW_IS
 %token CLASSIS
 %token TYPEIS
 %token CLASSDEFAULT
->>>>>>> 2a41964b
 
 /* Coarray keywords #060 */
 %token SYNCALL
