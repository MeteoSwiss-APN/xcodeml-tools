/**
 * \file F95-parser.y
 */

/*
  yacc: 9 shift/reduce conflicts, 2 reduce/reduce conflicts.
TO BE RESOLVED for "reduce/reduce conflicts.":

1393: reduce/reduce conflict (reduce 318, reduce 364) on ')'
state 1393
	common_var : IDENTIFIER . dims  (306)
	cray_pointer_var : IDENTIFIER .  (318)
	dims : .  (364)

2058: reduce/reduce conflict (reduce 751, reduce 795) on EOS
state 2058
	xmp_nodes_clause : IDENTIFIER '(' xmp_subscript_list ')' '=' '*' .  (751)
	xmp_obj_ref : '*' .  (795)
*/

/* F95 parser */
%token EOS              /* end of statement */
%token CONSTANT         /* any constant */
%token IDENTIFIER       /* name */
%token GENERIC_SPEC     /* operator ( defined operator ) or assignment(=) */
%token UNKNOWN
%token STATEMENT_LABEL_NO
%token TRUE_CONSTANT
%token FALSE_CONSTANT
%token KW_INTEGER
%token KW_REAL
%token KW_COMPLEX
%token KW_DOUBLE
%token KW_DCOMPLEX
%token KW_LOGICAL
%token KW_CHARACTER
%token KW_UNDEFINED
%token KW_NONE
/* %token KW_STATIC */

/* keyword */
%token PARAMETER
/* %token PUNCH */
%token INCLUDE
%token LET              /* dummy */
%token ARITHIF
%token LOGIF
%token IFTHEN
%token ASSIGN
%token ASSIGNMENT
%token BLOCKDATA
%token CALL
%token CLOSE
%token COMMON
%token CONTINUE
%token DATA
%token DIMENSION
%token CODIMENSION
%token DO
%token ENDDO
%token DOWHILE
%token WHILE
%token ELSE
%token ELSEIF
%token ELSEIFTHEN
%token END
%token ENDFILE
%token ENDFILE_P
%token ENDIF
%token ENTRY
%token EQUIV
%token EXTERNAL
%token FORMAT
%token FUNCTION
%token GENERIC
%token GOTO
/* %token ASGOTO */
/* %token COMPGOTO */
%token IMPLICIT
%token IMPLICIT_NONE /* special for implicit none */

 /* handlign of implicit like integer(a-z).  */
%token SET_LEN /* ( len = */
%token SET_KIND /* ( kind = */

%token INTRINSIC
%token NAMELIST
%token PAUSE
%token PRINT
%token PROGRAM
%token READ
%token READ_P
%token RETURN
%token SAVE
%token STOP
%token SUBROUTINE
%token THEN
%token P_THEN /* ) then */
%token KW_TO
%token WRITE
%token WRITE_P
%token OPEN
%token INQUIRE
%token BACKSPACE
%token BACKSPACE_P
%token REWIND
%token REWIND_P
%token POINTER
%token VOLATILE
%token ASYNCHRONOUS

/* F95 keywords */
%token ENDPROGRAM
%token MODULE
%token ENDMODULE
%token INTERFACE
%token INTERFACEASSIGNMENT
%token INTERFACEOPERATOR
%token ENDINTERFACE
%token PROCEDURE
%token MODULEPROCEDURE
%token PRIVATE
%token SEQUENCE
%token RESULT
%token RECURSIVE
%token PURE
%token ELEMENTAL
%token CONTAINS
%token KW_TYPE
%token ENDTYPE
%token ALLOCATABLE
%token INTENT
%token EXIT
%token CYCLE
%token PUBLIC
%token OPTIONAL
%token TARGET
%token WHERE
%token ELSEWHERE
%token ENDWHERE
%token FORALL
%token ENDFORALL
%token ENDFUNCTION
%token ENDSUBROUTINE
%token ENDBLOCKDATA
%token SELECT   /* select case */
%token SELECTTYPE   /* select type F03 keyword */
%token CASEDEFAULT /* case defualt */
%token CASE     /* case */
%token ENDSELECT
%token KW_DEFAULT
%token KW_WHILE
%token KW_USE
%token KW_ONLY
%token ALLOCATE
%token DEALLOCATE
%token NULLIFY
%token KW_STAT

/* F03 keywords */
%token PROTECTED
%token IMPORT
%token EXTENDS
%token CLASS
%token BIND
%token KW_NAME
%token KW_IS
%token CLASSIS
%token TYPEIS
%token CLASSDEFAULT
%token VALUE
%token PASS
%token NOPASS
%token NON_OVERRIDABLE
%token DEFERRED
%token INTERFACEREAD
%token INTERFACEWRITE
%token FORMATTED
%token UNFORMATTED
%token FINAL
%token WAIT
%token FLUSH
%token ABSTRACT
%token ENUM
%token ENDENUM
%token ENUMERATOR

/* Coarray keywords #060 */
%token SYNCALL
%token SYNCIMAGES
%token SYNCMEMORY
%token LOCK
%token UNLOCK
%token CRITICAL
%token ENDCRITICAL
%token ERRORSTOP
%token KW_SYNC
%token KW_ALL
%token KW_IMAGES
%token KW_MEMORY
%token KW_ERROR

/* Fortran 2008 keywords*/
%token CONTIGUOUS
%token BLOCK
%token ENDBLOCK

%token SUBMODULE
%token ENDSUBMODULE
%token ENDPROCEDURE

<<<<<<< HEAD
=======
%token DOCONCURRENT
%token CONCURRENT

%token IMPURE

>>>>>>> 6c847439
%token REF_OP

%token L_ARRAY_CONSTRUCTOR /* /( */
%token R_ARRAY_CONSTRUCTOR /* (/ */

%token KW_IN
%token KW_OUT
%token KW_INOUT

%token KW_LEN
%token KW_KIND

%token KW_DBL
%token KW_SELECT
%token KW_GO
%token KW_PRECISION
%token OPERATOR

%token COL2     /* :: */

%token POWER    /* ** */
%token CONCAT   /* // */
%token AND      /* .and. */
%token OR       /* .or. */
%token NEQV     /* .neqv. */
%token EQV      /* .eqv. */
%token NOT      /* .not. */
%token EQ       /* .eq. */
%token LT       /* .lt. */
%token GT       /* .gt. */
%token LE       /* .le. */
%token GE       /* .ge. */
%token NE       /* .ne. */
%token USER_DEFINED_OP /* .USER_DEFINED. */

/* Specify precedences and associativities. */
%left ','
%nonassoc ':'
%right '='
%left USER_DEFINED_OP
%left EQV NEQV
%left OR
%left AND
%left NOT
%nonassoc LT GT LE GE EQ NE
%left CONCAT REF_OP
%left '+' '-'
%left '*' '/'
%right POWER
%left '%'

%token PRAGMA_SLINE /* do not parse omp token.  */
%token PRAGMA_HEAD /*  pragma leading char like !$ etc.  */

/* OpenMP directives */
%token OMPKW_LINE
%token OMPKW_PARALLEL
%token OMPKW_TASK
%token OMPKW_END
%token OMPKW_PRIVATE
%token OMPKW_SHARED
%token OMPKW_DEFAULT
%token OMPKW_NONE
%token OMPKW_FIRSTPRIVATE
%token OMPKW_REDUCTION
%token OMPKW_IF
%token OMPKW_FINAL
%token OMPKW_UNTIED
%token OMPKW_MERGEABLE
%token OMPKW_DEPEND
%token OMPKW_DEPEND_IN
%token OMPKW_DEPEND_OUT
%token OMPKW_DEPEND_INOUT
%token OMPKW_SAFELEN
%token OMPKW_SIMDLEN
%token OMPKW_LINEAR
%token OMPKW_ALIGNED
%token OMPKW_NUM_THREADS
%token OMPKW_COLLAPSE
%token OMPKW_COPYIN
%token OMPKW_DO
%token OMPKW_SIMD
%token OMPKW_DECLARE
%token OMPKW_LASTPRIVATE
%token OMPKW_SCHEDULE
%token OMPKW_STATIC
%token OMPKW_DYNAMIC
%token OMPKW_GUIDED
%token OMPKW_ORDERED
%token OMPKW_RUNTIME
%token OMPKW_AFFINITY
%token OMPKW_SECTIONS
%token OMPKW_SECTION
%token OMPKW_NOWAIT
%token OMPKW_SINGLE
%token OMPKW_MASTER
%token OMPKW_CRITICAL
%token OMPKW_BARRIER
%token OMPKW_ATOMIC
%token OMPKW_FLUSH
%token OMPKW_THREADPRIVATE
%token OMPKW_WORKSHARE
%token OMPKW_COPYPRIVATE

%type <val> omp_directive omp_nowait_option omp_end_clause_option omp_end_clause_list omp_end_clause omp_clause_option omp_clause_list omp_clause omp_list /*omp_common_list*/ omp_default_attr omp_copyin_list omp_schedule_arg
%type <code> omp_schedule_attr omp_reduction_op omp_depend_op

/* XcalableMP directive */
%token XMPKW_LINE

%token XMPKW_END
%token XMPKW_NODES
%token XMPKW_TEMPLATE
%token XMPKW_TEMPLATE_FIX
%token XMPKW_DISTRIBUTE
%token XMPKW_ALIGN
%token XMPKW_SHADOW
%token XMPKW_TASK
%token XMPKW_TASKS
%token XMPKW_LOOP
%token XMPKW_REFLECT
%token XMPKW_GMOVE
%token XMPKW_BARRIER
%token XMPKW_REDUCTION
%token XMPKW_BCAST
%token XMPKW_WAIT_ASYNC
%token XMPKW_COARRAY
%token XMPKW_IMAGE
%token XMPKW_WAIT
%token XMPKW_POST
%token XMPKW_CRITICAL
%token XMPKW_ARRAY
%token XMPKW_LOCAL_ALIAS
%token XMPKW_SAVE_DESC

%token XMPKW_ON
%token XMPKW_ONTO
%token XMPKW_WITH
%token XMPKW_FROM

%token XMPKW_WIDTH
%token XMPKW_PERIODIC

%token XMPKW_ASYNC
%token XMPKW_NOWAIT
%token XMPKW_MASTER /* not used */
%token XMPKW_NOCOMM

%token XMPKW_IN
%token XMPKW_OUT

%token XMPKW_BEGIN
%token XMPKW_MASTER_IO
%token XMPKW_GLOBAL_IO

%token XMPKW_ATOMIC
%token XMPKW_DIRECT

%token XMPKW_ACC

%type <val> xmp_directive xmp_nodes_clause xmp_template_clause xmp_distribute_clause xmp_align_clause xmp_shadow_clause xmp_template_fix_clause xmp_task_clause xmp_loop_clause xmp_reflect_clause xmp_gmove_clause xmp_barrier_clause xmp_bcast_clause xmp_reduction_clause xmp_array_clause xmp_save_desc_clause xmp_wait_async_clause xmp_end_clause

 //%type <val> xmp_subscript_list xmp_subscript xmp_dist_fmt_list xmp_dist_fmt xmp_obj_ref xmp_reduction_opt xmp_reduction_opt1 xmp_reduction_spec xmp_reduction_var_list xmp_reduction_var xmp_pos_var_list xmp_gmove_opt xmp_expr_list xmp_name_list xmp_clause_opt xmp_clause_list xmp_clause_one xmp_master_io_options xmp_global_io_options xmp_width_opt xmp_width_opt1 xmp_async_opt xmp_async_opt1 xmp_width_list xmp_width
 //%type <val> xmp_subscript_list xmp_subscript xmp_dist_fmt_list xmp_dist_fmt xmp_obj_ref xmp_reduction_opt xmp_reduction_opt1 xmp_reduction_spec xmp_reduction_var_list xmp_reduction_var xmp_pos_var_list xmp_gmove_opt xmp_nocomm_opt xmp_expr_list xmp_name_list xmp_clause_opt xmp_clause_list xmp_clause_one xmp_master_io_options xmp_global_io_options xmp_async_opt xmp_width_list xmp_width
%type <val> xmp_subscript_list xmp_subscript xmp_dist_fmt_list xmp_dist_fmt xmp_obj_ref xmp_reduction_opt xmp_reduction_opt1 xmp_reduction_spec xmp_reduction_var_list xmp_reduction_var xmp_pos_var_list xmp_nocomm_opt xmp_expr_list xmp_name_list xmp_clause_opt xmp_clause_list xmp_clause_one xmp_master_io_options xmp_global_io_options xmp_async_opt xmp_width_list xmp_width xmp_coarray_clause xmp_image_clause xmp_acc_opt

%type <code> xmp_reduction_op

/* OpenACC directives */
%token ACCKW_LINE
%token ACCKW_END
%token ACCKW_PARALLEL
%token ACCKW_DATA
%token ACCKW_LOOP
%token ACCKW_KERNELS
%token ACCKW_ATOMIC
%token ACCKW_WAIT
%token ACCKW_CACHE
%token ACCKW_ROUTINE
%token ACCKW_ENTER
%token ACCKW_EXIT
%token ACCKW_HOST_DATA
%token ACCKW_DECLARE
%token ACCKW_INIT
%token ACCKW_SHUTDOWN
%token ACCKW_SET

/* OpenACC clauses */
%token ACCKW_IF
%token ACCKW_ASYNC
%token ACCKW_DEVICE_TYPE
%token ACCKW_COPY
%token ACCKW_COPYIN
%token ACCKW_COPYOUT
%token ACCKW_CREATE
%token ACCKW_PRESENT
%token ACCKW_PRESENT_OR_COPY
%token ACCKW_PRESENT_OR_COPYIN
%token ACCKW_PRESENT_OR_COPYOUT
%token ACCKW_PRESENT_OR_CREATE
%token ACCKW_DEVICEPTR
%token ACCKW_NUM_GANGS
%token ACCKW_NUM_WORKERS
%token ACCKW_VECTOR_LENGTH
%token ACCKW_REDUCTION
%token ACCKW_PRIVATE
%token ACCKW_FIRSTPRIVATE
%token ACCKW_DEFAULT
%token ACCKW_NONE
%token ACCKW_COLLAPSE
%token ACCKW_GANG
%token ACCKW_WORKER
%token ACCKW_VECTOR
%token ACCKW_SEQ
%token ACCKW_AUTO
%token ACCKW_TILE
%token ACCKW_INDEPENDENT
%token ACCKW_BIND
%token ACCKW_NOHOST
%token ACCKW_READ
%token ACCKW_WRITE
%token ACCKW_UPDATE
%token ACCKW_CAPTURE
%token ACCKW_DELETE
%token ACCKW_FINALIZE
%token ACCKW_USE_DEVICE
%token ACCKW_DEVICE_RESIDENT
%token ACCKW_LINK
%token ACCKW_HOST
%token ACCKW_DEVICE
%token ACCKW_IF_PRESENT
%token ACCKW_DEVICE_NUM
%token ACCKW_DEFAULT_ASYNC

%type <code> acc_reduction_op
%type <code> acc_end_clause

%type <val> acc_directive acc_if_clause acc_parallel_clause_list acc_data_clause_list acc_loop_clause_list acc_parallel_loop_clause_list acc_kernels_loop_clause_list acc_wait_clause_list acc_expr_list acc_data_clause acc_var acc_var_list acc_subscript acc_subscript_list acc_csep acc_parallel_clause acc_kernels_clause_list acc_kernels_clause acc_routine_clause_list acc_enter_data_clause_list acc_exit_data_clause_list acc_host_data_clause_list acc_declare_clause_list acc_update_clause_list acc_init_clause_list acc_shutdown_clause_list acc_set_clause_list

/* abstract clause */
%type <val> acc_loop_clause acc_atomic_clause acc_enter_data_clause acc_exit_data_clause acc_declare_clause acc_update_clause acc_set_clause acc_compute_clause acc_parallel_loop_clause acc_kernels_loop_clause acc_routine_clause acc_init_clause acc_shutdown_clause acc_host_data_clause

/* clause */
%type <val> acc_async_clause acc_wait_clause acc_device_type_clause acc_num_gangs_clause acc_num_workers_clause acc_vector_length_clause acc_reduction_clause acc_private_clause acc_firstprivate_clause acc_default_clause acc_default_clause_arg acc_collapse_clause acc_gang_clause acc_worker_clause acc_vector_clause acc_seq_clause acc_auto_clause acc_tile_clause acc_independent_clause acc_bind_clause acc_nohost_clause acc_delete_clause acc_finalize_clause acc_copy_clause acc_copyin_clause acc_copyout_clause acc_create_clause acc_present_clause acc_present_or_copy_clause acc_present_or_copyin_clause acc_present_or_copyout_clause acc_present_or_create_clause acc_use_device_clause acc_device_resident_clause acc_link_clause acc_host_clause acc_device_clause acc_if_present_clause acc_device_num_clause acc_default_async_clause acc_deviceptr_clause

/* others */
%type <val> acc_id_list acc_gang_arg_list acc_num_expr acc_length_expr acc_size_expr acc_size_expr_list acc_gang_arg

%{
#include "F-front.h"
static int st_no;

static char *formatString = NULL;

/* omp buffer for simple omp lex.  */
static char *pragmaString = NULL;

typedef union {
    expr val;
    int code;
} yyStackType;

#define YYSTYPE yyStackType

extern void     yyerror _ANSI_ARGS_((const char *s));
extern int      yylex _ANSI_ARGS_((void));
static int      yylex0 _ANSI_ARGS_((void));
static void     flush_line _ANSI_ARGS_((void));

static void set_pragma_str _ANSI_ARGS_((char *p));
static void append_pragma_str _ANSI_ARGS_((char *p));

#define GEN_NODE(TYPE, VALUE) make_enode((TYPE), ((void *)((_omAddrInt_t)(VALUE))))
#define OMP_LIST(op, args) list2(LIST, GEN_NODE(INT_CONSTANT, op), args)
#define XMP_LIST(op, args) list2(XMP_PRAGMA, GEN_NODE(INT_CONSTANT, op), args)
#define ACC_LIST(op, args) list2(ACC_PRAGMA, GEN_NODE(INT_CONSTANT, op), args)

/* statement name */
expr st_name;

/************************* NOT USED
static expr
gen_default_real_kind(void) {
    return list2(F_ARRAY_REF,
                 GEN_NODE(IDENT, find_symbol("kind")),
                 list1(LIST,
                       make_float_enode(F_DOUBLE_CONSTANT,
                                        0.0,
                                        strdup("0.0D0"))));
}
**********************************/

int enable_need_type_keyword = TRUE;

static void switch_need_keyword(int t);
static void type_spec_done();

%}

%type <val> statement label
%type <val> expr /*expr1*/ lhs member_ref lhs_alloc member_ref_alloc substring expr_or_null complex_const
%type <val> array_constructor array_constructor_list
%type <val> program_name dummy_arg_list dummy_args dummy_arg file_name
%type <val> declaration_statement executable_statement action_statement action_statement_let action_statement_key assign_statement_or_null assign_statement
%type <val> declaration_list entity_decl type_spec type_spec0 expr_type_spec length_spec common_decl
%type <val> type_param_value_list type_param_value
%type <val> common_block external_decl intrinsic_decl equivalence_decl
%type <val> cray_pointer_list cray_pointer_pair cray_pointer_var
%type <val> equiv_list data data_list data_val_list data_val value simple_value save_list save_item const_list const_item common_var data_var data_var_list image_dims image_dim_list image_dim image_dims_alloc image_dim_list_alloc image_dim_alloc dims dim_list dim ubound label_list implicit_decl imp_list letter_group letter_groups namelist_decl namelist_list ident_list access_ident_list access_ident
%type <val> do_spec arg arg_list parenthesis_arg_list image_selector cosubscript_list
%type <val> parenthesis_arg_list_or_null
%type <val> set_expr
%type <val> io_statement format_spec ctl_list io_clause io_list_or_null io_list io_item wait_spec_list wait_spec
%type <val> IDENTIFIER CONSTANT const kind_parm GENERIC_SPEC USER_DEFINED_OP type_bound_generic_spec formatted_or_unformatted
%type <val> string_const_substr
%type <val> binding_attr_list binding_attr type_bound_proc_decl_list type_bound_proc_decl
%type <val> proc_attr_list proc_def_attr proc_attr proc_decl proc_decl_list name_or_type_spec_or_null0 name_or_type_spec_or_null
%type <val> name name_or_null name_list generic_name defined_operator intrinsic_operator func_prefix prefix_spec func_suffix
%type <val> forall_header forall_triplet forall_triplet_list
%type <val> declaration_statement95 attr_spec_list attr_spec private_or_public_spec access_spec type_attr_spec_list type_attr_spec
%type <val> declaration_statement2003 type_param_list
%type <val> intent_spec kind_selector kind_or_len_selector char_selector len_key_spec len_spec kind_key_spec array_allocation_list  array_allocation defered_shape_list defered_shape
%type <val> result_opt func_result type_keyword
%type <val> action_statement95
%type <val> action_coarray_statement
%type <val> sync_stat_arg_list sync_stat_arg image_set
%type <val> use_rename_list use_rename use_only_list use_only 
%type <val> allocation_list allocation
%type <val> scene_list scene_range
<<<<<<< HEAD
%type <val> bind_opt
%type <val> enumerator_list enumerator
=======
%type <val> bind_opt bind_c
>>>>>>> 6c847439


%start program
%%

program: /* empty */
        | program one_statement EOS
        ;

KW: { switch_need_keyword(TRUE); };

TYPE_KW: { if (enable_need_type_keyword == TRUE) need_type_keyword = TRUE; };

NEED_CHECK: {	      need_check_user_defined = FALSE; };

TYPE_KW_COL2: { if (lookup_col2()) need_type_keyword = TRUE;  }

DO_KW: { need_do_keyword = TRUE; }

one_statement:
          STATEMENT_LABEL_NO  /* null statement */
        | STATEMENT_LABEL_NO statement
        { compile_statement(st_no,$2);}
	| OMPKW_LINE omp_directive
	{ compile_OMP_directive($2); }
	| XMPKW_LINE { need_keyword = TRUE; } xmp_directive
	{ compile_XMP_directive($3); }
	| ACCKW_LINE { need_keyword = TRUE; } acc_directive
	{ compile_ACC_directive($3); }
        | PRAGMA_HEAD  PRAGMA_SLINE /* like !$ ... */
	{
	    if (pragmaString != NULL)
		compile_statement(
		    st_no,
		    list1(F_PRAGMA_STATEMENT,
			  GEN_NODE(STRING_CONSTANT,
				   pragmaString)));
	}
        | error
        { flush_line(); yyerrok; yyclearin; }
        ;

statement:      /* entry */
          PROGRAM IDENTIFIER
          { $$ = list1(F_PROGRAM_STATEMENT,$2); }
        | ENDPROGRAM name_or_null
          { $$ = list1(F95_ENDPROGRAM_STATEMENT,$2); }
        | MODULE name
          { $$ = list1(F95_MODULE_STATEMENT,$2); }
        | ENDMODULE name_or_null
          { $$ = list1(F95_ENDMODULE_STATEMENT,$2); }
        | INTERFACEOPERATOR NEED_CHECK '(' defined_operator ')'
          {
	      $$ = list1(F95_INTERFACE_STATEMENT, $4);
	      need_check_user_defined = TRUE;
          }
        | INTERFACEASSIGNMENT '(' '=' ')'
          { $$ = list1(F95_INTERFACE_STATEMENT, list0(F95_ASSIGNOP)); }
        | INTERFACEREAD '(' KW formatted_or_unformatted ')'
         { $$ = list1(F95_INTERFACE_STATEMENT, list1(F03_GENERIC_READ, $4)); }
        | INTERFACEWRITE '(' KW formatted_or_unformatted ')'
          { $$ = list1(F95_INTERFACE_STATEMENT, list1(F03_GENERIC_WRITE, $4)); }
        | INTERFACE generic_name
          { $$ = list1(F95_INTERFACE_STATEMENT, $2); }
        | INTERFACE
          { $$ = list1(F95_INTERFACE_STATEMENT,NULL); }
        | ABSTRACT KW INTERFACE
          { $$ = list1(F95_INTERFACE_STATEMENT, list0(F03_ABSTRACT_SPEC)); }
        | ENDINTERFACE generic_name
          { $$ = list1(F95_ENDINTERFACE_STATEMENT,$2); }
        | ENDINTERFACE OPERATOR '(' '=' ')'
          { $$ = list1(F95_ENDINTERFACE_STATEMENT,
                       GEN_NODE(IDENT, find_symbol("="))); }
        | ENDINTERFACE ASSIGNMENT '(' '=' ')'
          { $$ = list1(F95_ENDINTERFACE_STATEMENT,
                       GEN_NODE(IDENT, find_symbol("="))); }
        | ENDINTERFACE OPERATOR '(' intrinsic_operator ')'
          { $$ = list1(F95_ENDINTERFACE_STATEMENT, $4); }
        | ENDINTERFACE OPERATOR '(' USER_DEFINED_OP ')'
          { $$ = list1(F95_ENDINTERFACE_STATEMENT, $4); }
        | ENDINTERFACE READ '(' KW formatted_or_unformatted ')'
          { $$ = list1(F95_ENDINTERFACE_STATEMENT, list1(F03_GENERIC_READ, $5)); }
        | ENDINTERFACE WRITE '(' KW formatted_or_unformatted ')'
          { $$ = list1(F95_ENDINTERFACE_STATEMENT, list1(F03_GENERIC_WRITE, $5)); }
        | ENDINTERFACE
          { $$ = list1(F95_ENDINTERFACE_STATEMENT,NULL); }
        | MODULEPROCEDURE ident_list
          { $$ = list2(F95_MODULEPROCEDURE_STATEMENT, $2, make_int_enode(1)); }
        | PROCEDURE ident_list
          {
            if (CTL_TYPE(ctl_top) == CTL_STRUCT &&
                CURRENT_STATE == IN_TYPE_BOUND_PROCS) {
                $$ = list3(F03_TYPE_BOUND_PROCEDURE_STATEMENT, $2, NULL, NULL);
            } else {
                $$ = list2(F08_PROCEDURE_STATEMENT, $2, make_int_enode(0));
            }
          }
        | PROCEDURE COL2 type_bound_proc_decl_list
          { $$ = list3(F03_TYPE_BOUND_PROCEDURE_STATEMENT, $3, NULL, NULL); }
        | PROCEDURE ',' binding_attr_list COL2 type_bound_proc_decl_list
          { $$ = list3(F03_TYPE_BOUND_PROCEDURE_STATEMENT, $5, $3, NULL); }
        | PROCEDURE '(' name_or_type_spec_or_null ')' ',' proc_attr_list COL2 proc_decl_list
          {
              if (CTL_TYPE(ctl_top) == CTL_STRUCT &&
                CURRENT_STATE == IN_TYPE_BOUND_PROCS) {
                  $$ = list3(F03_TYPE_BOUND_PROCEDURE_STATEMENT, $8, $6, $3);
              } else {
                  $$ = list3(F03_PROCEDURE_DECL_STATEMENT, $8, $6, $3);
              }
          }
        | PROCEDURE '(' name_or_type_spec_or_null ')' COL2_or_null proc_decl_list
          { $$ = list3(F03_PROCEDURE_DECL_STATEMENT, $6, NULL, $3); }
        | ENDPROCEDURE name_or_null
          { $$ = list1(F08_ENDPROCEDURE_STATEMENT, $2); }
        | GENERIC COL2 type_bound_generic_spec REF_OP ident_list
          { $$ = list3(F03_TYPE_BOUND_GENERIC_STATEMENT,$3, $5, NULL); }
        | GENERIC ',' private_or_public_spec COL2 type_bound_generic_spec REF_OP ident_list
          { $$ = list3(F03_TYPE_BOUND_GENERIC_STATEMENT,$5, $7, $3); }
        | FINAL COL2_or_null ident_list
          { $$ = list1(F03_TYPE_BOUND_FINAL_STATEMENT, $3); }
        | BLOCKDATA program_name
          { $$ = list1(F_BLOCK_STATEMENT,$2); }
        | ENDBLOCKDATA name_or_null
          { if ($2 == NULL && CTL_TYPE(ctl_top) == CTL_BLOCK) {
              $$ = list1(F2008_ENDBLOCK_STATEMENT,
                         GEN_NODE(IDENT, find_symbol("data")));
            } else {
              $$ = list1(F95_ENDBLOCKDATA_STATEMENT,$2);
            }
          }
        | SUBROUTINE IDENTIFIER dummy_arg_list KW bind_opt
          { $$ = list4(F_SUBROUTINE_STATEMENT, $2, $3, NULL, $5); }
        | func_prefix SUBROUTINE IDENTIFIER dummy_arg_list KW bind_opt
          { $$ = list4(F_SUBROUTINE_STATEMENT, $3, $4, $1, $6); }
        | ENDSUBROUTINE name_or_null
          { $$ = list1(F95_ENDSUBROUTINE_STATEMENT,$2); }

/* FUNCTION declaration */
        | FUNCTION IDENTIFIER dummy_arg_list KW func_suffix
          { $$ = list5(F_FUNCTION_STATEMENT, $2, $3, NULL, EXPR_ARG1($5), EXPR_ARG2($5)); }
        | func_prefix FUNCTION IDENTIFIER dummy_arg_list KW func_suffix
          { $$ = list5(F_FUNCTION_STATEMENT, $3, $4, $1, EXPR_ARG1($6), EXPR_ARG2($6)); }
/* END: FUNCTION */
        | ENDFUNCTION name_or_null
          { $$ = list1(F95_ENDFUNCTION_STATEMENT,$2); }
        | type_spec COL2_or_null declaration_list
          { $$ = list3(F_TYPE_DECL,$1,$3,NULL); }
        | type_spec KW attr_spec_list COL2 declaration_list
          { $$ = list3(F_TYPE_DECL,$1,$5,$3); }
        | ENTRY IDENTIFIER dummy_arg_list KW result_opt
          { $$ = list3(F_ENTRY_STATEMENT,$2,$3, $5); }
        | CONTAINS
          { $$ = list0(F95_CONTAINS_STATEMENT); }
        | declaration_statement
        | executable_statement
        | declaration_statement95
        | declaration_statement2003
        | INCLUDE file_name
          { $$ = list1(F_INCLUDE_STATEMENT,$2); }
        | END
          { $$ = list0(F_END_STATEMENT); }
        | UNKNOWN
          { error("unclassifiable statement"); flush_line(); $$ = NULL; }
        | SUBMODULE '(' name ')' name
          { $$ = list3(F08_SUBMODULE_STATEMENT,$5,$3,NULL); }
        | SUBMODULE '(' name ':' name ')' name
          { $$ = list3(F08_SUBMODULE_STATEMENT,$7,$3,$5); }
        | ENDSUBMODULE name_or_null
          { $$ = list1(F08_ENDSUBMODULE_STATEMENT,$2); }
        | ENUM /* for error */
          { $$ = list1(F03_ENUM_STATEMENT,NULL); }
        | ENUM ',' KW BIND '(' IDENTIFIER /* C */ ')'
          { $$ = list1(F03_ENUM_STATEMENT,$6); }
        | ENUMERATOR ident_list
          { $$ = list1(F03_ENUMERATOR_STATEMENT,$2); }
        | ENUMERATOR COL2 enumerator_list
          { $$ = list1(F03_ENUMERATOR_STATEMENT,$3); }
        | ENDENUM
          { $$ = list0(F03_ENDENUM_STATEMENT); }
        ;

func_suffix:        
        /* empty */
        { $$ = list2(LIST, NULL, NULL); }
        | func_result KW bind_opt // Result with optional BIND(C)
        { $$ = list2(LIST, $1, $3); }
        | bind_c KW result_opt    // BIND(C) with optional result
        { $$ = list2(LIST, $3, $1); }
        ;

name_or_type_spec_or_null:
        TYPE_KW name_or_type_spec_or_null0 { $$ = $2;};

name_or_type_spec_or_null0:
          name_or_null
        { $$ = $1; }
        | type_spec
        {
            if (EXPR_CODE($1) == IDENT) {
                /* Make difference from `name` */
                $$ = list2(LIST, GEN_NODE(F_TYPE_NODE, TYPE_STRUCT), $1);
            } else {
                $$ = $1;
            }
        }
        | KW_TYPE
        { $$ = GEN_NODE(IDENT, find_symbol("type")); }
        | CLASS
        { $$ = GEN_NODE(IDENT, find_symbol("class")); }
        ;

proc_attr_list:
          KW proc_attr
        { $$ = list1(LIST, $2); }
        | proc_attr_list ',' KW proc_attr
        { $$ = list_put_last($1, $4); }
        ;

proc_attr:
          proc_def_attr
        { $$ = $1; }
        | binding_attr
        { $$ = $1; }
        ;


proc_def_attr: /* proc-attr for PROCEDURE definition statement */
          bind_opt
        { $$ = $1; }
        | INTENT '(' KW intent_spec ')'
        { $$ = list1(F95_INTENT_SPEC,$4); }
        | OPTIONAL
        { $$ = list0(F95_OPTIONAL_SPEC); }
        | POINTER
        { $$ = list0(F95_POINTER_SPEC); }
        | SAVE
        { $$ = list0(F95_SAVE_SPEC); }
        ;

proc_decl:
          IDENTIFIER
        { $$ = $1; }
        | IDENTIFIER REF_OP IDENTIFIER
        { $$ = list2(F03_BIND_PROCEDURE, $1, $3); }
        | IDENTIFIER REF_OP IDENTIFIER '(' arg_list ')'
        { $$ = list2(F03_BIND_PROCEDURE, $1, list2(F_ARRAY_REF,$3, $5)); }
        ;

proc_decl_list:
          proc_decl
        { $$ = list1(LIST, $1); }
        | proc_decl_list ',' proc_decl
        { $$ = list_put_last($1, $3); }
        ;

binding_attr_list:
          KW binding_attr
        { $$ = list1(LIST, $2); }
        | binding_attr_list ',' KW binding_attr
        { $$ = list_put_last($1, $4); }
        ;

binding_attr:
          PASS
        { $$ = list1(F03_PASS_SPEC, NULL); }
        | PASS '(' IDENTIFIER ')'
        { $$ = list1(F03_PASS_SPEC, $3); }
        | NOPASS
        { $$ = list0(F03_NO_PASS_SPEC); }
        | NON_OVERRIDABLE
        { $$ = list0(F03_NON_OVERRIDABLE_SPEC); }
        | DEFERRED
        { $$ = list0(F03_DEFERRED_SPEC); }
        | private_or_public_spec
        { $$ = $1; }
        ;

type_bound_proc_decl:
          IDENTIFIER
        { $$ = $1; }
        | IDENTIFIER REF_OP IDENTIFIER
        { $$ = list2(F03_BIND_PROCEDURE, $1, $3); }
        ;

type_bound_proc_decl_list:
          type_bound_proc_decl
        { $$ = list1(LIST, $1); }
        | type_bound_proc_decl_list ',' type_bound_proc_decl
        { $$ = list_put_last($1, $3); }
        ;

formatted_or_unformatted:
          FORMATTED
        { $$ = list0(F03_FORMATTED); }
        | UNFORMATTED
        { $$ = list0(F03_UNFORMATTED); }
        ;

type_bound_generic_spec: GENERIC_SPEC
        | IDENTIFIER
        ;

label:    CONSTANT      /* must be interger constant */
        ;

program_name:   /* null */
         { $$ = NULL; }
        | IDENTIFIER
        ;

func_result:
        RESULT '(' name ')'
        { $$ = $3; }
        ;

result_opt:    /* null */
          { $$ = NULL; }
        | func_result
          {$$ = $1; } 
        ;

bind_c: 
        /* BIND(C) */
        BIND '(' IDENTIFIER /* C */ ')'
        { $$ = list1(LIST, NULL); need_keyword = FALSE;}
        /* BIND (C, NAME='<ident>') */
        | BIND '(' IDENTIFIER /* C */ ',' KW KW_NAME '=' CONSTANT ')'
        { $$ = list1(LIST, $8); need_keyword = FALSE;}
        ;

bind_opt: /* null */
          { $$ = NULL; need_keyword = FALSE; }
        | bind_c
          { $$ = $1; }
        ;

intrinsic_operator: '.'
        { $$ = list0(F95_DOTOP); }
        | POWER
        { $$ = list0(F95_POWEOP); }
        | '*'
        { $$ = list0(F95_MULOP); }
        | '/'
        { $$ = list0(F95_DIVOP); }
        | '+'
        { $$ = list0(F95_PLUSOP); }
        | '-'
        { $$ = list0(F95_MINUSOP); }
        | EQ
        { $$ = list0(F95_EQOP); }
        | NE
        { $$ = list0(F95_NEOP); }
        | LT
        { $$ = list0(F95_LTOP); }
        | LE
        { $$ = list0(F95_LEOP); }
        | GE
        { $$ = list0(F95_GEOP); }
        | GT
        { $$ = list0(F95_GTOP); }
        | NOT
        { $$ = list0(F95_NOTOP); }
        | AND
        { $$ = list0(F95_ANDOP); }
        | OR
        { $$ = list0(F95_OROP); }
        | EQV
        { $$ = list0(F95_EQVOP); }
        | NEQV
        { $$ = list0(F95_NEQVOP); }
        | CONCAT
        { $$ = list0(F95_CONCATOP); }
        ;

defined_operator: intrinsic_operator
        | '.' IDENTIFIER '.'
        { $$ = list1(F95_USER_DEFINED, $2); }
        ;

generic_name:
        name
        ;

func_prefix:
          prefix_spec
        { $$ = list1(LIST,$1); need_keyword = TRUE; }
        | func_prefix prefix_spec
        { $$ = list_put_last($1,$2); need_keyword = TRUE; }
        ;

prefix_spec:
          RECURSIVE
        { $$ = list0(F95_RECURSIVE_SPEC); }
        | PURE
        { $$ = list0(F95_PURE_SPEC); }
        | IMPURE
        { $$ = list0(F08_IMPURE_SPEC); }
        | ELEMENTAL
        { $$ = list0(F95_ELEMENTAL_SPEC); }
        | MODULE
        { $$ = list0(F08_MODULE_SPEC); }
        | type_spec
        ;

name:  IDENTIFIER;

name_or_null:
        { $$ = NULL; }
        | IDENTIFIER
        ;

name_list:
          name
        { $$ = list1(LIST,$1); }
        | name_list ',' name
        { $$ = list_put_last($1,$3); }
        ;


dummy_arg_list:
        { $$ = NULL; }
        | '(' ')'
        { $$ = NULL; }
        | '(' dummy_args ')'
        { $$ = $2; }
        ;

dummy_args:
        dummy_arg
        { $$ = list1(LIST,$1); }
        | dummy_args ',' dummy_arg
        { $$ = list_put_last($1,$3); }
        ;

dummy_arg:
         IDENTIFIER
        | '*'
        { $$ = NULL; }
        ;

file_name:
         CONSTANT       /* must be hollerith? */
        ;

declaration_statement:
          DIMENSION COL2_or_null declaration_list
        { $$ = list1(F95_DIMENSION_DECL,$3); }
        | COMMON common_decl
        { $$ = list1(F_COMMON_DECL,$2); }
        | EXTERNAL COL2_or_null external_decl
        { $$ = list1(F_EXTERNAL_DECL, $3); }
        | INTRINSIC COL2_or_null intrinsic_decl
        { $$ = list1(F_INTRINSIC_DECL,$3); }
        | EQUIV equivalence_decl
        { $$ = list1(F_EQUIV_DECL,$2); }
        | DATA data
        { $$ = list1(F_DATA_DECL,$2); }
        | IMPLICIT_NONE /* implicit none  */
        { $$ = list1(F_IMPLICIT_DECL, NULL); }
        | IMPLICIT implicit_decl
        { $$ = list1(F_IMPLICIT_DECL, $2); }
        | NAMELIST namelist_decl
        { $$ = list1(F_NAMELIST_DECL,$2); }
        | SAVE
        { $$ = list1(F_SAVE_DECL,NULL); }
        | SAVE COL2_or_null save_list
        { $$ = list1(F_SAVE_DECL,$3); }
        | PARAMETER  '(' const_list ')'
        { $$ = list1(F_PARAM_DECL,$3); }
        | POINTER cray_pointer_list
        { $$ = list1(F_CRAY_POINTER_DECL, $2); }
        | VALUE COL2_or_null name_list
        { $$ = list1(F03_VALUE_STATEMENT, $3); }
        | FORMAT
        {
            if (formatString == NULL) {
                fatal("can't get format statement as string.");
            }
            $$ = list1(F_FORMAT_DECL, GEN_NODE(STRING_CONSTANT, formatString));
            formatString = NULL;
        }
        | CONTIGUOUS COL2_or_null ident_list
        { $$ = list1(F08_CONTIGUOUS_STATEMENT, $3); }
        ;

declaration_statement95:
          KW_TYPE COL2_or_null IDENTIFIER
        { $$ = list3(F95_TYPEDECL_STATEMENT,$3,NULL,NULL); }
        | KW_TYPE ',' KW type_attr_spec_list COL2 IDENTIFIER
        { $$ = list3(F95_TYPEDECL_STATEMENT,$6,$4,NULL); }
        | ENDTYPE
        { $$ = list1(F95_ENDTYPEDECL_STATEMENT,NULL); }
        | ENDTYPE IDENTIFIER
        { $$ = list1(F95_ENDTYPEDECL_STATEMENT,$2); }
        | OPTIONAL COL2_or_null ident_list
        { $$ = list1(F95_OPTIONAL_STATEMENT, $3); }
        | POINTER COL2_or_null array_allocation_list
        { $$ = list1(F95_POINTER_STATEMENT, $3); }
        | TARGET COL2_or_null array_allocation_list
        { $$ = list1(F95_TARGET_STATEMENT, $3); }
        | PUBLIC
        { $$ = list1(F95_PUBLIC_STATEMENT,NULL); }
        | PUBLIC access_ident_list
        { $$ = list1(F95_PUBLIC_STATEMENT, $2); }
        | PUBLIC COL2 access_ident_list
        { $$ = list1(F95_PUBLIC_STATEMENT, $3); }
        | PRIVATE
        { $$ = list1(F95_PRIVATE_STATEMENT,NULL); }
        | PRIVATE COL2_or_null access_ident_list
        { $$ = list1(F95_PRIVATE_STATEMENT, $3); }
        | PROTECTED
        { $$ = list1(F03_PROTECTED_STATEMENT,NULL); }
        | PROTECTED COL2_or_null access_ident_list
        { $$ = list1(F03_PROTECTED_STATEMENT, $3); }
        | SEQUENCE
        { $$ = list0(F95_SEQUENCE_STATEMENT); }
        | KW_USE ',' KW INTRINSIC COL2 IDENTIFIER
        { $$ = list2(F03_USE_INTRINSIC_STATEMENT, $6, NULL); }        
        | KW_USE IDENTIFIER
        { $$ = list2(F95_USE_STATEMENT, $2, NULL); }
        | KW_USE IDENTIFIER ',' KW use_rename_list
        { $$ = list2(F95_USE_STATEMENT, $2, $5); }
        | KW_USE IDENTIFIER ',' KW KW_ONLY ':' /* empty */
        { $$ = list2(F95_USE_ONLY_STATEMENT, $2, NULL); }
        | KW_USE IDENTIFIER ',' KW KW_ONLY ':' use_only_list
        { $$ = list2(F95_USE_ONLY_STATEMENT, $2, $7); }
        | KW_USE ',' KW INTRINSIC COL2 IDENTIFIER ',' KW KW_ONLY ':' /* empty */
        { $$ = list2(F03_USE_ONLY_INTRINSIC_STATEMENT, $6, NULL); }
        | KW_USE ',' KW INTRINSIC COL2 IDENTIFIER ',' KW KW_ONLY ':' use_only_list
        { $$ = list2(F03_USE_ONLY_INTRINSIC_STATEMENT, $6, $11); }
        | INTENT '(' KW intent_spec ')' COL2_or_null ident_list
        { $$ = list2(F95_INTENT_STATEMENT, $4, $7); }
        | ALLOCATABLE COL2_or_null array_allocation_list
        { $$ = list1(F95_ALLOCATABLE_STATEMENT,$3); }
        | IMPORT COL2_or_null ident_list
        { $$ = list1(F03_IMPORT_STATEMENT, $3); }
        | VOLATILE COL2_or_null access_ident_list
        { $$ = list1(F03_VOLATILE_STATEMENT, $3); }
        | ASYNCHRONOUS COL2_or_null access_ident_list
        { $$ = list1(F03_ASYNCHRONOUS_STATEMENT, $3); }
        ;


array_allocation_list:
          array_allocation
        { $$ = list1(LIST, $1); }
        | array_allocation_list ',' array_allocation
        { $$ = list_put_last($1, $3); }
        ;

array_allocation:
          IDENTIFIER
        { $$ = list5(F95_ARRAY_ALLOCATION, $1, NULL, NULL, NULL, NULL); }
        | IDENTIFIER '(' defered_shape_list ')'
        { $$ = list5(F95_ARRAY_ALLOCATION, $1, $3, NULL, NULL, NULL); }
        | IDENTIFIER '(' defered_shape_list ')' REF_OP IDENTIFIER '(' ')'
        { $$ = list5(F95_ARRAY_ALLOCATION, $1, $3, $6, NULL, NULL); }
        ;

defered_shape_list:
          defered_shape
        { $$ = list1(LIST, $1); }
        | defered_shape_list ',' defered_shape
        { $$ = list_put_last($1, $3); }
        ;

defered_shape: ':'
        { $$ = list2(LIST,NULL,NULL); }
        ;

use_rename_list:
          KW use_rename
        { $$ = list1(LIST,$2); }
        | use_rename_list ',' KW use_rename
        { $$ = list_put_last($1,$4); }
        ;

use_rename:
          IDENTIFIER REF_OP IDENTIFIER
        { $$ = list2(LIST,$1,$3); }
        | OPERATOR REF_OP IDENTIFIER
        { $$ = list2(LIST,GEN_NODE(IDENT, find_symbol("operator")),$3); }
        | OPERATOR '(' USER_DEFINED_OP ')' REF_OP KW OPERATOR '(' USER_DEFINED_OP ')'
        { $$ = list2(F03_OPERATOR_RENAMING,$3,$9); }
        ;

use_only_list:
          use_only
        { $$ = list1(LIST,$1); }
        | use_only_list ',' use_only
        { $$ = list_put_last($1,$3); }
        ;

use_only:
          use_rename
        | IDENTIFIER
        ;

COL2_or_null:
        | COL2
        ;

declaration_statement2003:
          KW_TYPE COL2_or_null IDENTIFIER '(' type_param_list ')'
        { $$ = list3(F95_TYPEDECL_STATEMENT,$3,NULL,$5); }
        | KW_TYPE ',' KW type_attr_spec_list COL2 IDENTIFIER '(' type_param_list ')'
        { $$ = list3(F95_TYPEDECL_STATEMENT,$6,$4,$8); }
        ;

type_param_list:
          IDENTIFIER
        { $$ = list1(LIST, $1); }
        | type_param_list ',' IDENTIFIER
        { $$ = list_put_last($1, $3); }
        ;

attr_spec_list:
          ',' KW attr_spec
        { $$ = list1(LIST,$3); }
        | attr_spec_list ',' KW attr_spec
        { $$ = list_put_last($1,$4); }
        ;

attr_spec:
          PARAMETER
        { $$ = list0(F95_PARAMETER_SPEC); }
        | access_spec
        | ALLOCATABLE
        { $$ = list0(F95_ALLOCATABLE_SPEC); }
        | DIMENSION '(' dim_list ')'
        { $$ = list1(F95_DIMENSION_SPEC,$3); }
        | CODIMENSION '[' image_dim_list ']'
        { $$ = list1(XMP_CODIMENSION_SPEC,$3); }
        | EXTERNAL
        { $$ = list0(F95_EXTERNAL_SPEC); }
        | INTENT '(' KW intent_spec ')'
        { $$ = list1(F95_INTENT_SPEC,$4); }
        | INTRINSIC
        { $$ = list0(F95_INTRINSIC_SPEC); }
        | OPTIONAL
        { $$ = list0(F95_OPTIONAL_SPEC); }
        | POINTER
        { $$ = list0(F95_POINTER_SPEC); }
        | SAVE
        { $$ = list0(F95_SAVE_SPEC); }
        | TARGET
        { $$ = list0(F95_TARGET_SPEC); }
        | VOLATILE
        { $$ = list0(F03_VOLATILE_SPEC); }
        | ASYNCHRONOUS
        { $$ = list0(F03_ASYNCHRONOUS_SPEC); }
        | KW_KIND
        { $$ = list0(F03_KIND_SPEC); }
        | KW_LEN
        { $$ = list0(F03_LEN_SPEC); }
        | BIND '(' IDENTIFIER /* C */ ')'
        { $$ = list1(F03_BIND_SPEC, NULL); }
        | BIND '(' IDENTIFIER /* C */ ',' KW KW_NAME '=' CONSTANT ')'
        { $$ = list1(F03_BIND_SPEC, $8); }
        | VALUE
        { $$ = list0(F03_VALUE_SPEC); }
        | CONTIGUOUS
        { $$ = list0(F08_CONTIGUOUS_SPEC); }
        ;

private_or_public_spec:
          PUBLIC
        { $$ = list0(F95_PUBLIC_SPEC); }
        | PRIVATE
        { $$ = list0(F95_PRIVATE_SPEC); }

access_spec:
          private_or_public_spec
        { $$ = $1; }
        | PROTECTED
        { $$ = list0(F03_PROTECTED_SPEC); }
        ;

type_attr_spec_list:
          type_attr_spec
        { $$ = list1(LIST, $1); }
        | type_attr_spec ',' KW type_attr_spec_list
        { $$ = list_cons($1, $4); }
        ;

type_attr_spec:
          EXTENDS '(' IDENTIFIER ')'
        { $$ = list1(F03_EXTENDS_SPEC, $3); }
        | BIND '(' IDENTIFIER /* C */ ')'
        { $$ = list0(F03_BIND_SPEC); }
        | ABSTRACT
        { $$ = list0(F03_ABSTRACT_SPEC); }
        | access_spec
        { $$ = $1; }
        ;

intent_spec:
          KW_IN
        { $$ = list0(F95_IN_EXTENT); }
        | KW_OUT
        { $$ = list0(F95_OUT_EXTENT); }
        | KW_INOUT
        { $$ = list0(F95_INOUT_EXTENT); }
        ;

declaration_list:
         entity_decl
        { $$ = list1(LIST,$1); }
        | declaration_list ',' entity_decl
        { $$ = list_put_last($1,$3); }
        ;

entity_decl:
          IDENTIFIER dims image_dims length_spec
        { $$ = list5(LIST,$1,$2,$4,NULL,$3); }
        | IDENTIFIER  dims image_dims length_spec '=' expr
        { $$ = list5(LIST,$1,$2,$4,$6,$3);}
        | IDENTIFIER  dims image_dims length_spec '/' data_val_list '/'
        { $$ = list5(LIST,$1,$2,$4,
                     list1(F_DATA_DECL,
                           list1(LIST,
                                 list2(LIST,
                                       list1(LIST, $1 ),
                                       $6 ))), $3);
        }
        | IDENTIFIER  dims image_dims length_spec REF_OP expr
        { $$ = list5(LIST,$1,$2,$4,$6,$3);}
        ;

// in fortran specification, `declaration-type-spec`
type_spec: type_spec0 { $$ = $1; type_spec_done(); }

type_spec0:
          KW_TYPE '(' IDENTIFIER ')'
        { $$ = $3; }
        | KW_TYPE '(' IDENTIFIER '(' type_param_value_list ')' ')'
        { $$ = list2(F03_PARAMETERIZED_TYPE,$3,$5); }
        | CLASS '(' IDENTIFIER ')'
        { $$ = list1(F03_CLASS, $3); }
        | CLASS '(' IDENTIFIER '(' type_param_value_list ')' ')'
        { $$ = list1(F03_CLASS, list2(F03_PARAMETERIZED_TYPE,$3,$5)); }
        | CLASS '(' '*' ')'
        { $$ = list1(F03_CLASS, NULL);; }
        | type_keyword kind_selector
        { $$ = list2(LIST,$1,$2);}
        | type_keyword length_spec  /* compatibility */
        { $$ = list2(LIST, $1, $2);}
        | KW_CHARACTER char_selector
        { $$ = list2(LIST,GEN_NODE(F_TYPE_NODE,TYPE_CHAR),$2); }
        | KW_DOUBLE
        { $$ = list2 (LIST, GEN_NODE(F_TYPE_NODE, TYPE_REAL),
                            GEN_NODE(INT_CONSTANT, 8)); }
        //                    gen_default_real_kind()); }
        | KW_DCOMPLEX
        { $$ = list2 (LIST, GEN_NODE(F_TYPE_NODE, TYPE_COMPLEX),
                            GEN_NODE(INT_CONSTANT, 8)); }
        //                    gen_default_real_kind()); }
        ;


/*
 * NOTE:
 *  Q. Why don't you use `type_param_list` instead of `parenthesis_arg_list_or_null`?
 *  A. Because this rule is expected to use inside expression (and avoid conflicts).
 *     `parenthesis_arg_list_or_null` accept '*' ':' 'XXX=*' 'XXX=:'.
 *     On the other hand, this rule don't for the argument ('*' may be used) and the declaration (':' may be used).
 */
// in fortran specification, `type-spec`
expr_type_spec:
          IDENTIFIER parenthesis_arg_list_or_null
        {
            if ($2 == NULL) {
                $$ = $1;
            } else {
                $$ = list2(F03_PARAMETERIZED_TYPE,$1,$2);
            }
        }
        | type_keyword kind_selector
        { $$ = list2(LIST,$1,$2); }
        | type_keyword length_spec  /* compatibility */
        { $$ = list2(LIST, $1, $2);}
        | KW_CHARACTER char_selector
        { $$ = list2(LIST,GEN_NODE(F_TYPE_NODE,TYPE_CHAR),$2); }
        | KW_DOUBLE
        { $$ = list2 (LIST, GEN_NODE(F_TYPE_NODE, TYPE_REAL),
                            GEN_NODE(INT_CONSTANT, 8)); }
        //                    gen_default_real_kind()); }
        | KW_DCOMPLEX
        { $$ = list2 (LIST, GEN_NODE(F_TYPE_NODE, TYPE_COMPLEX),
                            GEN_NODE(INT_CONSTANT, 8)); }
        //                    gen_default_real_kind()); }
        ;



type_param_value_list:
          type_param_value
        { $$ = list1(LIST, $1); }
        | type_param_value_list ',' type_param_value
        { $$ = list_put_last($1, $3); }
        ;

type_param_value:
          expr
        { $$ = $1; }
        | set_expr
        { $$ = $1; }
        | IDENTIFIER '=' '*'
        { $$ = list2(F_SET_EXPR,
                     $1,
                     list0(LEN_SPEC_ASTERISC));}
        | IDENTIFIER '=' ':'
        { $$ = list2(F_SET_EXPR,
                     $1,
                     list0(F08_LEN_SPEC_COLON));}
        | '*'
        { $$ = list0(LEN_SPEC_ASTERISC);}
        | ':'
        { $$ = list0(F08_LEN_SPEC_COLON);}
        ;

type_keyword:
          KW_INTEGER    { $$ = GEN_NODE(F_TYPE_NODE,TYPE_INT); }
        | KW_REAL       { $$ = GEN_NODE(F_TYPE_NODE,TYPE_REAL); }
        | KW_COMPLEX        { $$ = GEN_NODE(F_TYPE_NODE,TYPE_COMPLEX); }
        | KW_LOGICAL        { $$ = GEN_NODE(F_TYPE_NODE,TYPE_LOGICAL); }
        ;

kind_selector:
        kind_or_len_selector
         { $$ = $1; }
        ;

char_selector: /* empty */
        { $$ = NULL; }
        | '(' len_spec ')'
        { $$ = list2(LIST, $2, NULL); }
        | SET_LEN  len_spec ')'
        { $$ = list2(LIST, $2, NULL); }
        | SET_LEN len_spec ',' KW kind_key_spec ')'
        { $$ = list2(LIST, $2, $5); }
        | '(' len_spec ',' KW KW_KIND '=' expr ')'
        { $$ = list2(LIST, $2, list1(F95_KIND_SELECTOR_SPEC, $7)); }
        | SET_KIND len_spec ')'
        { $$ = list2(LIST, NULL, $2); }
        | SET_KIND len_spec ',' KW len_key_spec')'
        { $$ = list2(LIST, $5, $2); }
        | length_spec_mark  expr
        { $$ = $2; }
        | length_spec_mark '(' '*' ')'
        { $$ = list0(LIST); }
        ;

len_key_spec: KW_LEN '=' expr
         { $$ = list1(F95_LEN_SELECTOR_SPEC, $3); }
        ;

len_spec: '*'
        { $$ = list1(F95_LEN_SELECTOR_SPEC, NULL); }
        | ':'
        { $$ = list1(F95_LEN_SELECTOR_SPEC, list0(F08_LEN_SPEC_COLON)); }
        | expr
        { $$ = list1(F95_LEN_SELECTOR_SPEC, $1); }
        ;

kind_key_spec: KW_KIND '=' expr
        { $$ = list1(F95_KIND_SELECTOR_SPEC, $3); }
        ;
kind_or_len_selector:
          SET_KIND expr  ')'
        { $$ = list1(F95_KIND_SELECTOR_SPEC, $2); }
        | SET_LEN '*' ')'
        { $$ = list1(F95_LEN_SELECTOR_SPEC, NULL); }
        | SET_LEN expr ')'
        { $$ = list1(F95_LEN_SELECTOR_SPEC, $2); }
        | '(' expr ')'
        { $$ = $2; }
        ;

length_spec:    /* nothing */
        { $$ = NULL; }
        | length_spec_mark  expr
        { $$ = list1(F95_LEN_SELECTOR_SPEC,$2); }
        | length_spec_mark '(' '*' ')'
        { $$ = list1(F95_LEN_SELECTOR_SPEC, NULL); }
        ;

length_spec_mark:
        '*' { need_type_len = TRUE; }
        ;

common_decl:
          common_var
        { $$ = list2(LIST, NULL, $1); }
        | common_block common_var
        { $$ = list2(LIST,$1,$2); }
        | common_decl comma_or_null common_block comma_or_null common_var
        { $$ = list_put_last(list_put_last($1,$3),$5); }
        | common_decl ',' common_var
        { $$ = list_put_last($1,$3); }
        ;

common_block:  CONCAT /* // */
        { $$ = NULL; }
        | '/' IDENTIFIER '/'
        { $$ = $2; }
        ;

common_var:  IDENTIFIER dims
        { $$ = list2(LIST,$1,$2); }
        ;

external_decl: IDENTIFIER
        { $$ = list1(LIST,$1); }
        | external_decl ',' IDENTIFIER
        { $$ = list_put_last($1,$3); }
        ;

intrinsic_decl:  IDENTIFIER
        { $$ = list1(LIST,$1); }
        | intrinsic_decl ',' IDENTIFIER
        { $$ = list_put_last($1,$3); }
        ;

equivalence_decl:
          '(' equiv_list ')'
        { $$ = list1(LIST,$2); }
        | equivalence_decl ',' '(' equiv_list ')'
        { $$ = list_put_last($1,$4); }
        ;

equiv_list:
          lhs
        { $$ = list1(LIST,$1); }
        | equiv_list ',' lhs
        { $$ = list_put_last($1,$3); }
        ;

cray_pointer_list:
        cray_pointer_pair
        { $$ = list1(LIST, $1); }
        | cray_pointer_list ',' cray_pointer_pair
        { $$ = list_put_last($1, $3); }
        ;

cray_pointer_pair:
        '(' lhs ',' cray_pointer_var ')'
        { $$ = list2(LIST, $2, $4); }
        ;

cray_pointer_var:
        IDENTIFIER
        { $$ = $1; }
        | common_var
        { $$ = list2(F_ARRAY_REF, EXPR_ARG1($1), EXPR_ARG2($1)); }
        ;

data:     data_list
        { $$ = list1(LIST,$1); }
        | data comma_or_null data_list
        { $$ = list_put_last($1,$3); }
        ;

data_list:  data_var_list '/' data_val_list '/'
        { $$ = list2(LIST,$1,$3); }
        ;

data_val_list:  data_val
        { $$ = list1(LIST,$1); }
        | data_val_list ',' data_val
        { $$ = list_put_last($1,$3); }
        ;

data_val: value
        { $$ = $1; }
        | IDENTIFIER parenthesis_arg_list
        { $$ = list2(F_ARRAY_REF,$1,$2); /* struct constructor */ }
        | IDENTIFIER parenthesis_arg_list parenthesis_arg_list
        { $$ = list3(F03_STRUCT_CONSTRUCT,$1,$2,$3); /* struct constructor with type parameter */ }
        | simple_value '*' value
        { $$ = list2(F_DUP_DECL,$1,$3); }
        ;

value: simple_value
        | '+' simple_value
        { $$ = $2;}
        | '-' simple_value
        { $$ = list1(F_UNARY_MINUS_EXPR,$2); }
        ;

simple_value:
        IDENTIFIER
        | const
        | complex_const
        ;

save_list: save_item
        { $$ = list1(LIST,$1); }
        | save_list ',' save_item
        { $$ = list_put_last($1,$3); }
        ;

save_item: IDENTIFIER
        | common_block
        { $$ = list1(LIST,$1); } /* for identify common block name */
        ;

access_ident_list: access_ident
        { $$ = list1(LIST, $1); }
        | access_ident_list ',' access_ident
        { $$ = list_put_last($1, $3); }
        ;

access_ident: GENERIC_SPEC
        | IDENTIFIER
        ;

/*
access_ident: KW OPERATOR_P defined_operator ')'
          { $$ = list1(F95_GENERIC_SPEC, $3); }
        | KW ASSIGNMENT_P '=' ')'
          { $$ = list1(F95_GENERIC_SPEC, list0(F95_ASSIGNOP)); }
        | IDENTIFIER
        ;
*/

ident_list: IDENTIFIER
        { $$ = list1(LIST,$1); }
        | ident_list ',' IDENTIFIER
        { $$ = list_put_last($1,$3); }
        ;

const_list:  const_item
        { $$ = list1(LIST,$1); }
        | const_list ',' const_item
        { $$ = list_put_last($1,$3); }
        ;

const_item:  IDENTIFIER '=' expr
        { $$ = list2(LIST,$1,$3); }
        ;


data_var_list: data_var
        { $$ = list1(LIST,$1); }
        | data_var_list ',' data_var
        { $$ = list_put_last($1,$3); }
        ;

data_var:         lhs
        | '(' data_var_list ',' do_spec ')'
        { $$ = list2(F_IMPLIED_DO, $4, $2); }
        ;

image_dims:
        { $$ = NULL; }
        | '[' image_dim_list ']'
        { $$ = $2; }
        ;

image_dim_list:  image_dim
        { $$ = list1(LIST,$1); }
        | image_dim_list ',' image_dim
        { $$ = list_put_last($1,$3); }
        ;

image_dim:      ubound
        | expr ':' ubound
        { $$ = list2(LIST,$1,$3); }
        | ':'
        { $$ = list2(LIST,NULL,NULL); }
        ;

image_dims_alloc:
          '[' image_dim_list_alloc ']'
        { $$ = $2; }
        ;

image_dim_list_alloc:  image_dim_alloc
        { $$ = list1(LIST,$1); }
        | image_dim_list_alloc ',' image_dim_alloc
        { $$ = list_put_last($1,$3); }
        ;

image_dim_alloc:      ubound
        { $$ = list3(F95_TRIPLET_EXPR,NULL,$1,NULL); }
        | expr ':' ubound
        { $$ = list3(F95_TRIPLET_EXPR,$1,$3,NULL); }
        ;

dims:
        { $$ = NULL; }
        | '(' dim_list ')'
        { $$ = $2; }
        ;

dim_list:  dim
        { $$ = list1(LIST,$1); }
        | dim_list ',' dim
        { $$ = list_put_last($1,$3); }
        ;

dim:      ubound
        | expr ':' ubound
        { $$ = list2(LIST,$1,$3); }
        | expr ':'
        { $$ = list2(LIST,$1,NULL); }
        | ':'
        { $$ = list2(LIST,NULL,NULL); }
        ;

ubound:   '*'
        { $$ = list0(F_ASTERISK); }
        | expr
        ;

label_list: label
        { $$ = list1(LIST,$1); }
        | label_list ',' label
        { $$ = list_put_last($1,$3); }
        ;

implicit_decl:    imp_list
        { $$ = list1(LIST,$1); }
        | implicit_decl ',' imp_list
        { $$ = list_put_last($1,$3); }
        ;

/* in lexer, change the  '(' and ')'  around letter_group to [/].  */
imp_list: KW type_spec '[' letter_groups ']'
        { $$ = list2(LIST, list2(LIST, $2, $4), NULL); }
        | KW type_spec
        { $$ = list2(LIST, list2(LIST, $2,NULL), NULL); }
        ;

letter_groups: letter_group
        { $$ = list1(LIST,$1); }
        | letter_groups ',' letter_group
        { $$ = list_put_last($1,$3); }
        ;

letter_group:  IDENTIFIER
        | IDENTIFIER '-' IDENTIFIER
        { $$ = list2(LIST,$1,$3); }
        ;

namelist_decl: '/' IDENTIFIER '/' namelist_list
        { $$ = list1(LIST,list2(LIST,$2,$4)); }
        | '/' IDENTIFIER '/' namelist_list comma_or_null namelist_decl
        { $$ = list_cons(list2(LIST,$2,$4),$6); }
        ;

namelist_list:  IDENTIFIER
        { $$ = list1(LIST, $1); }
        | namelist_list ',' IDENTIFIER
        { $$ = list_put_last($1,$3); }
        ;

enumerator:
          IDENTIFIER
        { $$ = $1; }
        | IDENTIFIER '=' expr
        { $$ = list2(LIST,$1,$3); }
        ;

enumerator_list: enumerator
        { $$ = list1(LIST,$1); }
        | enumerator_list ',' enumerator
        { $$ = list_put_last($1,$3); }
        ;

/*
 * executable statement
 */
executable_statement:
          action_statement
        | DO label DO_KW KW_WHILE '(' expr ')'
        { $$ = list3(F_DOWHILE_STATEMENT, $2, $6, st_name); }
        | DO label DO_KW do_spec
        { $$ = list3(F_DO_STATEMENT, $2, $4, st_name); }
        | DO label DO_KW ',' KW do_spec  /* for dusty deck */
        { $$ = list3(F_DO_STATEMENT, $2, $6, st_name); }
        | DO label DO_KW
        { $$ = list3(F_DO_STATEMENT, $2, NULL, st_name); }
        | DO do_spec
        { $$ = list3(F_DO_STATEMENT,NULL, $2, st_name); }
        | DO
        { $$ = list3(F_DO_STATEMENT,NULL, NULL, st_name); }
        | DOCONCURRENT '(' forall_header ')'
        { $$ = list3(F08_DOCONCURRENT_STATEMENT, NULL, $3, st_name); }
        | DO ',' DO_KW CONCURRENT '(' forall_header ')'
        { $$ = list3(F08_DOCONCURRENT_STATEMENT, NULL, $6, st_name); }
        | DO label DO_KW CONCURRENT '(' forall_header ')'
        { $$ = list3(F08_DOCONCURRENT_STATEMENT, $2,   $6, st_name); }
        | DO label DO_KW ',' KW CONCURRENT '(' forall_header ')'
        { $$ = list3(F08_DOCONCURRENT_STATEMENT, $2,   $8, st_name); }
        | ENDDO name_or_null
        { $$ = list1(F_ENDDO_STATEMENT,$2); }
        | LOGIF '(' expr ')' action_statement_key /* with keyword */
        { $$ = list2(F_IF_STATEMENT, $3, $5); }
        | LOGIF '(' expr ')' action_statement_let /* for LET... */
        { $$ = list2(F_IF_STATEMENT, $3, $5); }
        | IFTHEN '(' expr ')' KW THEN
        { $$ = list3(F_IF_STATEMENT, $3, NULL, st_name); }
        | ELSEIFTHEN '(' expr ')' KW THEN
        { $$ = list1(F_ELSEIF_STATEMENT,$3); }
        | ELSE name_or_null
        { $$ = list0(F_ELSE_STATEMENT); }
        | ENDIF name_or_null /* need to match the label in st_name?  */
        { $$ = list0(F_ENDIF_STATEMENT); }
        | DOWHILE '(' expr ')'
        { $$ = list3(F_DOWHILE_STATEMENT, NULL, $3, st_name); }
	/***
	WHERE, ELSEWHERE and ENDWHERE implimanetation is not appropriate now.
	it should be:

	 | WHERE '(' expr ')'
	 {...}
	 | ELSEWHERE '(' expr ')'
	 {...}
	 | ELSEWHERE
	 {...}
         | ENDWHERE
         {...}

	 then on compiling procedure switch cotrol-type
	 CTL_WHERE/CTL_ELSE_WHERE and treat coming statement
	 appropriately.
	 ***/
        | WHERE '(' expr ')' assign_statement_or_null
        { $$ = list2(F_WHERE_STATEMENT,$3,$5); }
        | ELSEWHERE
        { $$ = list0(F_ELSEWHERE_STATEMENT); }
        | ELSEWHERE '(' expr ')' assign_statement_or_null
        { $$ = list2(F_ELSEWHERE_STATEMENT, $3, $5); }
        | ENDWHERE
        { $$ = list0(F_ENDWHERE_STATEMENT); }
        | SELECT '(' expr ')'
        { $$ = list2(F_SELECTCASE_STATEMENT, $3, st_name); }
        | SELECTTYPE '(' expr ')'
        { $$ = list2(F03_SELECTTYPE_STATEMENT, $3, st_name); }
        | SELECTTYPE '(' IDENTIFIER REF_OP expr ')'
        { $$ = list3(F03_SELECTTYPE_STATEMENT, $5, st_name, $3); }
        | CASE '(' scene_list ')' name_or_null
        { $$ = list2(F_CASELABEL_STATEMENT, $3, $5); }
        | CASEDEFAULT name_or_null
        { $$ = list2(F_CASELABEL_STATEMENT, NULL, $2); }
        | ENDSELECT name_or_null
        { $$ = list1(F_ENDSELECT_STATEMENT,$2); }
        | BLOCK
        { $$ = list1(F2008_BLOCK_STATEMENT,st_name); }
        | ENDBLOCK name_or_null
        { $$ = list1(F2008_ENDBLOCK_STATEMENT,$2); }
        | CLASSIS '(' TYPE_KW expr_type_spec ')' name_or_null
        { $$ = list2(F03_CLASSIS_STATEMENT, $4, $6); }
        | TYPEIS '(' TYPE_KW expr_type_spec ')' name_or_null
        { $$ = list2(F03_TYPEIS_STATEMENT, $4, $6); }
        | CLASSDEFAULT name_or_null
        { $$ = list2(F03_CLASSIS_STATEMENT, NULL, $2); }
        | FORALL '(' forall_header ')' assign_statement_or_null
        { $$ = list3(F_FORALL_STATEMENT, $3, $5, st_name); }
        | ENDFORALL name_or_null
        { $$ = list1(F_ENDFORALL_STATEMENT, $2); }
        ;

assign_statement_or_null:
        { $$ = NULL; }
        | assign_statement
        { $$ = $1; }
        ;

assign_statement: lhs '=' expr
        { $$ = list2(F_LET_STATEMENT,$1,$3); }
        ;

do_spec:
          IDENTIFIER '=' expr ',' expr
        { $$ = list4(LIST,$1,$3,$5,NULL); }
        | IDENTIFIER '=' expr ',' expr ',' expr
        { $$ = list4(LIST,$1,$3,$5,$7); }
        ;


forall_triplet:
          name '=' expr ':' expr
        { $$ = list2(F_SET_EXPR, $1, list3(F95_TRIPLET_EXPR,$3,$5,NULL)); }
        | name '=' expr ':' expr ':' expr
        { $$ = list2(F_SET_EXPR, $1, list3(F95_TRIPLET_EXPR,$3,$5,$7)); }
        ;

forall_triplet_list:
          forall_triplet
        { $$ = list1(LIST, $1); }
        | forall_triplet_list ',' forall_triplet
        { $$ = list_put_last($1, $3); }
        ;

forall_header:
          TYPE_KW forall_triplet_list
        { $$ = list3(LIST, $2, NULL, NULL); }
        | TYPE_KW forall_triplet_list ',' expr
        { $$ = list3(LIST, $2,   $4, NULL); }
        | TYPE_KW type_spec COL2 forall_triplet_list
        { $$ = list3(LIST, $4, NULL,   $2); }
        | TYPE_KW type_spec COL2 forall_triplet_list ',' expr
        { $$ = list3(LIST, $4,   $6,   $2); }
        ;


/* 'ifable' statement */
action_statement: action_statement_let
        | action_statement_key
        ;

action_statement_let:
          LET assign_statement
         { $$ = $2; }
        | LET expr REF_OP expr
         { $$ = list2(F95_POINTER_SET_STATEMENT,$2,$4); }
        ;
action_statement_key: ASSIGN  label KW KW_TO IDENTIFIER
        { $$ = list2(F_ASSIGN_LABEL_STATEMENT, $2, $5); }
        | CONTINUE
        { $$ = list0(F_CONTINUE_STATEMENT); }
        | GOTO  label
        { $$ = list1(F_GOTO_STATEMENT,$2); }
        | GOTO  IDENTIFIER
        { $$ = list2(F_ASGOTO_STATEMENT,$2,NULL); }
        | GOTO  IDENTIFIER comma_or_null '(' label_list ')'
        { $$ = list2(F_ASGOTO_STATEMENT,$2,$5); }
        | GOTO  '(' label_list ')' comma_or_null expr
        { $$ = list2(F_COMPGOTO_STATEMENT,$3,$6); }
        | ARITHIF  '(' expr ')' label ',' label ',' label
        { $$ = list4(F_ARITHIF_STATEMENT,$3,$5,$7,$9); }
        | CALL IDENTIFIER
        { $$ = list2(F_CALL_STATEMENT,$2,NULL); }
        | CALL IDENTIFIER '(' arg_list ')'
        { $$ = list2(F_CALL_STATEMENT,$2,$4); }
        | CALL member_ref
        { $$ = list2(F_CALL_STATEMENT,$2,NULL); }
        | CALL member_ref '(' arg_list ')'
        { $$ = list2(F_CALL_STATEMENT,$2,$4); }
        | RETURN  expr_or_null
        { $$ = list1(F_RETURN_STATEMENT,$2); }
        | PAUSE  expr_or_null
        { $$ = list1(F_PAUSE_STATEMENT,$2); }
        | STOP  expr_or_null
        { $$ = list1(F_STOP_STATEMENT,$2); }
        | KW_ERROR KW STOP  expr_or_null
        { $$ = list1(F08_ERROR_STOP_STATEMENT,$4); }
        | action_statement95 /* all has first key.  */
        | action_coarray_statement /* all has first key.  */
        | io_statement /* all has first key.  */
        | PRAGMA_SLINE
        {
          $$ = list1(F_PRAGMA_STATEMENT,
                     GEN_NODE(STRING_CONSTANT, pragmaString));
         pragmaString = NULL;
        }
        | WHERE '(' expr ')' assign_statement_or_null
        { $$ = list2(F_WHERE_STATEMENT, $3, $5); }
        ;

action_statement95:
          CYCLE name_or_null
        { $$ = list1(F95_CYCLE_STATEMENT,$2); }
        | EXIT name_or_null
        { $$ = list1(F95_EXIT_STATEMENT,$2); }
        | ALLOCATE '(' TYPE_KW_COL2 allocation_list ')'
        { $$ = list2(F95_ALLOCATE_STATEMENT,$4,NULL); }
        | ALLOCATE '(' TYPE_KW_COL2 expr_type_spec COL2 allocation_list ')'
        { $$ = list2(F95_ALLOCATE_STATEMENT,$6,$4); }
        | NULLIFY '(' allocation_list ')'
        { $$ = list1(F95_NULLIFY_STATEMENT,$3); }
        | DEALLOCATE '(' allocation_list ')'
        { $$ = list1(F95_DEALLOCATE_STATEMENT,$3); }
        ;

allocation_list:
          allocation
        { $$ = list1(LIST,$1); }
        | allocation_list ',' allocation
        { $$ = list_put_last($1,$3); }
        ;

allocation:
          lhs_alloc
        | set_expr
        ;

action_coarray_statement:
          SYNCALL
        { $$ = list1(F2008_SYNCALL_STATEMENT,NULL); }
        | SYNCALL '(' ')'
        { $$ = list1(F2008_SYNCALL_STATEMENT,NULL); }
        | SYNCALL '(' sync_stat_arg_list ')'
        { $$ = list1(F2008_SYNCALL_STATEMENT,$3); }
        | SYNCIMAGES '(' image_set ')'
        { $$ = list2(F2008_SYNCIMAGES_STATEMENT,$3, NULL); }
        | SYNCIMAGES '(' image_set ',' sync_stat_arg_list ')'
        { $$ = list2(F2008_SYNCIMAGES_STATEMENT,$3, $5); }
        | SYNCMEMORY
        { $$ = list1(F2008_SYNCMEMORY_STATEMENT,NULL); }
        | SYNCMEMORY '(' ')'
        { $$ = list1(F2008_SYNCMEMORY_STATEMENT,NULL); }
        | SYNCMEMORY '(' sync_stat_arg_list ')'
        { $$ = list1(F2008_SYNCMEMORY_STATEMENT,$3); }
        | CRITICAL
        { $$ = list1(F2008_CRITICAL_STATEMENT,st_name); }
        | ENDCRITICAL
        { $$ = list1(F2008_ENDCRITICAL_STATEMENT,NULL); }
        | ENDCRITICAL IDENTIFIER
        { $$ = list1(F2008_ENDCRITICAL_STATEMENT,$2); }
        | LOCK '(' expr ')'
        { $$ = list2(F2008_LOCK_STATEMENT,$3, NULL); }
        | LOCK '(' expr ',' sync_stat_arg_list ')'
        { $$ = list2(F2008_LOCK_STATEMENT,$3, $5); }
        | UNLOCK '(' expr ')'
        { $$ = list2(F2008_UNLOCK_STATEMENT,$3, NULL); }
        | UNLOCK '(' expr ',' sync_stat_arg_list ')'
        { $$ = list2(F2008_UNLOCK_STATEMENT,$3, $5); }
        ;


sync_stat_arg_list:
          sync_stat_arg
        { $$ = list1(LIST, $1); }
        | sync_stat_arg_list ',' sync_stat_arg
        { $$ = list_put_last($1,$3); }
        ;

sync_stat_arg:
          IDENTIFIER '=' IDENTIFIER
        { $$ = list2(F_SET_EXPR,$1,$3); }
        ;

image_set:
          expr
        { $$ = $1; }
        | '*'
        { $$ = NULL; }
        ;

comma_or_null:
        | ','
        ;

parenthesis_arg_list_or_null:
        { $$ = NULL; }
        | parenthesis_arg_list
        { $$ = $1; }
        ;

parenthesis_arg_list:
          '(' arg_list ')'
        { $$ = $2; }
        ;

/* actual argument */
arg_list:
        { $$ = NULL; }
        | arg
        { $$ = list1(LIST,$1); }
        | arg_list ',' arg
        { $$ = list_put_last($1,$3); }
        ;

arg:
         expr
        | set_expr
        | '*' label
         { $$ = list1(F_LABEL_REF,$2); }
        | expr_or_null ':' expr_or_null
         { $$ = list3(F95_TRIPLET_EXPR,$1,$3,NULL); }
        | expr_or_null ':' expr_or_null ':' expr
         { $$ = list3(F95_TRIPLET_EXPR,$1,$3,$5); }
        | expr_or_null COL2 expr
         { $$ = list3(F95_TRIPLET_EXPR,$1,NULL,$3); }
        | IDENTIFIER '=' '*'
        { $$ = list2(F_SET_EXPR,
                     $1,
                     list0(LEN_SPEC_ASTERISC));}
        | IDENTIFIER '=' ':'
        { $$ = list2(F_SET_EXPR,
                     $1,
                     list0(F08_LEN_SPEC_COLON));}
        | '*'
        { $$ = list0(LEN_SPEC_ASTERISC);}
        ;


image_selector:
          '[' cosubscript_list ']'
        { $$ = $2; }
        ;

cosubscript_list:
          expr
        { $$ = list1(LIST,$1); }
        | cosubscript_list ',' expr
        { $$ = list_put_last($1,$3); }
        ;
/*
 * Input/Output Statements
 */
io_statement:
          PRINT format_spec
        { $$ = list2(F_PRINT_STATEMENT,$2,NULL); }
        | PRINT format_spec ',' io_list
        { $$ = list2(F_PRINT_STATEMENT,$2,$4); }
        | WRITE_P ctl_list ')'
        { $$ = list2(F_WRITE_STATEMENT,$2,NULL); }
        | WRITE_P ctl_list ')' io_list
        { $$ = list2(F_WRITE_STATEMENT,$2,$4); }
        | READ_P ctl_list ')'
        { $$ = list2(F_READ_STATEMENT,$2,NULL); }
        | READ_P ctl_list ')' io_list
        { $$ = list2(F_READ_STATEMENT,$2,$4); }
        | READ format_spec
        { $$ = list2(F_READ1_STATEMENT,list2(LIST,NULL,$2),NULL); }
        | READ format_spec ',' io_list
        { $$ = list2(F_READ1_STATEMENT,list2(LIST,NULL,$2),$4); }
        | OPEN '(' ctl_list ')'
        { $$ = list1(F_OPEN_STATEMENT,$3); }
        | CLOSE '(' ctl_list ')'
        { $$ = list1(F_CLOSE_STATEMENT,$3); }
        | BACKSPACE_P ctl_list ')'
        { $$ = list1(F_BACKSPACE_STATEMENT,$2); }
        | BACKSPACE format_spec
        { $$ = list1(F_BACKSPACE_STATEMENT,$2); }
        | ENDFILE_P ctl_list ')'
        { $$ = list1(F_ENDFILE_STATEMENT,$2); }
        | ENDFILE format_spec
        { $$ = list1(F_ENDFILE_STATEMENT,$2); }
        | REWIND_P ctl_list ')'
        { $$ = list1(F_REWIND_STATEMENT,$2); }
        | REWIND format_spec
        { $$ = list1(F_REWIND_STATEMENT,$2); }
        | INQUIRE '(' ctl_list ')' io_list_or_null
        { $$ = list2(F_INQUIRE_STATEMENT,$3, $5); }
        | WAIT '(' wait_spec_list ')'
        { $$ = list1(F03_WAIT_STATEMENT,$3); }
        | FLUSH '(' ctl_list ')'
        { $$ = list1(F03_FLUSH_STATEMENT,$3); }
        | FLUSH CONSTANT
        { $$ = list1(F03_FLUSH_STATEMENT,list1(LIST,$2)); }
        ;

ctl_list: io_clause
        { $$ = list1(LIST,$1); }
        | ctl_list ',' io_clause
        { $$ = list_put_last($1,$3); }
        ;

io_clause:
         expr
        |  '*'
        { $$ = NULL; }
        | POWER /* ** */
        { $$ = list0(F_STARSTAR); }
        | IDENTIFIER '=' '*'
        { $$ = list2(F_SET_EXPR,$1,NULL); }
        | IDENTIFIER '=' POWER
        { $$ = list2(F_SET_EXPR,$1,list0(F_STARSTAR)); }
        | set_expr
        { $$ = $1; }
        ;

wait_spec_list:
        wait_spec
        { $$ = list1(LIST,$1); }
        | wait_spec_list ',' wait_spec
        { $$ = list_put_last($1,$3); }
        ;

wait_spec:
          CONSTANT
        | set_expr
        { $$ = $1; }
        ;

set_expr:
        IDENTIFIER '=' expr
        {
            /*
             * FIXME:
             *
             *	Sorry I can't let a grammer "KW KW_KIND '=' expr" work
             *	well, never even close.
             */
            if (strcasecmp(SYM_NAME(EXPR_SYM($1)), "kind") == 0) {
                $$ = list1(F95_KIND_SELECTOR_SPEC, $3);
            } else {
                $$ = list2(F_SET_EXPR, $1, $3);
            }
        }
        ;

format_spec:
          '*'
        { $$ = NULL; }
        | expr
        ;

io_list_or_null:
        { $$ = NULL; }
        | io_list
        ;


io_list: io_item
        { $$ = list1(LIST,$1); }
        | io_list ',' io_item
        { $$ = list_put_last($1,$3); }
        ;

io_item:
          expr
        | '(' expr ',' io_list ')'
        { $$ = list_cons($2,$4); }
        | '(' expr ',' do_spec ')'
        { $$ = list2(F_IMPLIED_DO,$4,list1(LIST,$2)); }
        | '(' expr ',' io_list ',' do_spec ')'
        { $$ = list2(F_IMPLIED_DO,$6,list_cons($2,$4)); }
        | '(' io_list ',' do_spec ')'
        { $$ = list2(F_IMPLIED_DO,$4,$2); }
        ;


array_constructor:
          L_ARRAY_CONSTRUCTOR TYPE_KW_COL2 array_constructor_list R_ARRAY_CONSTRUCTOR
        { $$ = list2(F95_ARRAY_CONSTRUCTOR, $3, NULL); }
        | '[' TYPE_KW_COL2 array_constructor_list ']'
        { $$ = list2(F95_ARRAY_CONSTRUCTOR, $3, NULL); }
        | L_ARRAY_CONSTRUCTOR TYPE_KW_COL2 expr_type_spec COL2 array_constructor_list R_ARRAY_CONSTRUCTOR
        { $$ = list2(F95_ARRAY_CONSTRUCTOR, $5, $3); }
        | '[' TYPE_KW_COL2 expr_type_spec COL2 array_constructor_list ']'
        { $$ = list2(F95_ARRAY_CONSTRUCTOR, $5, $3); }
        ;

expr:     lhs
        | array_constructor
        | '(' expr ')'
        { $$ = $2; }
        | complex_const
        | const
        | expr '+' expr   %prec '+'
        { $$ = list2(F_PLUS_EXPR,$1,$3); }
        | expr '-' expr   %prec '+'
        { $$ = list2(F_MINUS_EXPR,$1,$3); }
        | '+' expr
        { $$ = $2; }
        | '-' expr
        { $$ = list1(F_UNARY_MINUS_EXPR,$2); }
        | expr '*' expr
        { $$ = list2(F_MUL_EXPR,$1,$3); }
        | expr '/' expr
        { $$ = list2(F_DIV_EXPR,$1,$3); }
        | expr POWER expr
        { $$ = list2(F_POWER_EXPR,$1,$3); }
        | expr EQ expr  %prec EQ
        { $$ = list2(F_EQ_EXPR,$1,$3); }
        | expr GT expr  %prec EQ
        { $$ = list2(F_GT_EXPR,$1,$3); }
        | expr LT expr  %prec EQ
        { $$ = list2(F_LT_EXPR,$1,$3); }
        | expr GE expr  %prec EQ
        { $$ = list2(F_GE_EXPR,$1,$3); }
        | expr LE expr  %prec EQ
        { $$ = list2(F_LE_EXPR,$1,$3); }
        | expr NE expr  %prec EQ
        { $$ = list2(F_NE_EXPR,$1,$3); }
        | expr EQV expr
        { $$ = list2(F_EQV_EXPR,$1,$3); }
        | expr NEQV expr
        { $$ = list2(F_NEQV_EXPR,$1,$3); }
        | expr OR expr
        { $$ = list2(F_OR_EXPR,$1,$3); }
        | expr AND expr
        { $$ = list2(F_AND_EXPR,$1,$3); }
        | NOT expr
        { $$ = list1(F_NOT_EXPR,$2); }
        | expr CONCAT expr
        { $$ = list2(F_CONCAT_EXPR,$1,$3); }
        | expr USER_DEFINED_OP expr %prec USER_DEFINED_OP
        { $$ = list3(F95_USER_DEFINED_BINARY_EXPR, $2, $1, $3); }
        | USER_DEFINED_OP expr
        { $$ = list2(F95_USER_DEFINED_UNARY_EXPR, $1, $2); }
        | string_const_substr
        { $$ = $1; }
        | IDENTIFIER parenthesis_arg_list parenthesis_arg_list
        { $$ = list3(F03_STRUCT_CONSTRUCT,$1,$2,$3); /* struct constructor with type parameter */ }
        ;

lhs:
          IDENTIFIER
        { $$ = $1; }
        | IDENTIFIER image_selector /* coarray */
        { $$ = list2(XMP_COARRAY_REF,$1,$2); }
        | IDENTIFIER parenthesis_arg_list
        { $$ = list2(F_ARRAY_REF,$1,$2); }
        | IDENTIFIER parenthesis_arg_list image_selector /* coarray */
        { $$ = list2(XMP_COARRAY_REF, list2(F_ARRAY_REF,$1,$2), $3); }
        | IDENTIFIER parenthesis_arg_list substring
        { $$ = list2(F_ARRAY_REF,list2(F_ARRAY_REF,$1,$2),$3); }
        | member_ref
        { $$ = $1; }
        | member_ref image_selector /* coarray */
        { $$ = list2(XMP_COARRAY_REF,$1,$2); }
        | member_ref parenthesis_arg_list
        { $$ = list2(F_ARRAY_REF,$1,$2); }
        | member_ref parenthesis_arg_list image_selector /* coarray */
        { $$ = list2(XMP_COARRAY_REF,list2(F_ARRAY_REF,$1,$2),$3); }
        | member_ref parenthesis_arg_list substring
        { $$ = list2(F_ARRAY_REF,list2(F_ARRAY_REF,$1,$2),$3); }
        ;

member_ref:
          IDENTIFIER '%' IDENTIFIER
        { $$ = list2(F95_MEMBER_REF,$1,$3); }
        | IDENTIFIER image_selector '%' IDENTIFIER /* coarray */
        { $$ = list2(F95_MEMBER_REF,list2(XMP_COARRAY_REF,$1,$2),$4); }
        | IDENTIFIER parenthesis_arg_list '%' IDENTIFIER
        { $$ = list2(F95_MEMBER_REF,list2(F_ARRAY_REF,$1,$2),$4); }
        | IDENTIFIER parenthesis_arg_list image_selector '%' IDENTIFIER /* coarray */
        { $$ = list2(F95_MEMBER_REF, list2(XMP_COARRAY_REF,list2(F_ARRAY_REF,$1,$2),$3), $5); }
        | member_ref '%' IDENTIFIER
        { $$ = list2(F95_MEMBER_REF,$1,$3); }
        | member_ref image_selector '%' IDENTIFIER /* coarray */
        { $$ = list2(F95_MEMBER_REF,list2(XMP_COARRAY_REF,$1,$2),$4); }
        | member_ref parenthesis_arg_list '%' IDENTIFIER
        { $$ = list2(F95_MEMBER_REF,list2(F_ARRAY_REF,$1,$2),$4); }
        | member_ref parenthesis_arg_list image_selector '%' IDENTIFIER /* coarray */
        { $$ = list2(F95_MEMBER_REF, list2(XMP_COARRAY_REF,list2(F_ARRAY_REF,$1,$2),$3), $5); }
        ;

lhs_alloc:     /* For allocation list only */
          IDENTIFIER
        { $$ = $1; }
        | IDENTIFIER image_dims_alloc /* coarray */
        { $$ = list2(XMP_COARRAY_REF,$1,$2); }
        | IDENTIFIER parenthesis_arg_list
        { $$ = list2(F_ARRAY_REF,$1,$2); }
        | IDENTIFIER parenthesis_arg_list image_dims_alloc /* coarray */
        { $$ = list2(XMP_COARRAY_REF, list2(F_ARRAY_REF,$1,$2), $3); }
/*         | IDENTIFIER parenthesis_arg_list substring */
/*         { $$ = list2(F_ARRAY_REF,list2(F_ARRAY_REF,$1,$2),$3); } */
        | member_ref_alloc
        { $$ = $1; }
        | member_ref_alloc image_dims_alloc /* coarray */
        { $$ = list2(XMP_COARRAY_REF,$1,$2); }
        | member_ref_alloc parenthesis_arg_list
        { $$ = list2(F_ARRAY_REF,$1,$2); }
        | member_ref_alloc parenthesis_arg_list image_dims_alloc /* coarray */
        { $$ = list2(XMP_COARRAY_REF,list2(F_ARRAY_REF,$1,$2),$3); }
/*         | member_ref_alloc parenthesis_arg_list substring */
/*         { $$ = list2(F_ARRAY_REF,list2(F_ARRAY_REF,$1,$2),$3); } */
        ;

member_ref_alloc:     /* For allocation list only */
          IDENTIFIER '%' IDENTIFIER
        { $$ = list2(F95_MEMBER_REF,$1,$3); }
/*         | IDENTIFIER image_dims_alloc '%' IDENTIFIER /\* coarray *\/ */
/*         { $$ = list2(F95_MEMBER_REF,list2(XMP_COARRAY_REF,$1,$2),$4); } */
        | IDENTIFIER parenthesis_arg_list '%' IDENTIFIER
        { $$ = list2(F95_MEMBER_REF,list2(F_ARRAY_REF,$1,$2),$4); }
/*         | IDENTIFIER parenthesis_arg_list image_dims_alloc '%' IDENTIFIER /\* coarray *\/ */
/*         { $$ = list2(F95_MEMBER_REF, list2(XMP_COARRAY_REF,list2(F_ARRAY_REF,$1,$2),$3), $5); } */
        | member_ref_alloc '%' IDENTIFIER
        { $$ = list2(F95_MEMBER_REF,$1,$3); }
/*         | member_ref_alloc image_dims_alloc '%' IDENTIFIER /\* coarray *\/ */
/*         { $$ = list2(F95_MEMBER_REF,list2(XMP_COARRAY_REF,$1,$2),$4); } */
        | member_ref_alloc parenthesis_arg_list '%' IDENTIFIER
        { $$ = list2(F95_MEMBER_REF,list2(F_ARRAY_REF,$1,$2),$4); }
/*         | member_ref_alloc parenthesis_arg_list image_dims_alloc '%' IDENTIFIER /\* coarray *\/ */
/*         { $$ = list2(F95_MEMBER_REF, list2(XMP_COARRAY_REF,list2(F_ARRAY_REF,$1,$2),$3), $5); } */
        ;


array_constructor_list:
          io_item
        { $$ = list1(LIST, $1); }
        | array_constructor_list  ',' io_item
        { $$ = list_put_last($1, $3); }
        ;


/* reduce/reduce conflict between with complex const,  like (1.2, 3.4).

array_constructor: expr
        | '(' data_var_list ',' do_spec ')'
        { $$ = list2(F_IMPLIED_DO, $4, $2); }
        ;
*/

string_const_substr: const substring
	{
            if (EXPR_CODE($1) != STRING_CONSTANT) {
                error_at_node($1, "not a string constant.");
                $$ = NULL;
            } else {
                $$ = list2(F_STRING_CONST_SUBSTR, $1, $2);
            }
        }

substring:  '(' expr_or_null ':' expr_or_null ')'
        { $$ = list1(LIST, list3(F95_TRIPLET_EXPR,$2,$4,NULL)); }
        ;

expr_or_null: /* empty */
        { $$ = NULL; }
        | expr
        ;

const:    CONSTANT
        | CONSTANT '_' kind_parm
        { $$ = list2(F95_CONSTANT_WITH, $1, $3);  }
        | TRUE_CONSTANT
        { $$ = list0(F_TRUE_CONSTANT); }
        | FALSE_CONSTANT
        { $$ = list0(F_FALSE_CONSTANT); }
        | TRUE_CONSTANT '_' kind_parm
        { $$ = list1(F95_TRUE_CONSTANT_WITH, $3); }
        | FALSE_CONSTANT '_' kind_parm
        { $$ = list1(F95_FALSE_CONSTANT_WITH, $3); }
        ;

kind_parm: CONSTANT
        | IDENTIFIER
        ;

complex_const:  '(' expr ',' expr ')'
        { $$ = list2(COMPLEX_CONSTANT,$2,$4); }
        | '(' '*' ',' expr ')'
        { $$ = list2(COMPLEX_CONSTANT,NULL,$4); }
        | '(' expr ',' '*' ')'
        { $$ = list2(COMPLEX_CONSTANT,$2,NULL); }
        ;

scene_list: scene_range
        { $$ = list1(LIST, $1); }
        | scene_range ',' scene_list
        { $$ = list_cons($1, $3); }
        ;

scene_range: expr
        { $$ = list3(F_SCENE_RANGE_EXPR,$1,NULL,NULL); }
        | expr_or_null ':' expr_or_null
        { $$ = list3(F_SCENE_RANGE_EXPR,NULL,$1,$3); }
        ;

/*
 * OpenMP directives
 */
omp_directive:
	  OMPKW_PARALLEL omp_clause_option
	  { $$ = OMP_LIST(OMP_F_PARALLEL,$2); }
	| OMPKW_END OMPKW_PARALLEL
	  { $$ = OMP_LIST(OMP_F_END_PARALLEL,NULL); }
	| OMPKW_DO omp_clause_option
	  { $$ = OMP_LIST(OMP_F_DO,$2); }
	| OMPKW_END OMPKW_DO omp_nowait_option
	  { $$ = OMP_LIST(OMP_F_END_DO,$3); }
	| OMPKW_PARALLEL OMPKW_DO omp_clause_option
	  { $$ = OMP_LIST(OMP_F_PARALLEL_DO,$3); }
	| OMPKW_END OMPKW_PARALLEL OMPKW_DO omp_nowait_option
	  { $$ = OMP_LIST(OMP_F_END_PARALLEL_DO,$4); }
        | OMPKW_SIMD omp_clause_option
	{ $$ = OMP_LIST(OMP_F_SIMD,$2); }
        | OMPKW_END OMPKW_SIMD
	{ $$ = OMP_LIST(OMP_F_END_SIMD,NULL); }
        | OMPKW_DO OMPKW_SIMD omp_clause_option
	{ $$ = OMP_LIST(OMP_F_DO_SIMD,$3); }
        | OMPKW_END OMPKW_DO OMPKW_SIMD omp_nowait_option
	{ $$ = OMP_LIST(OMP_F_END_DO_SIMD,$4); }
        | OMPKW_DECLARE OMPKW_SIMD omp_clause_option
	{ $$ = OMP_LIST(OMP_F_DECLARE_SIMD,$3); }
        | OMPKW_END OMPKW_DECLARE OMPKW_SIMD
	{ $$ = OMP_LIST(OMP_F_END_DECLARE_SIMD,NULL); }
        | OMPKW_PARALLEL OMPKW_DO OMPKW_SIMD omp_clause_option
	{ $$ = OMP_LIST(OMP_F_PARALLEL_DO_SIMD,$4); }
        | OMPKW_END OMPKW_PARALLEL OMPKW_DO OMPKW_SIMD
	{ $$ = OMP_LIST(OMP_F_END_PARALLEL_DO_SIMD,NULL); }
	| OMPKW_SECTIONS omp_clause_option
	  { $$ = OMP_LIST(OMP_F_SECTIONS,$2); }
	| OMPKW_END OMPKW_SECTIONS omp_nowait_option
	  { $$ = OMP_LIST(OMP_F_END_SECTIONS,$3); }
	| OMPKW_PARALLEL OMPKW_SECTIONS omp_clause_option
	  { $$ = OMP_LIST(OMP_F_PARALLEL_SECTIONS,$3); }
	| OMPKW_END OMPKW_PARALLEL OMPKW_SECTIONS omp_nowait_option
	  { $$ = OMP_LIST(OMP_F_END_PARALLEL_SECTIONS,$4); }
	| OMPKW_SECTION
	  { $$ = OMP_LIST(OMP_F_SECTION,NULL); }
	| OMPKW_SINGLE omp_clause_option
	  { $$ = OMP_LIST(OMP_F_SINGLE,$2); }
	| OMPKW_END OMPKW_SINGLE omp_end_clause_option
	  { $$ = OMP_LIST(OMP_F_END_SINGLE,$3); }
	| OMPKW_MASTER
	  { $$ = OMP_LIST(OMP_F_MASTER,NULL); }
	| OMPKW_END OMPKW_MASTER
	  { $$ = OMP_LIST(OMP_F_END_MASTER,NULL); }
	| OMPKW_CRITICAL
	  { $$ = OMP_LIST(OMP_F_CRITICAL,NULL); }
	| OMPKW_END OMPKW_CRITICAL
	  { $$ = OMP_LIST(OMP_F_END_CRITICAL,NULL); }
	| OMPKW_CRITICAL '(' IDENTIFIER ')'
	  { $$ = OMP_LIST(OMP_F_CRITICAL,list1(LIST,$3)); }
	| OMPKW_END OMPKW_CRITICAL '(' IDENTIFIER ')'
	  { $$ = OMP_LIST(OMP_F_END_CRITICAL,list1(LIST,$4)); }
	| OMPKW_TASK omp_clause_option
	  { $$ = OMP_LIST(OMP_F_TASK,$2); }
	| OMPKW_END OMPKW_TASK omp_nowait_option
	  { $$ = OMP_LIST(OMP_F_END_TASK,NULL); }
	| OMPKW_BARRIER
	  { $$ = OMP_LIST(OMP_F_BARRIER,NULL); }
	| OMPKW_ATOMIC
	  { $$ = OMP_LIST(OMP_F_ATOMIC,NULL); }
	| OMPKW_FLUSH
	  { $$ = OMP_LIST(OMP_F_FLUSH,NULL); }
	| OMPKW_FLUSH '(' omp_list ')'
	  { $$ = OMP_LIST(OMP_F_FLUSH,$3); }
	| OMPKW_ORDERED
	  { $$ = OMP_LIST(OMP_F_ORDERED,NULL); }
	| OMPKW_END OMPKW_ORDERED
	  { $$ = OMP_LIST(OMP_F_END_ORDERED,NULL); }
	| OMPKW_THREADPRIVATE '(' omp_copyin_list ')'
 	  { $$ = OMP_LIST(OMP_F_THREADPRIVATE,$3); } /* NOTE: must be fixed */
	| OMPKW_WORKSHARE
	  { $$ = NULL; }
	| OMPKW_END OMPKW_WORKSHARE omp_nowait_option
	  { $$ = NULL; }
	| OMPKW_PARALLEL OMPKW_WORKSHARE omp_clause_option
	  { $$ = NULL; }
	| OMPKW_END OMPKW_PARALLEL OMPKW_WORKSHARE omp_nowait_option
	  { $$ = NULL; }
	;

omp_nowait_option:
	{ $$ = NULL; }
	| OMPKW_NOWAIT
	{ $$ = OMP_LIST(OMP_DIR_NOWAIT,NULL); }
	;

omp_end_clause_option:
	{ $$ = NULL; }
	| omp_end_clause_list
	;

omp_end_clause_list:
	  omp_end_clause
	 { $$ = list1(LIST,$1); }
	| omp_end_clause_list ',' omp_end_clause
	 { $$ = list_put_last($1,$3); }
	| omp_end_clause_list omp_end_clause
	 { $$ = list_put_last($1,$2); }
	;

omp_end_clause:
	  OMPKW_NOWAIT
	{ $$ = OMP_LIST(OMP_DIR_NOWAIT,NULL); }
	| OMPKW_COPYPRIVATE '(' omp_list ')'
        { $$ = OMP_LIST(OMP_DATA_COPYPRIVATE,$3); }
	;

omp_clause_option:
	{ $$ = NULL; }
	| omp_clause_list
	;

omp_clause_list:
	  omp_clause
	 { $$ = list1(LIST,$1); }
	| omp_clause_list ',' omp_clause
	 { $$ = list_put_last($1,$3); }
	| omp_clause_list omp_clause
	 { $$ = list_put_last($1,$2); }
	;

omp_clause:
	  OMPKW_PRIVATE '(' omp_list ')'
	  { $$ = OMP_LIST(OMP_DATA_PRIVATE,$3); }
	| OMPKW_SHARED '(' omp_list ')'
	  { $$ = OMP_LIST(OMP_DATA_SHARED,$3); }
	| OMPKW_DEFAULT '(' { need_keyword = TRUE; } omp_default_attr ')'
	  { $$ = OMP_LIST(OMP_DATA_DEFAULT,$4); }
	| OMPKW_FIRSTPRIVATE '(' omp_list ')'
	  { $$ = OMP_LIST(OMP_DATA_FIRSTPRIVATE,$3); }
	| OMPKW_LASTPRIVATE '(' omp_list ')'
	  { $$ = OMP_LIST(OMP_DATA_LASTPRIVATE,$3); }
	| OMPKW_COPYIN '(' omp_copyin_list ')'
	  { $$ = OMP_LIST(OMP_DATA_COPYIN,$3); }
	| OMPKW_REDUCTION '(' omp_reduction_op ':' omp_list ')'
	  { $$ = OMP_LIST($3,$5); }
	| OMPKW_IF '(' expr ')'
	  { $$ = OMP_LIST(OMP_DIR_IF,$3); }
	| OMPKW_SCHEDULE '(' { need_keyword = TRUE; } omp_schedule_arg ')'
	  { $$ = $4; }
	| OMPKW_ORDERED
	  { $$ = OMP_LIST(OMP_DIR_ORDERED,NULL); }
        | OMPKW_NUM_THREADS '(' expr ')'
	{ $$ = OMP_LIST(OMP_DIR_NUM_THREADS,$3); }
        | OMPKW_COLLAPSE '(' expr ')'
	{ $$ = OMP_LIST(OMP_DIR_COLLAPSE,$3); }
	| OMPKW_DEPEND '(' omp_depend_op ':' omp_list ')'
	{ $$ = OMP_LIST($3,$5); }
        | OMPKW_FINAL '(' expr ')'
	{ $$ = OMP_LIST(OMP_DATA_FINAL,$3); }
        | OMPKW_UNTIED
	{ $$ = OMP_LIST(OMP_DIR_UNTIED,NULL); }
        | OMPKW_MERGEABLE
	{ $$ = OMP_LIST(OMP_DIR_MERGEABLE,NULL); }
	;

omp_depend_op:
	 OMPKW_DEPEND_IN { $$ = (int) OMP_DATA_DEPEND_IN; }
	| OMPKW_DEPEND_OUT { $$ = (int) OMP_DATA_DEPEND_OUT; }
	| OMPKW_DEPEND_INOUT { $$ = (int) OMP_DATA_DEPEND_INOUT; }
	| IDENTIFIER { $$ = OMP_depend_op($1); }
	;

omp_reduction_op:
	  '+' { $$ = (int) OMP_DATA_REDUCTION_PLUS; }
	| '-' { $$ = (int) OMP_DATA_REDUCTION_MINUS; }
	| '*' { $$ = (int) OMP_DATA_REDUCTION_MUL; }
	| AND { $$ = (int) OMP_DATA_REDUCTION_LOGAND; }
	| OR  { $$ = (int) OMP_DATA_REDUCTION_LOGOR; }
	| EQV { $$ = (int) OMP_DATA_REDUCTION_EQV; }
	| NEQV { $$ = (int) OMP_DATA_REDUCTION_NEQV; }
	| IDENTIFIER { $$ = OMP_reduction_op($1); }
	;

omp_list:
	  IDENTIFIER
	  { $$ = list1(LIST,$1); }
	| omp_list ',' IDENTIFIER
	  { $$ = list_put_last($1,$3); }
	;

/*
omp_common_list:
	  '/' IDENTIFIER '/'
	 { $$ = list1(LIST,list1(LIST,$2)); }
	| omp_common_list ',' '/' IDENTIFIER '/'
	 { $$ = list_put_last($1,list1(LIST,$4)); }
	;
*/
omp_copyin_list:
	  IDENTIFIER
	  { $$ = list1(LIST,$1); }
	| omp_copyin_list ',' IDENTIFIER
	  { $$ = list_put_last($1,$3); }
	| '/' IDENTIFIER '/'
	 { $$ = list1(LIST,list1(LIST,$2)); }
	| omp_copyin_list ',' '/' IDENTIFIER '/'
	 { $$ = list_put_last($1,list1(LIST,$4)); }
	;

omp_schedule_arg:
	  omp_schedule_attr
	  { $$ = OMP_LIST(OMP_DIR_SCHEDULE,OMP_LIST($1,NULL)); }
	| omp_schedule_attr ',' expr
	  { $$ = OMP_LIST(OMP_DIR_SCHEDULE,OMP_LIST($1,$3)); }
	;

omp_schedule_attr:
	  OMPKW_STATIC { $$ = (int) OMP_SCHED_STATIC; }
	| OMPKW_DYNAMIC { $$ = (int) OMP_SCHED_DYNAMIC; }
	| OMPKW_GUIDED  { $$ = (int) OMP_SCHED_GUIDED; }
	| OMPKW_RUNTIME { $$ = (int) OMP_SCHED_RUNTIME; }
	;

omp_default_attr:
	  OMPKW_SHARED { $$ = OMP_LIST(OMP_DEFAULT_SHARED,NULL); }
	| OMPKW_PRIVATE { $$ = OMP_LIST(OMP_DEFAULT_PRIVATE,NULL); }
	| OMPKW_NONE { $$ = OMP_LIST(OMP_DEFAULT_NONE,NULL); }
	;

/*
 * XcalableMP directives
 */
xmp_directive:
	    XMPKW_NODES xmp_nodes_clause
	    { $$ = XMP_LIST(XMP_NODES,$2); }
	  | XMPKW_TEMPLATE xmp_template_clause
	    { $$ = XMP_LIST(XMP_TEMPLATE,$2); }
	  | XMPKW_DISTRIBUTE xmp_distribute_clause
	    { $$ = XMP_LIST(XMP_DISTRIBUTE,$2); }
	  | XMPKW_ALIGN xmp_align_clause
	    { $$ = XMP_LIST(XMP_ALIGN,$2); }
	  | XMPKW_SHADOW xmp_shadow_clause
	    { $$ = XMP_LIST(XMP_SHADOW,$2); }
	  | XMPKW_TEMPLATE_FIX xmp_template_fix_clause
	    { $$ = XMP_LIST(XMP_TEMPLATE_FIX,$2); }
	  | XMPKW_TASK xmp_task_clause
	    { $$ = XMP_LIST(XMP_TASK,$2); }
	  | XMPKW_END xmp_end_clause
	    { $$ = $2; }
	  | XMPKW_TASKS
	    { $$ = XMP_LIST(XMP_TASKS,NULL); }
	  /* | XMPKW_TASKS xmp_NOWAIT */
	  /*   { $$ = XMP_LIST(XMP_TASKS, */
	  /*                   GEN_NODE(INT_CONSTANT, XMP_OPT_NOWAIT)); } */
	  | XMPKW_LOOP { need_keyword = TRUE; } xmp_loop_clause
	    { $$ = XMP_LIST(XMP_LOOP,$3); }
	  | XMPKW_REFLECT xmp_reflect_clause
	    { $$ = XMP_LIST(XMP_REFLECT,$2); }
	  | XMPKW_GMOVE { need_keyword = TRUE; } xmp_gmove_clause
	    { $$ = XMP_LIST(XMP_GMOVE,$3); }
	  | XMPKW_BARRIER { need_keyword = TRUE; } xmp_barrier_clause
	    { $$ = XMP_LIST(XMP_BARRIER,$3); }
	  | XMPKW_REDUCTION xmp_reduction_clause
	    { $$ = XMP_LIST(XMP_REDUCTION,$2); }
	  | XMPKW_BCAST xmp_bcast_clause
	    { $$ = XMP_LIST(XMP_BCAST,$2); }
	  | XMPKW_ARRAY xmp_array_clause
	    { $$ = XMP_LIST(XMP_ARRAY,$2); }
          | XMPKW_LOCAL_ALIAS IDENTIFIER REF_OP IDENTIFIER
	    { $$ = XMP_LIST(XMP_LOCAL_ALIAS, list2(LIST,$2,$4)); }

          | XMPKW_SAVE_DESC xmp_save_desc_clause
	    { $$ = XMP_LIST(XMP_SAVE_DESC, $2); }

          | XMPKW_WAIT_ASYNC xmp_wait_async_clause
            { $$ = XMP_LIST(XMP_WAIT_ASYNC, $2); }

	  | XMPKW_MASTER_IO xmp_master_io_options
	    { $$ = XMP_LIST(XMP_MASTER_IO_BEGIN, $2); }
	  | XMPKW_GLOBAL_IO xmp_global_io_options
	    { $$ = XMP_LIST(XMP_GLOBAL_IO_BEGIN, $2); }

	  | XMPKW_COARRAY xmp_coarray_clause
	    { $$ = XMP_LIST(XMP_COARRAY, $2); }
	  | XMPKW_IMAGE xmp_image_clause
	    { $$ = XMP_LIST(XMP_IMAGE, $2); }
	  ;

xmp_nodes_clause:
	    IDENTIFIER '(' xmp_subscript_list ')'
	      { $$ = list3(LIST,$1,$3,NULL); }
	  | IDENTIFIER '(' xmp_subscript_list ')' '=' '*'
	    { $$ = list3(LIST,$1,$3,XMP_LIST(XMP_NODES_INHERIT_EXEC,NULL)); }
	  | IDENTIFIER '(' xmp_subscript_list ')' '=' xmp_obj_ref
	    { $$ = list3(LIST,$1,$3,XMP_LIST(XMP_NODES_INHERIT_NODES,$6)); }
	  | '(' xmp_subscript_list ')' COL2 xmp_name_list
	      { $$ = list3(LIST,$5,$2,NULL); }
	  | '(' xmp_subscript_list ')' '=' '*' COL2 xmp_name_list
	    { $$ = list3(LIST,$7,$2,XMP_LIST(XMP_NODES_INHERIT_EXEC,NULL)); }
	  | '(' xmp_subscript_list ')' '=' xmp_obj_ref COL2 xmp_name_list
	    { $$ = list3(LIST,$7,$2,XMP_LIST(XMP_NODES_INHERIT_NODES,$5)); }
  	  ;

xmp_template_clause:
	    IDENTIFIER '(' xmp_subscript_list ')'
             { $$=list2(LIST,list1(LIST,$1),$3); }
	  | '(' xmp_subscript_list ')' COL2 xmp_name_list
	     { $$=list2(LIST,$5,$2); }
	  ;

xmp_distribute_clause:
	    IDENTIFIER '(' xmp_dist_fmt_list ')' xmp_ONTO IDENTIFIER
	     { $$ = list3(LIST,list1(LIST,$1),$3,$6); }
	  | '(' xmp_dist_fmt_list ')' xmp_ONTO IDENTIFIER COL2 xmp_name_list
	     { $$ = list3(LIST,$7,$2,$5); }
	  ;

xmp_align_clause:
	    IDENTIFIER '(' xmp_subscript_list ')' xmp_WITH
  	      IDENTIFIER '(' xmp_subscript_list ')'
	    { $$ = list4(LIST,list1(LIST,$1),$3,$6,$8); }
	  | '(' xmp_subscript_list ')' xmp_WITH
  	    IDENTIFIER '(' xmp_subscript_list ')' COL2 xmp_name_list
            { $$ = list4(LIST,$10,$2,$5,$7); }
	  ;

xmp_shadow_clause:
	    IDENTIFIER '(' xmp_subscript_list ')'
	    { $$ = list2(LIST,list1(LIST,$1),$3); }
	  |  '(' xmp_subscript_list ')' COL2 xmp_name_list
            { $$ = list2(LIST,$5,$2); }
          ;

xmp_template_fix_clause:
            IDENTIFIER '(' xmp_subscript_list ')'
	    { $$ = list3(LIST,NULL,$1,$3); }
          | '(' xmp_dist_fmt_list ')' IDENTIFIER
	    { $$ = list3(LIST,$2,$4,NULL); }
          | '(' xmp_dist_fmt_list ')' IDENTIFIER '(' xmp_subscript_list ')'
	    { $$ = list3(LIST,$2,$4,$6); }
          ;

            /* '(' xmp_dist_fmt_list ')' IDENTIFIER '(' xmp_subscript_list ')' */
	    /* { $$ = list3(LIST,$2,$4,$6); } */

xmp_task_clause:
	    xmp_ON xmp_obj_ref KW xmp_nocomm_opt xmp_clause_opt
	    { $$ = list3(LIST,$2,$4,$5); }
          ;

xmp_loop_clause:
	    xmp_ON xmp_obj_ref xmp_reduction_opt xmp_clause_opt
	    { $$ = list4(LIST,NULL,$2,$3,$4); }
	  | '(' xmp_subscript_list ')' xmp_ON xmp_obj_ref
	    	xmp_reduction_opt xmp_clause_opt
	    { $$ = list4(LIST,$2,$5,$6,$7); }
	  ;

/* xmp_reflect_clause: */
/* 	   '(' xmp_expr_list ')' KW xmp_async_opt */
/*            { $$= list3(LIST,$2,NULL,$5); } */
/* 	  |'(' xmp_expr_list ')' xmp_width_opt KW xmp_async_opt */
/*            { $$= list3(LIST,$2,$4,$6); } */
/* 	   ; */

xmp_reflect_clause:
	   '(' xmp_expr_list ')' KW xmp_async_opt xmp_acc_opt
           { $$= list4(LIST,$2,NULL,$5,$6); }
	  |'(' xmp_expr_list ')' KW XMPKW_WIDTH '(' xmp_width_list ')' KW xmp_async_opt xmp_acc_opt
           { $$= list4(LIST,$2,$7,$10,$11); }
	   ;

/* xmp_gmove_clause: */
/* 	     xmp_gmove_opt xmp_clause_opt */
/* 	     { $$ = list2(LIST,$1,$2); } */
/* 	   ; */
/* xmp_gmove_clause: */
/* 	     xmp_gmove_opt KW xmp_async_opt */
/* 	     { $$ = list2(LIST,$1,$3); } */
/* 	   ; */
xmp_gmove_clause:
	    xmp_async_opt xmp_acc_opt
	    { $$ = list3(LIST, GEN_NODE(INT_CONSTANT, XMP_GMOVE_NORMAL), $1, $2); }
	  | XMPKW_IN KW xmp_async_opt xmp_acc_opt
	    { $$ = list3(LIST, GEN_NODE(INT_CONSTANT, XMP_GMOVE_IN), $3, $4); }
          | XMPKW_OUT KW xmp_async_opt xmp_acc_opt
	    { $$ = list3(LIST, GEN_NODE(INT_CONSTANT, XMP_GMOVE_OUT), $3, $4); }
          ;

xmp_barrier_clause:
	     xmp_ON xmp_obj_ref xmp_clause_opt
	      { $$ = list2(LIST,$2,$3); }
	   | xmp_clause_opt
	      { $$ = list2(LIST,NULL,$1); }
	   ;

/* xmp_bcast_clause: */
/*    	     '(' xmp_expr_list ')' xmp_FROM xmp_obj_ref xmp_clause_opt */
/* 	      { $$ = list4(LIST,$2,$5,NULL,$6); } */
/* 	   | '(' xmp_expr_list ')' xmp_ON xmp_obj_ref xmp_clause_opt */
/* 	      { $$ = list4(LIST,$2,NULL,$5,$6); } */
/*    	   | '(' xmp_expr_list ')' xmp_FROM xmp_obj_ref */
/* 	           xmp_ON xmp_obj_ref xmp_clause_opt */
/* 	      { $$ = list4(LIST,$2,$5,$7,$8); } */
/* 	   | '(' xmp_expr_list ')' xmp_clause_opt */
/* 	      { $$ = list4(LIST,$2,NULL,NULL,$4); } */
/*             ; */

xmp_bcast_clause:
   	     '(' xmp_expr_list ')' KW XMPKW_FROM xmp_obj_ref KW xmp_async_opt xmp_acc_opt
	      { $$ = list5(LIST,$2,$6,NULL,$8,$9); }
	   | '(' xmp_expr_list ')' KW XMPKW_ON xmp_obj_ref KW xmp_async_opt xmp_acc_opt
	      { $$ = list5(LIST,$2,NULL,$6,$8,$9); }
   	   | '(' xmp_expr_list ')' KW XMPKW_FROM xmp_obj_ref KW XMPKW_ON xmp_obj_ref KW xmp_async_opt xmp_acc_opt
	      { $$ = list5(LIST,$2,$6,$9,$11,$12); }
	   | '(' xmp_expr_list ')' KW xmp_async_opt xmp_acc_opt
	      { $$ = list5(LIST,$2,NULL,NULL,$5,$6); }
            ;

/* xmp_reduction_clause: */
/* 	       xmp_reduction_spec KW xmp_clause_opt */
/* 	        { $$ = list3(LIST,$1,NULL,$3); } */
/* 	     | xmp_reduction_spec KW xmp_ON xmp_obj_ref KW xmp_clause_opt */
/*                 { $$ = list3(LIST,$1,$4,$6); } */
/* 	     ; */

xmp_reduction_clause:
	       xmp_reduction_spec KW xmp_async_opt xmp_acc_opt
	        { $$ = list4(LIST,$1,NULL,$3, $4); }
	     | xmp_reduction_spec KW xmp_ON xmp_obj_ref KW xmp_async_opt xmp_acc_opt
                { $$ = list4(LIST,$1,$4,$6,$7); }
	     ;

xmp_array_clause:
	     xmp_ON xmp_obj_ref xmp_clause_opt
                { $$ = list2(LIST,$2,$3); }
	     ;

xmp_save_desc_clause:
	    IDENTIFIER
	    { $$ = list1(LIST,$1); }
	  | COL2 xmp_name_list
            { $$ = $2; }
          ;

xmp_wait_async_clause:
	     '(' xmp_expr_list ')' KW XMPKW_ON xmp_obj_ref xmp_clause_opt
	      { $$ = list2(LIST,$2,$6); }
	   | '(' xmp_expr_list ')' KW xmp_clause_opt
	      { $$ = list2(LIST,$2,NULL); }
           ;

xmp_end_clause:
            KW XMPKW_TASK { $$ = XMP_LIST(XMP_END_TASK,NULL); }
          | KW XMPKW_TASKS { $$ = XMP_LIST(XMP_END_TASKS,NULL); }
          | KW XMPKW_MASTER_IO { $$ = XMP_LIST(XMP_END_MASTER_IO,NULL); }
          | KW XMPKW_GLOBAL_IO { $$ = XMP_LIST(XMP_END_GLOBAL_IO,NULL); }
          ;

xmp_obj_ref:
	  '(' xmp_subscript ')'
	   { $$ = list2(LIST,NULL,$2); }
	  | IDENTIFIER '(' xmp_subscript_list ')'
	   { $$ = list2(LIST,$1,$3); }
          | IDENTIFIER
	   { $$ = list2(LIST,$1,NULL); }
          | '*'
	   { $$ = NULL; }
	  ;

xmp_subscript_list:
            xmp_subscript
	  { $$ = list1(LIST,$1); }
	  | xmp_subscript_list ',' xmp_subscript
	  { $$ = list_put_last($1,$3); }
	  ;

xmp_subscript:
	    expr_or_null
	    { $$ = list3(LIST,$1,$1,GEN_NODE(INT_CONSTANT, 0)); }
	  | expr_or_null ':' expr_or_null
	    { $$ = list3(LIST,$1,$3,NULL); }
	  | expr_or_null ':' expr_or_null ':' expr
	    { $$ = list3(LIST,$1,$3,$5); }
	  | '*'
	    { $$ = NULL; }
	  ;

xmp_dist_fmt_list:
            xmp_dist_fmt
	  { $$ = list1(LIST,$1); }
	  | xmp_dist_fmt_list ',' xmp_dist_fmt
	  { $$ = list_put_last($1,$3); }
	  ;

xmp_dist_fmt:
	   '*' { $$ = NULL; }
	  | IDENTIFIER
	    { $$ = list2(LIST,$1,NULL); }
	  | IDENTIFIER '(' expr ')'
	    { $$ = list2(LIST,$1,$3); }
	  | IDENTIFIER '(' '*' ')'
	    { $$ = list2(LIST,$1,NULL); }
	  ;

xmp_reduction_opt:
	 { need_keyword=TRUE; } xmp_reduction_opt1 { $$ = $2; }

xmp_reduction_opt1:
	     /* empty */ { $$ = NULL; }
        | XMPKW_REDUCTION xmp_reduction_spec { $$=$2; }
	;

xmp_reduction_spec:
	'(' xmp_reduction_op ':' xmp_reduction_var_list ')'
	 { $$ = list2(LIST,GEN_NODE(INT_CONSTANT,$2),$4); }
	;

xmp_reduction_op:
	  '+' { $$ = (int) XMP_DATA_REDUCE_SUM; }
	| '*' { $$ = (int) XMP_DATA_REDUCE_PROD; }
	| '-' { $$ = (int) XMP_DATA_REDUCE_SUB; }
	| AND { $$ = (int) XMP_DATA_REDUCE_LAND; }
	| OR  { $$ = (int) XMP_DATA_REDUCE_LOR; }
	| EQV { $$ = (int) XMP_DATA_REDUCE_EQV; }
	| NEQV { $$ = (int) XMP_DATA_REDUCE_NEQV; }
	| IDENTIFIER { $$ = XMP_reduction_op($1); }
	;

xmp_reduction_var_list:
          xmp_reduction_var
	  { $$ = list1(LIST,$1); }
        | xmp_reduction_var_list ',' xmp_reduction_var
	  { $$ = list_put_last($1,$3); }
	;

xmp_reduction_var:
          IDENTIFIER xmp_pos_var_list
	  { $$ = list2(LIST,$1,$2); }
        ;

xmp_pos_var_list:
	     /* empty */ { $$ = NULL; }
        | '/' ident_list '/' { $$=$2; }
	;

/* xmp_gmove_opt: */
/* 	  /\* NULL *\/ { $$= NULL; } */
/* 	 | { need_keyword=TRUE; } XMPKW_IN { $$ = GEN_NODE(INT_CONSTANT, XMP_GMOVE_IN); } */
/* 	 | { need_keyword=TRUE; } XMPKW_OUT { $$ = GEN_NODE(INT_CONSTANT, XMP_GMOVE_OUT); } */
/* 	 ; */

xmp_expr_list:
	  expr
	  { $$ = list1(LIST,$1); }
	  | xmp_expr_list ',' expr
	  { $$ = list_put_last($1,$3); }
	  ;

xmp_name_list:
	  IDENTIFIER
	  { $$ = list1(LIST,$1); }
	  | xmp_name_list ',' IDENTIFIER
	  { $$ = list_put_last($1,$3); }
	  ;

/* xmp_width_opt: */
/*           { need_keyword=TRUE; } xmp_width_opt1 { $$ = $2; } */

/* xmp_width_opt1: */
/*         /\* empty *\/ { $$ = NULL; } */
/*         | XMPKW_WIDTH '(' xmp_width_list ')' */
/*         { $$ = $3; } */
/* 	; */

xmp_width_list:
          xmp_width
	  { $$ = list1(LIST,$1); }
	  | xmp_width_list ',' xmp_width
	  { $$ = list_put_last($1,$3); }
	  ;

xmp_width:
	    expr_or_null
            { $$ = list3(LIST,$1,$1,GEN_NODE(INT_CONSTANT, 0)); }
	  | expr_or_null ':' expr_or_null
            { $$ = list3(LIST,$1,$3,GEN_NODE(INT_CONSTANT, 0)); }
          | XMPKW_PERIODIC expr_or_null
            { $$ = list3(LIST,$2,$2,GEN_NODE(INT_CONSTANT, 1)); }
	  | XMPKW_PERIODIC expr_or_null ':' expr_or_null
            { $$ = list3(LIST,$2,$4,GEN_NODE(INT_CONSTANT, 1)); }
	  ;

/* xmp_async_opt: */
/*           { need_keyword=TRUE; } xmp_async_opt1 { $$ = $2; } */

/* xmp_async_opt1: */
/*         /\* empty *\/ { $$ = NULL; } */
/*         | XMPKW_ASYNC '(' expr ')' */
/*         { $$ = $3; } */
/* 	; */

xmp_async_opt:
        /* empty */ { $$ = NULL; }
        | xmp_ASYNC '(' expr ')'
        { $$ = $3; }
	;

xmp_nocomm_opt:
	  /* NULL */ { $$ = GEN_NODE(INT_CONSTANT, 0); }
	 | XMPKW_NOCOMM { $$ = GEN_NODE(INT_CONSTANT, 1); }
	 ;

xmp_clause_opt:
	   /* NULL */{ $$ = NULL; }
	   | xmp_clause_list
	   ;

xmp_clause_list:
	  xmp_clause_one
	  { $$ = list1(LIST,$1); }
	  | xmp_clause_list xmp_clause_one
	  { $$ = list_put_last($1,$2); }
	  ;

xmp_clause_one:
	    xmp_ASYNC '(' IDENTIFIER ')'
	   { $$ = XMP_LIST(XMP_OPT_ASYNC, $3); }
	   ;

xmp_ON: { need_keyword = TRUE; } XMPKW_ON;
xmp_ONTO: { need_keyword = TRUE; } XMPKW_ONTO;
xmp_WITH: { need_keyword = TRUE; } XMPKW_WITH;
/*xmp_FROM: { need_keyword = TRUE; } XMPKW_FROM;*/
xmp_ASYNC: { need_keyword = TRUE; } XMPKW_ASYNC;
//xmp_NOWAIT: { need_keyword = TRUE; } XMPKW_NOWAIT;
/* xmp_REDUCTION: { need_keyword = TRUE; } XMPKW_REDUCTION; */
/* xmp_MASTER: { need_keyword = TRUE; } XMPKW_MASTER; */

/*
 * (flag, mode)
 *
 *	flag:	1: require an I/O statement.
 *		> 1: require I/O stetements.
 *
 *	mode:	NULL: master I/O.
 *		XMP_GLOBAL_IO_DIRECT: global I/O direct.
 *		XMP_GLOBAL_IO_ATOMIC: global I/O atomic.
 *		XMP_GLOBAL_IO_COLLECTIVE: global I/O collective.
 */
xmp_master_io_options:
	  /* NULL */
	    { $$ = list2(LIST, GEN_NODE(INT_CONSTANT, 1), NULL); }
	  | XMPKW_BEGIN
	    { $$ = list2(LIST, GEN_NODE(INT_CONSTANT, INT_MAX), NULL); }
	  ;

xmp_global_io_options:
	  /* NULL */
	    { $$ = list2(LIST, GEN_NODE(INT_CONSTANT, 1),
			 GEN_NODE(INT_CONSTANT, XMP_GLOBAL_IO_COLLECTIVE)); }
	  | XMPKW_BEGIN
	    { $$ = list2(LIST, GEN_NODE(INT_CONSTANT, INT_MAX),
			 GEN_NODE(INT_CONSTANT, XMP_GLOBAL_IO_COLLECTIVE)); }
	  | XMPKW_ATOMIC
	    { $$ = list2(LIST, GEN_NODE(INT_CONSTANT, 1),
			 GEN_NODE(INT_CONSTANT, XMP_GLOBAL_IO_ATOMIC)); }
	  | XMPKW_ATOMIC XMPKW_BEGIN
	    { $$ = list2(LIST, GEN_NODE(INT_CONSTANT, INT_MAX),
			 GEN_NODE(INT_CONSTANT, XMP_GLOBAL_IO_ATOMIC)); }
	  | XMPKW_DIRECT
	    { $$ = list2(LIST, GEN_NODE(INT_CONSTANT, 1),
			 GEN_NODE(INT_CONSTANT, XMP_GLOBAL_IO_DIRECT)); }
	  | XMPKW_DIRECT XMPKW_BEGIN
	    { $$ = list2(LIST, GEN_NODE(INT_CONSTANT, INT_MAX),
			 GEN_NODE(INT_CONSTANT, XMP_GLOBAL_IO_DIRECT)); }
	  ;

xmp_coarray_clause:
	    xmp_ON IDENTIFIER COL2 xmp_name_list
	     { $$ = list2(LIST,$2,$4); }

xmp_image_clause:
	    '(' IDENTIFIER ')'
	     { $$ = list1(LIST,$2); }

xmp_acc_opt:
	/*null*/
	{ $$ = GEN_NODE(INT_CONSTANT, 0); }
	| KW XMPKW_ACC
	{ $$ = GEN_NODE(INT_CONSTANT, 1); }
	;

/*
 * OpenACC directives
 */
acc_directive:
	  ACCKW_PARALLEL acc_parallel_clause_list
	{ $$ = ACC_LIST(ACC_PARALLEL, $2); }
	| ACCKW_DATA acc_data_clause_list
	{ $$ = ACC_LIST(ACC_DATA, $2); }
	| ACCKW_LOOP acc_loop_clause_list
	{ $$ = ACC_LIST(ACC_LOOP, $2); }
	| ACCKW_KERNELS acc_kernels_clause_list
	{ $$ = ACC_LIST(ACC_KERNELS, $2); }
	| ACCKW_PARALLEL ACCKW_LOOP acc_parallel_loop_clause_list
	{ $$ = ACC_LIST(ACC_PARALLEL_LOOP, $3); }
        | ACCKW_KERNELS ACCKW_LOOP acc_kernels_loop_clause_list
	{ $$ = ACC_LIST(ACC_KERNELS_LOOP, $3); }
	| ACCKW_ATOMIC acc_atomic_clause
	{ $$ = ACC_LIST(ACC_ATOMIC, list1(LIST,$2)); }
	| ACCKW_WAIT acc_wait_clause_list
	{ $$ = ACC_LIST(ACC_WAIT, $2); }
	| ACCKW_WAIT '(' acc_expr_list ')' acc_wait_clause_list
	{ $$ = ACC_LIST(ACC_WAIT, list_cons(ACC_LIST(ACC_CLAUSE_WAIT_ARG, $3), $5)); }
	| ACCKW_CACHE '(' acc_var_list ')'
	{ $$ = ACC_LIST(ACC_CACHE, list1(LIST, ACC_LIST(ACC_CLAUSE_CACHE_ARG, $3))); }
	| ACCKW_ROUTINE acc_routine_clause_list
	{ $$ = ACC_LIST(ACC_ROUTINE, $2); }
	| ACCKW_ROUTINE '(' IDENTIFIER ')' acc_routine_clause_list
	{ $$ = ACC_LIST(ACC_ROUTINE, list_cons(ACC_LIST(ACC_CLAUSE_ROUTINE_ARG, $3), $5)); }
	| ACCKW_ENTER ACCKW_DATA acc_enter_data_clause_list
	{ $$ = ACC_LIST(ACC_ENTER_DATA, $3); }
	| ACCKW_EXIT ACCKW_DATA acc_exit_data_clause_list
	{ $$ = ACC_LIST(ACC_EXIT_DATA, $3); }
	| ACCKW_HOST_DATA acc_host_data_clause_list
	{ $$ = ACC_LIST(ACC_HOST_DATA, $2); }
	| ACCKW_DECLARE acc_declare_clause_list
	{ $$ = ACC_LIST(ACC_DECLARE, $2); }
	| ACCKW_UPDATE acc_update_clause_list
	{ $$ = ACC_LIST(ACC_UPDATE_D, $2); }
	| ACCKW_INIT acc_init_clause_list
	{ $$ = ACC_LIST(ACC_INIT, $2); }
	| ACCKW_SHUTDOWN acc_shutdown_clause_list
	{ $$ = ACC_LIST(ACC_SHUTDOWN, $2); }
	| ACCKW_SET acc_set_clause_list
	{ $$ = ACC_LIST(ACC_SET, $2); }
	| ACCKW_END acc_end_clause
	{ $$ = ACC_LIST($2, NULL); }
	;

/* clause separator */
acc_csep:
	      { $$ = NULL; }
	| ',' { $$ = NULL; }
	;

/* clause_lists */
/* ok */
acc_parallel_clause_list:
	{ $$ = list0(LIST); }
	| acc_parallel_clause_list acc_csep acc_parallel_clause
	{ $$ = list_put_last($1, $3); }
        ;
acc_kernels_clause_list:
	{ $$ = list0(LIST); }
	| acc_kernels_clause_list acc_csep acc_kernels_clause
	{ $$ = list_put_last($1, $3); } 
        ;
acc_parallel_loop_clause_list:
        { $$ = list0(LIST); }
	| acc_parallel_loop_clause_list acc_csep acc_parallel_loop_clause
	{ $$ = list_put_last($1, $3); }
	;
acc_kernels_loop_clause_list:
        { $$ = list0(LIST); }
        | acc_kernels_loop_clause_list acc_csep acc_kernels_loop_clause
	{ $$ = list_put_last($1, $3); }
        ;
acc_loop_clause_list:
	{ $$ = list0(LIST); }
	| acc_loop_clause_list acc_csep acc_loop_clause
	{ $$ = list_put_last($1, $3); }
	;
acc_routine_clause_list:
	  acc_routine_clause
	{ $$ = list1(LIST, $1); }
	| acc_routine_clause_list acc_csep acc_routine_clause
	{ $$ = list_put_last($1, $3); }
	;
/* need to rename */
acc_data_clause_list:
	{ $$ = list0(LIST); }
	| acc_data_clause_list acc_csep acc_if_clause
	{ $$ = list_put_last($1, $3); }
	| acc_data_clause_list acc_csep acc_data_clause
	{ $$ = list_put_last($1, $3); }
	;
acc_enter_data_clause_list:
	  acc_enter_data_clause
	{ $$ = list1(LIST, $1); }
	| acc_enter_data_clause_list acc_csep acc_enter_data_clause
	{ $$ = list_put_last($1, $3); }
	;
acc_exit_data_clause_list:
	  acc_exit_data_clause
	{ $$ = list1(LIST, $1); }
	| acc_exit_data_clause_list acc_csep acc_exit_data_clause
	{ $$ = list_put_last($1, $3); }
	;
acc_host_data_clause_list:
	  acc_host_data_clause
	{ $$ = list1(LIST, $1); }
	| acc_host_data_clause_list acc_csep acc_host_data_clause
	{ $$ = list_put_last($1, $3); }
	;
acc_declare_clause_list:
	  acc_declare_clause
	{ $$ = list1(LIST, $1); }
	| acc_declare_clause_list acc_csep acc_declare_clause
	{ $$ = list_put_last($1, $3); }
	;
acc_update_clause_list:
	  acc_update_clause
	{ $$ = list1(LIST, $1); }
	| acc_update_clause_list acc_csep acc_update_clause
	{ $$ = list_put_last($1, $3); }
	;
acc_wait_clause_list:	
        { $$ = list0(LIST); }
	| acc_wait_clause_list acc_csep acc_async_clause
	{ $$ = list_put_last($1, $3); }
	;
acc_init_clause_list:
	{ $$ = list0(LIST); }
	| acc_init_clause_list acc_csep acc_init_clause
	{ $$ = list_put_last($1, $3); }
	;
acc_shutdown_clause_list:
	{ $$ = list0(LIST); }
	| acc_shutdown_clause_list acc_csep acc_shutdown_clause
	{ $$ = list_put_last($1, $3); }
	;
acc_set_clause_list:
	  acc_set_clause
	{ $$ = list1(LIST, $1); }
	| acc_set_clause_list acc_csep acc_set_clause
	{ $$ = list_put_last($1, $3); }
	;

/*****************************/
/* OpenACC directive clauses */
/*****************************/
acc_compute_clause:
	  acc_async_clause
	| acc_wait_clause
	| acc_num_gangs_clause
	| acc_num_workers_clause
	| acc_vector_length_clause
	| acc_if_clause
	| acc_data_clause
	| acc_default_clause
	;
acc_parallel_clause:
	  acc_compute_clause
	| acc_reduction_clause
	| acc_private_clause
	| acc_firstprivate_clause
	| acc_device_type_clause
	;
acc_kernels_clause:
	  acc_compute_clause
	| acc_device_type_clause
	;
acc_loop_clause:
	  acc_collapse_clause
	| acc_gang_clause
	| acc_worker_clause
	| acc_vector_clause
	| acc_seq_clause
	| acc_auto_clause
	| acc_tile_clause
	| acc_device_type_clause
	| acc_independent_clause
	| acc_private_clause
	| acc_reduction_clause
	;
acc_host_data_clause:
	  acc_use_device_clause
	;
acc_init_clause:
	  acc_device_type_clause
	| acc_device_num_clause
	;
acc_shutdown_clause:
	  acc_init_clause
	;
acc_parallel_loop_clause:
	  acc_compute_clause
	| acc_loop_clause
	| acc_firstprivate_clause
	;
acc_kernels_loop_clause:
	  acc_compute_clause
	| acc_loop_clause
	;
acc_routine_clause:
	  acc_gang_clause
	| acc_worker_clause
	| acc_vector_clause
	| acc_seq_clause
	| acc_bind_clause
	| acc_device_type_clause
	| acc_nohost_clause
	;
acc_enter_data_clause:
	  acc_if_clause
	| acc_async_clause
	| acc_wait_clause
	| acc_copyin_clause
	| acc_create_clause
	| acc_present_or_copyin_clause
	| acc_present_or_create_clause
	;
acc_exit_data_clause:
	  acc_if_clause
	| acc_async_clause
	| acc_wait_clause
	| acc_copyout_clause
	| acc_delete_clause
	| acc_finalize_clause
	;
acc_set_clause:
	  acc_default_async_clause
	| acc_device_type_clause
	| acc_device_num_clause
	;
acc_atomic_clause:
				{ $$ = NULL; }
	| KW ACCKW_READ		{ $$ = ACC_LIST(ACC_CLAUSE_READ, NULL); }
	| KW ACCKW_WRITE	{ $$ = ACC_LIST(ACC_CLAUSE_WRITE, NULL); }
	| KW ACCKW_UPDATE	{ $$ = ACC_LIST(ACC_CLAUSE_UPDATE, NULL); }
	| KW ACCKW_CAPTURE	{ $$ = ACC_LIST(ACC_CLAUSE_CAPTURE, NULL); }
	;
acc_data_clause:
	  acc_copy_clause
	| acc_copyin_clause
	| acc_copyout_clause
	| acc_create_clause
	| acc_present_clause
	| acc_present_or_copy_clause
	| acc_present_or_copyin_clause
	| acc_present_or_copyout_clause
	| acc_present_or_create_clause
	| acc_deviceptr_clause
	;
acc_update_clause:
	  acc_async_clause
	| acc_wait_clause
	| acc_device_type_clause
	| acc_if_clause
	| acc_host_clause
	| acc_device_clause
	| acc_if_present_clause
	;
acc_declare_clause:
	  acc_data_clause
	| acc_device_resident_clause
	| acc_link_clause
	;
acc_end_clause:
	  ACCKW_PARALLEL		{ $$ = ACC_END_PARALLEL; }
	| ACCKW_KERNELS			{ $$ = ACC_END_KERNELS; }
	| ACCKW_DATA			{ $$ = ACC_END_DATA; }
	| ACCKW_HOST_DATA		{ $$ = ACC_END_HOST_DATA; }
	| ACCKW_ATOMIC			{ $$ = ACC_END_ATOMIC; }
	| ACCKW_PARALLEL ACCKW_LOOP	{ $$ = ACC_END_PARALLEL_LOOP; }
	| ACCKW_KERNELS  ACCKW_LOOP	{ $$ = ACC_END_KERNELS_LOOP; }
	;

/*******************/
/* OpenACC clauses */
/*******************/
acc_async_clause:
	  ACCKW_ASYNC
	{ $$ = ACC_LIST(ACC_CLAUSE_ASYNC, NULL); }
	| ACCKW_ASYNC '(' expr ')'
	{ $$ = ACC_LIST(ACC_CLAUSE_ASYNC, $3); }
	;
acc_wait_clause:
	  ACCKW_WAIT
	{ $$ = ACC_LIST(ACC_CLAUSE_WAIT, NULL); }
	| ACCKW_WAIT '(' acc_expr_list ')'
	{ $$ = ACC_LIST(ACC_CLAUSE_WAIT, $3); }
	;
acc_device_type_clause:
	  ACCKW_DEVICE_TYPE '(' acc_id_list ')'
	{ $$ = ACC_LIST(ACC_CLAUSE_DEVICE_TYPE, $3); }
	;
acc_num_gangs_clause:
	  ACCKW_NUM_GANGS '(' expr ')'
	{ $$ = ACC_LIST(ACC_CLAUSE_NUM_GANGS, $3); }
	;
acc_num_workers_clause:
	  ACCKW_NUM_WORKERS '(' expr ')'
	{ $$ = ACC_LIST(ACC_CLAUSE_NUM_WORKERS, $3); }
	;
acc_vector_length_clause:
	  ACCKW_VECTOR_LENGTH '(' expr ')'
	{ $$ = ACC_LIST(ACC_CLAUSE_VECTOR_LENGTH, $3); }
	;
acc_reduction_clause:
	  ACCKW_REDUCTION '(' acc_reduction_op ':' acc_id_list ')'
	{ $$ = ACC_LIST($3, $5); }
	;
acc_reduction_op:
	  '+'		{ $$ = ACC_CLAUSE_REDUCTION_PLUS; }
	| '*'	       	{ $$ = ACC_CLAUSE_REDUCTION_MUL; }
	| AND		{ $$ = ACC_CLAUSE_REDUCTION_LOGAND; }
	| OR		{ $$ = ACC_CLAUSE_REDUCTION_LOGOR; }
	| EQV		{ $$ = ACC_CLAUSE_REDUCTION_EQV; }
	| NEQV		{ $$ = ACC_CLAUSE_REDUCTION_NEQV; }
	| IDENTIFIER	{ $$ = ACC_reduction_op($1); }  
	;
/*
	| ACCKW_REDUCTION_MAX	  { $$ = ACC_CLAUSE_REDUCTION_MAX; }
	| ACCKW_REDUCTION_MIN	  { $$ = ACC_CLAUSE_REDUCTION_MIN; }
	| ACCKW_REDUCTION_BITAND  { $$ = ACC_CLAUSE_REDUCTION_BITAND; }
	| ACCKW_REDUCTION_BITOR	  { $$ = ACC_CLAUSE_REDUCTION_BITOR; }
	| ACCKW_REDUCTION_BITXOR  { $$ = ACC_CLAUSE_REDUCTION_BITXOR; }
*/
acc_private_clause:
	  ACCKW_PRIVATE '(' acc_var_list ')'
	{ $$ = ACC_LIST(ACC_CLAUSE_PRIVATE, $3); }
	;
acc_firstprivate_clause:
	  ACCKW_FIRSTPRIVATE '(' acc_var_list ')'
	{ $$ = ACC_LIST(ACC_CLAUSE_FIRSTPRIVATE, $3); }
	;
acc_default_clause:
	  ACCKW_DEFAULT '(' acc_default_clause_arg ')'
	{ $$ = ACC_LIST(ACC_CLAUSE_DEFAULT, $3); }
	;
acc_default_clause_arg:
	  KW ACCKW_NONE     { $$ = ACC_LIST(ACC_CLAUSE_NONE, NULL); }
	| KW ACCKW_PRESENT  { $$ = ACC_LIST(ACC_CLAUSE_PRESENT, NULL); }
	;
acc_bind_clause:
	  ACCKW_BIND '(' IDENTIFIER ')'
	{ $$ = ACC_LIST(ACC_CLAUSE_BIND, $3); }
	| ACCKW_BIND '(' CONSTANT ')'
	{ $$ = ACC_LIST(ACC_CLAUSE_BIND, $3); }
	;
acc_nohost_clause:
	  ACCKW_NOHOST
	{ $$ = ACC_LIST(ACC_CLAUSE_NOHOST, NULL); }
	;
acc_collapse_clause:
	  ACCKW_COLLAPSE '(' expr ')'
	{ $$ = ACC_LIST(ACC_CLAUSE_COLLAPSE, $3); }
	;
acc_gang_clause:
	  ACCKW_GANG
	{ $$ = ACC_LIST(ACC_CLAUSE_GANG, NULL); }
	| ACCKW_GANG '(' acc_gang_arg_list ')'
	{ $$ = ACC_LIST(ACC_CLAUSE_GANG, $3); }
	;
acc_gang_arg_list:
	  acc_gang_arg
	{ $$ = list1(LIST, $1); }
	| acc_gang_arg ',' acc_gang_arg
	{ $$ = list2(LIST, $1, $3); 
	  if((EXPR_CODE($1) != ACC_PRAGMA && EXPR_CODE($3) != ACC_PRAGMA)
	  || (EXPR_CODE($1) == ACC_PRAGMA && EXPR_CODE($3) == ACC_PRAGMA)){
	    error("gang has over one num or one static argument");
	  }
	}
	;

acc_gang_arg:
	  expr
	{ $$ = $1; }
/*
	| IDENTIFIER ':' '*'
	{ $$ = ACC_LIST(ACC_num_attr($1), NULL); ACC_check_num_attr($1, ACC_STATIC); }
*/
	| IDENTIFIER ':' acc_size_expr
	{ 
	  if(ACC_num_attr($1) == ACC_CLAUSE_STATIC){
	    $$ = ACC_LIST(ACC_num_attr($1), $3);
	  }else{
	    $$ = $3;
	  }
        }
	;
acc_worker_clause:
	  ACCKW_WORKER
	{ $$ = ACC_LIST(ACC_CLAUSE_WORKER, NULL); }
	| ACCKW_WORKER '(' acc_num_expr ')'
	{ $$ = ACC_LIST(ACC_CLAUSE_WORKER, $3); }
	;
acc_num_expr:
	  expr
	| IDENTIFIER ':' expr
	{ $$ = $3; ACC_check_num_attr($1, ACC_CLAUSE_NUM_WORKERS); }
	;
acc_vector_clause:
	  ACCKW_VECTOR
	{ $$ = ACC_LIST(ACC_CLAUSE_VECTOR, NULL); }
	| ACCKW_VECTOR '(' acc_length_expr ')'
	{ $$ = ACC_LIST(ACC_CLAUSE_VECTOR, $3); } 
	;
acc_length_expr: 
	  expr
	| IDENTIFIER ':' expr
	{ $$ = $3; ACC_check_num_attr($1, ACC_CLAUSE_VECTOR_LENGTH); }
	;
acc_seq_clause:
	  ACCKW_SEQ
	{ $$ = ACC_LIST(ACC_CLAUSE_SEQ, NULL); }
	;
acc_auto_clause:
	  ACCKW_AUTO
	{ $$ = ACC_LIST(ACC_CLAUSE_AUTO, NULL); }
	;
acc_tile_clause:
	  ACCKW_TILE '(' acc_size_expr_list ')'
	{ $$ = ACC_LIST(ACC_CLAUSE_TILE, $3); }
	;
acc_independent_clause:
	  ACCKW_INDEPENDENT
	{ $$ = ACC_LIST(ACC_CLAUSE_INDEPENDENT, NULL); }
	;
acc_if_clause:
	  ACCKW_IF '(' expr ')'
	{ $$ = ACC_LIST(ACC_CLAUSE_IF,$3); }
	;
acc_copy_clause:
	  ACCKW_COPY '(' acc_var_list ')'
	{ $$ = ACC_LIST(ACC_CLAUSE_COPY, $3); }
	;
acc_copyin_clause:
	  ACCKW_COPYIN '(' acc_var_list ')'
	{ $$ = ACC_LIST(ACC_CLAUSE_COPYIN, $3); }
	;
acc_copyout_clause:
	  ACCKW_COPYOUT '(' acc_var_list ')'
	{ $$ = ACC_LIST(ACC_CLAUSE_COPYOUT, $3); }
	;
acc_create_clause:
	  ACCKW_CREATE '(' acc_var_list ')'
	{ $$ = ACC_LIST(ACC_CLAUSE_CREATE, $3); }
	;
acc_present_clause:
	  ACCKW_PRESENT '(' acc_var_list ')'
	{ $$ = ACC_LIST(ACC_CLAUSE_PRESENT, $3); }
	;
acc_present_or_copy_clause:
	  ACCKW_PRESENT_OR_COPY '(' acc_var_list ')'
	{ $$ = ACC_LIST(ACC_CLAUSE_PRESENT_OR_COPY, $3); }
	;
acc_present_or_copyin_clause:
	  ACCKW_PRESENT_OR_COPYIN '(' acc_var_list ')'
	{ $$ = ACC_LIST(ACC_CLAUSE_PRESENT_OR_COPYIN, $3); }
	;
acc_present_or_copyout_clause:
	  ACCKW_PRESENT_OR_COPYOUT '(' acc_var_list ')'
	{ $$ = ACC_LIST(ACC_CLAUSE_PRESENT_OR_COPYOUT, $3); }
	;
acc_present_or_create_clause:
	  ACCKW_PRESENT_OR_CREATE '(' acc_var_list ')'
	{ $$ = ACC_LIST(ACC_CLAUSE_PRESENT_OR_CREATE, $3); }
	;
acc_deviceptr_clause:
	  ACCKW_DEVICEPTR '(' acc_var_list ')'
	{ $$ = ACC_LIST(ACC_CLAUSE_DEVICEPTR, $3); }
	;
acc_delete_clause:
	  ACCKW_DELETE '(' acc_var_list ')'
	{ $$ = ACC_LIST(ACC_CLAUSE_DELETE, $3); }
	;
acc_finalize_clause:
	  ACCKW_FINALIZE
	{ $$ = ACC_LIST(ACC_CLAUSE_FINALIZE, NULL); }
	;
acc_use_device_clause:
	  ACCKW_USE_DEVICE '(' acc_var_list ')'
	{ $$ = ACC_LIST(ACC_CLAUSE_USE_DEVICE, $3); }
	;
acc_device_resident_clause:
	  ACCKW_DEVICE_RESIDENT '(' acc_var_list ')'
	{ $$ = ACC_LIST(ACC_CLAUSE_DEVICE_RESIDENT, $3); }
	;
acc_link_clause:
	  ACCKW_LINK '(' acc_var_list ')'
	{ $$ = ACC_LIST(ACC_CLAUSE_LINK, $3); }
	;
acc_host_clause:
	  ACCKW_HOST '(' acc_var_list ')'
	{ $$ = ACC_LIST(ACC_CLAUSE_HOST, $3); }
	;
acc_device_clause:
	  ACCKW_DEVICE '(' acc_var_list ')'
	{ $$ = ACC_LIST(ACC_CLAUSE_DEVICE, $3); }
	;
acc_if_present_clause:
	  ACCKW_IF_PRESENT
	{ $$ = ACC_LIST(ACC_CLAUSE_IF_PRESENT, NULL); }
	;
acc_device_num_clause:
	  ACCKW_DEVICE_NUM '(' expr ')'
	{ $$ = ACC_LIST(ACC_CLAUSE_DEVICE_NUM, $3); }
	;
acc_default_async_clause:
	  ACCKW_DEFAULT_ASYNC '(' expr ')'
	{ $$ = ACC_LIST(ACC_CLAUSE_DEFAULT_ASYNC, $3); }
	;

/***********************/
/* OpenACC other rules */
/***********************/
/* var-name, array-name, subarray, or common-block-name */
acc_var:
	  IDENTIFIER
	| '/' IDENTIFIER '/'
	{ $$ = ACC_LIST(ACC_COMMONBLOCK, $2); }
	| IDENTIFIER '(' acc_subscript_list ')'
	{ $$ = list2(F_ARRAY_REF, $1, $3); }
	;
acc_subscript_list:
	  acc_subscript
	{ $$ = list1(LIST, $1); }
	| acc_subscript_list ',' acc_subscript
	{ $$ = list_put_last($1, $3); }
	;
acc_subscript:
	  expr
	| expr_or_null ':' expr_or_null
	{ $$ = list3(F95_TRIPLET_EXPR,$1,$3,NULL); }
	;
/* list of var-name, array-name, subarray, or common-block-name */
acc_var_list:
	  acc_var
	{ $$ = list1(LIST, $1); }
	| acc_var_list ',' acc_var
	{ $$ = list_put_last($1, $3); }
	;
acc_id_list:
	  IDENTIFIER
	{ $$ = list1(LIST, $1); }
	| acc_id_list ',' IDENTIFIER
	{ $$ = list_put_last($1, $3); }
	;
acc_expr_list:
	  expr
	{ $$ = list1(LIST, $1); }
	| acc_expr_list ',' expr
	{ $$ = list_put_last($1, $3); }
	;
acc_size_expr:
	  expr
	{ $$ = $1; }
	| '*'
	{ $$ = ACC_LIST(ACC_ASTERISK, NULL); }
	;
acc_size_expr_list:
	  acc_size_expr
	{ $$ = list1(LIST, $1); }
	| acc_size_expr_list ',' acc_size_expr
	{ $$ = list_put_last($1, $3); }
	;

  
%%
#include "F95-lex.c"

/* EOF */<|MERGE_RESOLUTION|>--- conflicted
+++ resolved
@@ -209,14 +209,11 @@
 %token ENDSUBMODULE
 %token ENDPROCEDURE
 
-<<<<<<< HEAD
-=======
 %token DOCONCURRENT
 %token CONCURRENT
 
 %token IMPURE
 
->>>>>>> 6c847439
 %token REF_OP
 
 %token L_ARRAY_CONSTRUCTOR /* /( */
@@ -546,12 +543,8 @@
 %type <val> use_rename_list use_rename use_only_list use_only 
 %type <val> allocation_list allocation
 %type <val> scene_list scene_range
-<<<<<<< HEAD
-%type <val> bind_opt
+%type <val> bind_opt bind_c
 %type <val> enumerator_list enumerator
-=======
-%type <val> bind_opt bind_c
->>>>>>> 6c847439
 
 
 %start program
