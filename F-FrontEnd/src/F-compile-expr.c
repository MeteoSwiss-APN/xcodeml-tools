/**
 * \file F-compile-expr.c
 */

#include "F-front.h"
#include "F-second-pass.h"
#include <math.h>

static expv compile_data_args _ANSI_ARGS_((expr args));

static expv compile_implied_do_expression _ANSI_ARGS_((expr x));
static expv compile_dup_decl _ANSI_ARGS_((expv x));
static expv compile_array_constructor _ANSI_ARGS_((expr x));
static int  compile_array_ref_dimension _ANSI_ARGS_((expr x, expv dims, expv subs));
static expv compile_member_array_ref  _ANSI_ARGS_((expr x, expv v));

struct replace_item replace_stack[MAX_REPLACE_ITEMS];
struct replace_item *replace_sp = replace_stack;

static TYPE_DESC getLargeIntType();

/*
 * Convert expr terminal node to expv terminal node.
 */
expv
compile_terminal_node(x)
     expr x;
{
    expv ret = NULL;

    if (!(EXPR_CODE_IS_TERMINAL_OR_CONST(EXPR_CODE(x)))) {
        fatal("compile_terminal_node: not a terminal.");
        return NULL;
    }

    switch (EXPR_CODE(x)) {

        case STRING_CONSTANT: {
            int len = strlen(EXPR_STR(x));
            if(len > 132 * 39)
                len = CHAR_LEN_UNFIXED;
            ret = expv_str_term(STRING_CONSTANT, type_char(len),
                                EXPR_STR(x));
            break;
        }

        case F_QUAD_CONSTANT:
        case F_DOUBLE_CONSTANT:
        case FLOAT_CONSTANT: {
            TYPE_DESC tp = type_basic((EXPR_CODE(x) == F_DOUBLE_CONSTANT) ?
                TYPE_DREAL : TYPE_REAL);
            ret = expv_float_term(FLOAT_CONSTANT, tp, EXPR_FLOAT(x),
                EXPR_ORIGINAL_TOKEN(x));
            if (ret != NULL && EXPR_CODE(x) == F_QUAD_CONSTANT) {
                /*
                 * We won't introduce TYPE_QUAD. Instead, quad-real
                 * constant is treated as a constant with a kind
                 * specifier _16.
                 */
                TYPE_KIND(EXPV_TYPE(ret)) =
                    expv_int_term(INT_CONSTANT, type_INT, 16);
            }
            break;
        }

        case F_TRUE_CONSTANT: {
            ret = expv_int_term(INT_CONSTANT, type_basic(TYPE_LOGICAL), 1);
            break;
        }

        case F_FALSE_CONSTANT: {
            ret = expv_int_term(INT_CONSTANT, type_basic(TYPE_LOGICAL), 0);
            break;
        }

        case INT_CONSTANT: {
            omllint_t n;
            ret = expv_int_term(INT_CONSTANT, type_basic(TYPE_INT), EXPR_INT(x));
            n = EXPV_INT_VALUE(ret);
            if (n > INT_MAX) {
                EXPV_TYPE(ret) = getLargeIntType();
            }
            break;
        }

        case COMPLEX_CONSTANT: {
            expv re = NULL;
            expv im = NULL;
            TYPE_DESC tp = NULL;

            if (expr_is_constant(EXPR_ARG1(x))) {
                re = expr_constant_value(EXPR_ARG1(x));
            } else {
                error("non constant expression (real) is in complex constant.");
                break;
            }

            if (expr_is_constant(EXPR_ARG2(x))) {
                im = expr_constant_value(EXPR_ARG2(x));
            } else {
                error("non constant expression (imag) is in complex constant.");
                break;
            }

            if (re == NULL || im == NULL) {
                fatal("compile_terminal_node: can't create complex constant.");
                break;
            } else if ((!(IS_NUMERIC(EXPV_TYPE(re)))) ||
                       (!(IS_NUMERIC(EXPV_TYPE(im))))) {
                error("non numeric expression(s) is in complex constant.");
                break;
            }

            /* Last check before cons. */
            if (expr_is_constant(re) == FALSE) {
                error("about to create complex constant with non-constant (real).");
                break;
            }
            if (expr_is_constant(im) == FALSE) {
                error("about to create complex constant with non-constant (imag).");
                break;
            }

            tp = max_type(EXPV_TYPE(re), EXPV_TYPE(im));
            if (IS_REAL(tp) == FALSE) {
                /* Use DREAL. */
                tp = type_basic(TYPE_DREAL);
            }

            re = expv_reduce_conv_const(tp, re);
            im = expv_reduce_conv_const(tp, im);
            ret = expv_cons(
                COMPLEX_CONSTANT, 
                type_basic((TYPE_BASIC_TYPE(tp) == TYPE_DREAL) ?
                    TYPE_DCOMPLEX : TYPE_COMPLEX),
                re, im);
            break;
        }

        case IDENT: {
            ret = compile_ident_expression(x);
            break;
        }

        case F_VAR:
        case F_PARAM:
        case F_FUNC:
        case ID_LIST:
        case F_ASTERISK:
            ret = x;
            break;

        default: {
            ret = NULL;
            break;
        }
    }

    return ret;
}

TYPE_DESC
bottom_type(type)
    TYPE_DESC type;
{
    TYPE_DESC tp = type;

    while(IS_ARRAY_TYPE(tp)) {
        tp = TYPE_REF(tp);
    }

    return tp;
}


static TYPE_DESC
force_to_logical_type(expv v)
{
    TYPE_DESC tp = EXPV_TYPE(v);
    TYPE_DESC tp1 = type_basic(TYPE_LOGICAL);
    TYPE_ATTR_FLAGS(tp1) = TYPE_ATTR_FLAGS(tp);
    EXPV_TYPE(v) = tp1;
    return tp1;
}


int
are_dimension_and_shape_conformant_by_type(expr x,
                                           TYPE_DESC lt, TYPE_DESC rt,
                                           expv *shapePtr, int issue_error) 
{
    int ret = FALSE;
    expv lShape = list0(LIST);
    expv rShape = list0(LIST);

    if (lt == NULL || rt == NULL) {
        fatal("%s: at least a TYPE_DESC is NULL.", __func__);
        /* not reached. */
        return FALSE;
    }

    generate_shape_expr(lt, lShape);
    generate_shape_expr(rt, rShape);

    if (shapePtr != NULL) {
        *shapePtr = NULL;
    }

    /*
     * NOTE:
     *	For type check between dummy args and actual args, the lt must
     *	be the dummy arg type, means, treat the left hand type always as
     *	an assignment destination type.
     */
    if (TYPE_N_DIM(lt) > 0 &&
        TYPE_N_DIM(rt) > 0 &&
        TYPE_N_DIM(lt) == TYPE_N_DIM(rt)) {
        int nDims = TYPE_N_DIM(lt);
        int i;
        expv laSpec;
        expv raSpec;
        expv aSpec;
        int laSz;
        int raSz;
        expv retShape = list0(LIST);

        for (i = 0; i < nDims; i++) {
            aSpec = NULL;
            laSpec = expr_list_get_n(lShape, i);
            raSpec = expr_list_get_n(rShape, i);
            laSz = array_spec_size(laSpec, NULL, NULL);
            raSz = array_spec_size(raSpec, NULL, NULL);
            if (laSz > 0 && raSz > 0) {
                if (laSz == raSz) {
                    /*
                     * Both the array-specs are identical. Use left.
                     */
                    aSpec = laSpec;
                } else {
                    if (x != NULL) {
                        error_at_node(x,
                                      "Subscript #%d array-spec size differs, "
                                      "%d and %d.", i + 1, laSz, raSz);
                    } else {
                        error("Subscript #%d array-spec size differs, "
                              "%d and %d.", i + 1, laSz, raSz);
                    }
                    goto Done;
                }
            } else if (laSz > 0 && raSz < 0) {
                /*
                 * Use left.
                 */
                aSpec = laSpec;
            } else if (laSz < 0 && raSz > 0) {
                /*
                 * Use right.
                 */
                aSpec = raSpec;
            } else {
                /*
                 * FIXME: 
                 *	I'm not so sure about this case.
                 */
                aSpec = combine_array_specs(laSpec, raSpec);
            }

            if (aSpec == NULL) {
                fatal("must not happen but can't determine which "
                      "array-spec to use.");
            }

            list_put_last(retShape, aSpec);
        }

        if (shapePtr != NULL) {
            *shapePtr = retShape;
        }

        ret = TRUE;

    } else if (type_is_assumed_size_array(lt) == TRUE &&
               TYPE_N_DIM(rt) > 0) {
        /*
         * An assumed size array accept all arrays. Only the size
         * matters. So check basic types.
         */
        ret = TRUE;
    } else {
        if(issue_error) {
            if (x != NULL) {
                error_at_node(x,
                    "error at node: incompatible dimension for the operation, "
                    "%d and %d.", TYPE_N_DIM(lt), TYPE_N_DIM(rt));
            } else {
                error("error: incompatible dimension for the operation, %d and %d.",
                    TYPE_N_DIM(lt), TYPE_N_DIM(rt));
            }
        }
    }

    Done:
    return ret;
}


static int
are_dimension_and_shape_conformant(expr x, 
                                   expv left, expv right,
                                   expv *shapePtr) {
    TYPE_DESC lt = EXPV_TYPE(left);
    TYPE_DESC rt = EXPV_TYPE(right);
    return are_dimension_and_shape_conformant_by_type(x, lt, rt, shapePtr, TRUE);
}


enum binary_expr_type {
    ARITB,
    RELAB,
    LOGIB,
};

/* evaluate expression */
expv
compile_expression(expr x)
{
    expr x1;
    expv left,right,right2,v;
    expv shape,lshape,rshape;
    TYPE_DESC lt,rt,tp = NULL;
    TYPE_DESC bLType,bRType,bType = NULL;
    ID id = NULL;
    enum expr_code op;
    enum binary_expr_type biop;
    expv v1, v2;
    SYMBOL s;
    int is_userdefined = FALSE;
    char * error_msg = NULL;
    int type_is_not_fixed = FALSE;

    if (x == NULL) {
        return NULL;
    }

    if (EXPR_CODE_IS_TERMINAL_OR_CONST(EXPR_CODE(x))) {
        return compile_terminal_node(x);
    }

    if(EXPR_CODE_SYMBOL(EXPR_CODE(x)) != NULL) {
        if (find_symbol_without_allocate(EXPR_CODE_SYMBOL(EXPR_CODE(x))) != NULL)
            is_userdefined = TRUE;
    }

    switch (EXPR_CODE(x)) {

        case F_ARRAY_REF: {     /* (F_ARRAY_REF name args) */
            x1 = EXPR_ARG1(x);
            if (EXPR_CODE(x1) == F_ARRAY_REF) {
                /* substr of character array */
                return compile_substr_ref(x);
            } else if (EXPR_CODE(x1) == IDENT) {
                s = EXPR_SYM(x1);
                id = find_ident(s);
                if(id == NULL) {
                    id = declare_ident(s,CL_UNKNOWN);
                    if(id == NULL)
                        return NULL;
                }
                if(ID_IS_AMBIGUOUS(id)) {
                    error_at_node(x, "an ambiguous reference to symbol '%s'",
                                  ID_NAME(id));
                    return NULL;
                }
                v = NULL;
                tp = ID_TYPE(id);
                if (TYPE_IS_MODIFIED(tp)) {
                    tp = TYPE_REF(tp);
                }
            } else {
                id = NULL;
                v = compile_lhs_expression(x1);
                if (v == NULL) /* error recovery. */
                    return NULL;
                tp = EXPV_TYPE(v);

                if (EXPR_CODE(v) == F95_MEMBER_REF) {
                    return compile_member_array_ref(x,v);
                }
            }

            if (id == NULL || (
                EXPR_ARG2(x) != NULL && 
                EXPR_ARG1(EXPR_ARG2(x)) != NULL &&
                EXPR_CODE(EXPR_ARG1(EXPR_ARG2(x))) == F95_TRIPLET_EXPR)) {

                if (IS_ARRAY_TYPE(tp)) {
                    return compile_array_ref(id, v, EXPR_ARG2(x), FALSE);
                } else if (IS_CHAR(tp)) {
                    return compile_substr_ref(x);
                } else {
                    if(id)
                        error("%s is not an array nor a character", ID_NAME(id));
                    else
                        error("not array nor character", ID_NAME(id));
                    goto err;
                }
            }

            if (!ID_LINE(id)) ID_LINE(id) = EXPR_LINE(x); // set line number if not set

            if (ID_CLASS(id) == CL_PROC ||
                ID_CLASS(id) == CL_ENTRY ||
                ID_CLASS(id) == CL_MULTI ||
                ID_CLASS(id) == CL_UNKNOWN) {
                expv vRet = NULL;
                if (ID_CLASS(id) == CL_PROC && IS_SUBR(ID_TYPE(id))) {
                    if (PROC_CLASS(id) == P_EXTERNAL &&
                        PROC_IS_FUNC_SUBR_AMBIGUOUS(id) == TRUE) {
                        error("'%s' is not yet determined as a function or "
                              "a subroutine.", ID_NAME(id));
                    } else {
                        error("'%s' is a subroutine, not a function.",
                              ID_NAME(id));
                    }
                    goto err;
                }

#if 0
		// to be resolved
                if (is_in_module() == FALSE &&
                    CURRENT_STATE == INEXEC &&
                    is_intrinsic_function(id) == FALSE &&
                    ID_TYPE(id) == NULL) {
                    implicit_declaration(id);
                    if (ID_TYPE(id) == NULL) {
                        /*
                         * NOTE:
                         *	We don't have to care about the external'd
                         *	ids, well, I think.
                         */
                        error("'%s' could be a function but the type is "
                              "still unknown.", ID_NAME(id));
                        /*
                         * Choke futher error message by classifying the id.
                         */
                        ID_CLASS(id) = CL_PROC;
                        goto err;
                    }
                }
#endif

                if (ID_IS_DUMMY_ARG(id)) {
                    vRet = compile_highorder_function_call(id,
                                                           EXPR_ARG2(x),
                                                           FALSE);
                } else {
                    vRet = compile_function_call(id, EXPR_ARG2(x));
                }
                return vRet;
            }

            if (ID_CLASS(id) == CL_TAGNAME) {
                return compile_struct_constructor(id, NULL, EXPR_ARG2(x));
            }
            return compile_array_ref(id, NULL, EXPR_ARG2(x), FALSE);
        }

        case XMP_COARRAY_REF: /* (XMP_COARRAY_REF expr args) */

            return compile_coarray_ref(x);

        /* implied do expression */
        case F_IMPLIED_DO: {     /* (F_IMPLIED_DO loop_spec do_args) */
            return compile_implied_do_expression(x);
        }

        case F_UNARY_MINUS_EXPR: {
            v = compile_expression(EXPR_ARG1(x));
            if(v == NULL)
                return NULL;
            tp = getBaseType(EXPV_TYPE(v));
            if (TYPE_IS_NOT_FIXED(tp)) {
                if (!IS_NUMERIC(tp) && !IS_GENERIC_TYPE(tp)) {
                    error_msg = "nonarithmetic operand of negation";
                }
                if (error_msg != NULL) {
                    if(is_userdefined) {
                        tp = BASIC_TYPE_DESC(TYPE_GNUMERIC_ALL);
                    } else {
                        goto err;
                    }
                } else {
                    tp = EXPV_TYPE(v);
                }
            } else {
                tp = EXPV_TYPE(v);
            }
            return expv_cons(UNARY_MINUS_EXPR,tp,v,NULL);
        }

        /* arithmetic expression */
        case F_PLUS_EXPR:   op = PLUS_EXPR;   biop = ARITB; goto binary_op;
        case F_MINUS_EXPR:  op = MINUS_EXPR;  biop = ARITB; goto binary_op;
        case F_MUL_EXPR:    op = MUL_EXPR;    biop = ARITB; goto binary_op;
        case F_DIV_EXPR:    op = DIV_EXPR;    biop = ARITB; goto binary_op;
        /* power operator */
        case F_POWER_EXPR: op = POWER_EXPR;   biop = ARITB; goto binary_op;

        /* relational operator */
        case F_EQ_EXPR:  op = LOG_EQ_EXPR;    biop = RELAB; goto binary_op;
        case F_NE_EXPR:  op = LOG_NEQ_EXPR;   biop = RELAB; goto binary_op;
        case F_GT_EXPR:  op = LOG_GT_EXPR;    biop = RELAB; goto binary_op;
        case F_GE_EXPR:  op = LOG_GE_EXPR;    biop = RELAB; goto binary_op;
        case F_LT_EXPR:  op = LOG_LT_EXPR;    biop = RELAB; goto binary_op;
        case F_LE_EXPR:  op = LOG_LE_EXPR;    biop = RELAB; goto binary_op;

        /* logical operator */
        case F_EQV_EXPR:    op = F_EQV_EXPR;    biop = LOGIB; goto binary_op;
        case F_NEQV_EXPR:   op = F_NEQV_EXPR;   biop = LOGIB; goto binary_op;
        case F_OR_EXPR:     op = LOG_OR_EXPR;   biop = LOGIB; goto binary_op;
        case F_AND_EXPR:    op = LOG_AND_EXPR;  biop = LOGIB; goto binary_op;

        binary_op: {
            left = compile_expression(EXPR_ARG1(x));
            right = compile_expression(EXPR_ARG2(x));
            if (left == NULL || right == NULL) {
                goto err;
            }

            lt = EXPV_TYPE(left);
            rt = EXPV_TYPE(right);
            if(rt == NULL)
                right = compile_expression(EXPR_ARG2(x));                

            bLType = bottom_type(lt);
            bRType = bottom_type(rt);

/* FEAST change start */
            /* if (TYPE_IS_NOT_FIXED(bLType) || TYPE_IS_NOT_FIXED(bRType)) { */
            /*     type_is_not_fixed = TRUE; */
            /* } */
            if(bLType == NULL || bRType == NULL){
                type_is_not_fixed = TRUE;
            } else if (TYPE_IS_NOT_FIXED(bLType) || TYPE_IS_NOT_FIXED(bRType)) {
                type_is_not_fixed = TRUE;
            }
/* FEAST change end */

            switch (biop) {
            case ARITB:
                if (!type_is_not_fixed) {
                    if ((!IS_NUMERIC(bLType) && !IS_GENERIC_TYPE(bLType)) ||
                        (!IS_NUMERIC(bRType) && !IS_GENERIC_TYPE(bRType))) {
                        error_msg = "nonarithmetic operand of arithmetic operator";
                    }
                }

                if(error_msg == NULL) {
                    bType = max_type(bLType, bRType);
                } else if(is_userdefined) {
                    tp = BASIC_TYPE_DESC(TYPE_GNUMERIC_ALL);
                } else {
                    goto err;
                }

                break;

            case RELAB:
                if (!type_is_not_fixed) {
                    if (IS_CHAR(bLType) || IS_CHAR(bRType) ||
                        IS_LOGICAL(bLType) || IS_LOGICAL(bRType)) {
                        if (TYPE_BASIC_TYPE(bLType) != TYPE_BASIC_TYPE(bRType)) {
                            error_msg = "illegal comparison";
                        }
                    } else if (IS_COMPLEX(bLType) || IS_COMPLEX(bRType)) {
                        if (op != LOG_EQ_EXPR && op!= LOG_NEQ_EXPR) {
                            error_msg = "order comparison of complex data";
                        }
                    } else if ((!IS_NUMERIC(bLType) && !IS_GENERIC_TYPE(bLType)) ||
                        (!IS_NUMERIC(bRType) && !IS_GENERIC_TYPE(bRType))) {
                        error_msg = "comparison of nonarithmetic data";
                    }
                }

                if(error_msg == NULL) {
                    bType = type_basic(TYPE_LOGICAL);
                } else if(is_userdefined) {
                    tp = BASIC_TYPE_DESC(TYPE_GNUMERIC_ALL);
                } else {
                    goto err;
                }

                break;

            case LOGIB:
                /*
                 * FIXME
                 * If the function defined in CONTAINS at end of
                 * block, its type is implicitly declared at
                 * this context. To avoid error, we forced to
                 * change the type to logical.
                 */
                if(!IS_LOGICAL(bLType) &&
                    EXPV_CODE(left) == FUNCTION_CALL &&
                    TYPE_IS_IMPLICIT(bLType)) {
                    bLType = force_to_logical_type(left);
                    lt = bLType;
                }
                if(!IS_LOGICAL(bRType) &&
                    EXPV_CODE(right) == FUNCTION_CALL &&
                    TYPE_IS_IMPLICIT(bRType)) {
                    bRType = force_to_logical_type(right);
                    rt = bRType;
                }

                if ((!IS_LOGICAL(bLType) && !IS_GENERIC_TYPE(bLType) && !IS_GNUMERIC_ALL(bLType)) ||
                    (!IS_LOGICAL(bRType) && !IS_GENERIC_TYPE(bRType) && !IS_GNUMERIC_ALL(bRType))) {
                    error_msg = "logical expression required";
                }

                if(error_msg == NULL) {
                    bType = type_basic(TYPE_LOGICAL);
                } else if(is_userdefined) {
                    tp = BASIC_TYPE_DESC(TYPE_GNUMERIC_ALL);
                } else {
                    goto err;
                }

                break;

            default:
                error("internal compiler error");
                goto err;
            }

            if (tp == NULL) {
                int expDim = 0;

                /*
                 * First of all, check if which side is reshaped type.
                 */
/* FEAST add start */
                if(!lt || !rt){
                  type_is_not_fixed = TRUE;
                  goto doEmit;
                }
/* FEAST add end */                
                if (TYPE_IS_RESHAPED(lt) || TYPE_IS_RESHAPED(rt)) {
                    if (bType == NULL) {
                        tp = TYPE_IS_RESHAPED(rt) ? lt : rt;
                        goto doEmit;
                    } else {
                        shape = list0(LIST);
                        generate_shape_expr(TYPE_IS_RESHAPED(rt) ? lt : rt,
                            shape);
                        tp = compile_dimensions(bType, shape);
                        fix_array_dimensions(tp);
                        delete_list(shape);
                        goto doEmit;
                    }
                }

                /*
                 * Check the dimension of the both expressions.
                 */
                if (TYPE_N_DIM(lt) != TYPE_N_DIM(rt) &&
                    (TYPE_N_DIM(lt) != 0 && TYPE_N_DIM(rt) != 0)) {
                    error_at_node(x,
                                  "operation between different rank array.");
                    error_at_node(x, "left dim %d != right dim %d.",
                                  TYPE_N_DIM(lt), TYPE_N_DIM(rt));
                    goto err;
                }

                lshape = list0(LIST);
                rshape = list0(LIST);

                generate_shape_expr(lt, lshape);
                generate_shape_expr(rt, rshape);

                /*
                 * Check if (ARRAY binop scalar) or (scalar binop
                 * ARRAY). In these case, ALWAYS use ARRAY's dimension
                 * and the basic type must be the bType.
                 */
                if (TYPE_N_DIM(lt) == 0 && TYPE_N_DIM(rt) != 0) {
                    expDim = TYPE_N_DIM(rt);
                    shape = rshape;
                } else if (TYPE_N_DIM(lt) != 0 && TYPE_N_DIM(rt) == 0) {
                    expDim = TYPE_N_DIM(lt);
                    shape = lshape;
                }
                if (expDim != 0) {
                    tp = compile_dimensions(bType, shape);
                    fix_array_dimensions(tp);
                    goto doEmit;
                }

                /*
                 * Then check the shape. After the above check, both
                 * the left and the right are/aren't array references
                 * so check the case both are array ref.
                 */
                if (TYPE_N_DIM(lt) > 0 && TYPE_N_DIM(rt) > 0 &&
                    are_dimension_and_shape_conformant(x, left, right, 
                                                       &shape) == TRUE) {
                    tp = compile_dimensions(bType, shape);
                    fix_array_dimensions(tp);
                    goto doEmit;
                }

                shape = max_shape(lshape, rshape, bType == bLType);

                if(shape == NULL) {
                    delete_list(lshape);
                    delete_list(rshape);
		    error("operation between non-conformable arrays. ");
                    goto err;
                }

                /* NOTE:
                 * if type and shape is same with the original type,
                 * then type of expression is not created but used with
                 * the origianl type.
                 *
                 * if operator is logical operator,
                 * don't care about type but only shape.
                 */
                 if((biop == LOGIB || bType == bLType) && shape == lshape) {
                    tp = wrap_type(lt); // This `tp` turns into `bottom_type(tp)` 
                    // later and `lt` == `bLType` if lt is not an array type
                } else if ((biop == LOGIB || bType == bRType) && shape == rshape) {
                    tp = wrap_type(rt); // same as above
                } else {
                    /* NOTE:
                     * if shape is scalar (list0(LIST)), tp = bType.
                     */
                    tp = compile_dimensions(bType, shape);
                    fix_array_dimensions(tp);
                }

                delete_list(lshape);
                delete_list(rshape);
            }

            doEmit:
/* FEAST CHANGE start */
            /* if (type_is_not_fixed) */
            if(type_is_not_fixed && tp) {
/* FEAST CHANGE end */
                // Apply the attribute NOT FIXED on the result type if one 
                // operand type is NOT FIXED.
                TYPE_SET_NOT_FIXED(bottom_type(tp));
            }
            return expv_cons(op, tp, left, right);
        }

        case F_NOT_EXPR: {
            /* accept logical array. */
            v = compile_logical_expression_with_array(EXPR_ARG1(x));
            if (v == NULL)
                goto err;
            return expv_cons(LOG_NOT_EXPR,EXPV_TYPE(v),v,NULL);
        }

        case F_CONCAT_EXPR: {
            left = compile_expression(EXPR_ARG1(x));
            right = compile_expression(EXPR_ARG2(x));
            if (left == NULL || right == NULL) {
                goto err;
            }
            lt = EXPV_TYPE(left);
            rt = EXPV_TYPE(right);
            if ((!IS_CHAR(lt) && !IS_GNUMERIC(lt) && !IS_GNUMERIC_ALL(lt)) ||
                (!IS_CHAR(rt) && !IS_GNUMERIC(rt) && !IS_GNUMERIC_ALL(rt))) {
                error("concatenation of nonchar data");
                goto err;
            }

            {
                int l1 = TYPE_CHAR_LEN(lt);
                int l2 = TYPE_CHAR_LEN(rt);
                tp = type_char((l1 <= 0 || l2 <=0) ? 0 : l1 + l2);
            }

            return expv_cons(F_CONCAT_EXPR,tp,left,right);
        }

        case F95_USER_DEFINED_BINARY_EXPR:
        {
            expr id = EXPR_ARG1(x);
            left = compile_expression(EXPR_ARG2(x));
            if (left == NULL) {
                goto err;
            }
            if ((right = compile_expression(EXPR_ARG3(x))) == NULL) {
                goto err;
            }
            tp = BASIC_TYPE_DESC(TYPE_GNUMERIC_ALL);

            return expv_user_def_cons(F95_USER_DEFINED_BINARY_EXPR,tp,id,left,right);
        }

        case F95_USER_DEFINED_UNARY_EXPR:
        {
            expr id = EXPR_ARG1(x);
            left = compile_expression(EXPR_ARG2(x));
            if (left == NULL) {
                goto err;
            }
            tp = BASIC_TYPE_DESC(TYPE_GNUMERIC_ALL);

            return expv_user_def_cons(F95_USER_DEFINED_UNARY_EXPR,tp,id,left,NULL);
        }


        case F_LABEL_REF: {
            error("label argument is not supported");
            break;
        }

        case F95_TRIPLET_EXPR: {
            expv retV = NULL;
            left = compile_expression(EXPR_ARG1(x));
            right = compile_expression(EXPR_ARG2(x));
            right2 = compile_expression(EXPR_ARG3(x));
	    if (right && EXPR_CODE(right) == F_ASTERISK) right = NULL;
            if ((EXPR_ARG1(x) && left == NULL) ||
                //(EXPR_ARG2(x) && right == NULL) ||
                (EXPR_ARG3(x) && right2 == NULL)) {
                goto err;
            }
            retV = list3(F_INDEX_RANGE, left, right, right2);
            set_index_range_type(retV);
            return retV;
        }

        case F95_CONSTANT_WITH:  {
            v1 = compile_expression(EXPR_ARG1(x)); /* constant */
            if(v1 == NULL)
                return NULL;
            assert(EXPV_TYPE(v1));
            v2 = compile_expression(EXPR_ARG2(x)); /* kind */
        calc_kind:
            if (v2 != NULL) {
                v2 = expv_reduce_kind(v2);
                if (v2 == NULL) {
                    error("bad expression in constant kind parameter");
                    break;
                }
                if(expr_is_constant_typeof(v2, TYPE_INT) == FALSE) {
                    error("bad expression in constant kind parameter");
                    break;
                }
                if (TYPE_BASIC_TYPE(EXPV_TYPE(v1)) == TYPE_DREAL) {
                    error("an invalid constant expression, which has "
                          "a 'd' exponent and an explicit kind.");
                }
                /* if kind is differ, make new type desc.
                   for example, type desc for l2 and l3 should be differ.
                   l2 = .false.
                   l3 = .false._1
                */

                /* Constant cannot have function call as kind specifier, this does
                   not make any sense. Therefore, we keep the kind identifier as
                   an identifier. */
                if(EXPV_CODE(v2) == FUNCTION_CALL) {
                    v2 = expv_sym_term(IDENT, EXPV_TYPE(v2), EXPR_SYM(EXPR_ARG2(x)));
                }
                TYPE_KIND(EXPV_TYPE(v1)) = v2;
            }
            return v1;
        }

        case F95_TRUE_CONSTANT_WITH:
        case F95_FALSE_CONSTANT_WITH:
            v1 = expv_int_term(INT_CONSTANT, type_basic(TYPE_LOGICAL),
                (EXPR_CODE(x) == F95_TRUE_CONSTANT_WITH));
            v2 = compile_expression(EXPR_ARG1(x));
            goto calc_kind;

        case F_SET_EXPR:
            return compile_set_expr(x);

        case F95_MEMBER_REF: {
            expv v = compile_member_ref(x);
            /* TODO
             * if type of member is array
             * and type of argument is array,
             * then raise error.
             */
            return v;
        }

        case F_DUP_DECL:
            return compile_dup_decl(x);

        case F95_KIND_SELECTOR_SPEC: {
            expv v = NULL;
            v = compile_expression(EXPR_ARG1(x));
            if (v != NULL) v = expv_reduce_kind(v)?:v;
            if(v != NULL && !expv_is_specification(v)){
                error_at_node(EXPR_ARG1(x),
                    "kind must be a specification expression.");
            }
            if (v != NULL) {
                EXPV_KWOPT_NAME(v) = (const char *)strdup("kind");
            }
            return v;
        }

        case F95_LEN_SELECTOR_SPEC: {
            expv v;
            if (EXPR_ARG1(x) == NULL)
                return expv_any_term(F_ASTERISK, NULL);
            if (EXPR_CODE(EXPR_ARG1(x)) == F08_LEN_SPEC_COLON)
                return expv_any_term(F08_LEN_SPEC_COLON, NULL);

            v = compile_expression(EXPR_ARG1(x));
            if((v = expv_reduce(v, FALSE)) == NULL) return NULL;
            /* if type is not fixed yet, do implicit declaration here */
            if((EXPV_CODE(v) == IDENT || EXPV_CODE(v) == F_VAR) &&
               EXPV_TYPE(v) == NULL) {
                id = find_ident(EXPV_NAME(v));
                if (ID_TYPE(id) == NULL) {
                   implicit_declaration(id);
                }
                EXPV_TYPE(v) = ID_TYPE(id);
            }
/* FEAST change start */
            /* if(!expv_is_specification(v)) */
            /*     error_at_node(EXPR_ARG1(x), */
            /*         "character string length must be integer."); */
            if(!expv_is_specification(v)){
              EXPV_TYPE(v) = NULL;
              sp_link_expr((expr)v, SP_ERR_CHAR_LEN, current_line);
            }
/* FEAST change  end  */
            return v;
        }
        case PLUS_EXPR:
        case MINUS_EXPR:
        case DIV_EXPR:
        case MUL_EXPR:
        case POWER_EXPR:
        case ARRAY_REF:
        case UNARY_MINUS_EXPR:
        case FUNCTION_CALL:
            /* already compiled */
            return x;

        case F95_ARRAY_CONSTRUCTOR:
            return compile_array_constructor(x);

        case F_MODULE_INTERNAL:
            /* we regard a module imported expression as compiled */
            return x;

        case F_STRING_CONST_SUBSTR: {
            expr strConstX = EXPR_ARG1(x);
            expr indexX = EXPR_ARG2(x);
            char *str = NULL;
            int len = 0;
            expr paramNameX = NULL;
            expr typeDeclX = NULL;
            expr accessX = NULL;

            /*
             * Generate parameter declaration.
             */
            if (EXPR_CODE(strConstX) != STRING_CONSTANT) {
                fatal("1st arg is not a string.");
                /* not reached. */
                return NULL;
            }
            str = EXPR_STR(strConstX);
            len = strlen(str);

            paramNameX = make_enode(IDENT,
                                    (void *)gen_temp_symbol("strconst")),
            typeDeclX = list3(F_TYPE_DECL,
                              list2(LIST,
                                    make_enode(F_TYPE_NODE, (void *)TYPE_CHAR),
                                    list2(LIST,
                                          list1(F95_LEN_SELECTOR_SPEC,
                                                make_int_enode(len)),
                                          NULL)),
                              list1(LIST,
                                    list5(LIST,
                                          paramNameX,
                                          NULL,
                                          NULL,
                                          make_enode(STRING_CONSTANT,
                                                     (void *)str),
                                          NULL)),
                              (is_in_module() == FALSE) ?
                              list1(LIST,
                                    list0(F95_PARAMETER_SPEC)) :
                              list2(LIST,
                                    list0(F95_PARAMETER_SPEC),
                                    list0(F95_PRIVATE_SPEC)));
            compile_type_decl(EXPR_ARG1(typeDeclX),
                              NULL,
                              EXPR_ARG2(typeDeclX),
                              EXPR_ARG3(typeDeclX));

            accessX = list2(F_ARRAY_REF,
                            paramNameX,
                            indexX);
            return compile_expression(accessX);
        }

        case F03_STRUCT_CONSTRUCT: {
            x1 = EXPR_ARG1(x);
            assert (EXPR_CODE(x1) == IDENT);
            id = find_ident(EXPR_SYM(x1));
            assert (id);
            assert (ID_CLASS(id) == CL_TAGNAME);
            return compile_struct_constructor(id, EXPR_ARG2(x), EXPR_ARG3(x));
        }

        case F08_LEN_SPEC_COLON:
        case LEN_SPEC_ASTERISC: {
            error_msg = "bad expression";
            goto err;
        }

        default: {
            fatal("compile_expression: unknown code '%s'",
                  EXPR_CODE_NAME(EXPR_CODE(x)));
        }
    }

    err:
    if(error_msg != NULL)
        error(error_msg);
    return NULL;
}


static expv
is_statement_function_or_replace(ID id)
{
    struct replace_item *rp;

    if(replace_stack == replace_sp)
        return NULL;

    rp = replace_sp;
    /* check if name is on the replace list? */
    while(rp-- > replace_stack) {
        if(rp->id == id) return rp->v;
    }

    return NULL;
}


/*
 * evaluate an identifier as an expression and translate it to Var
 * expression.
 */
expv
compile_ident_expression(expr x)
{
    ID id;
    SYMBOL sym;
    expv ret = NULL;
    TYPE_DESC tp;

    if (EXPR_CODE(x) != IDENT) {
        goto done;
    }

    sym = EXPR_SYM(x);

    /*
     * FIXME:
     *  declare_ident() makes an id in struct member if in struct
     *  compilation. To avoid this, call find_ident() to check the id
     *  exists or not.
     */
    if ((id = find_ident(sym)) == NULL) {
        id = declare_ident(sym, CL_UNKNOWN);
    }
    if(ID_IS_AMBIGUOUS(id)) {
        error("an ambiguous reference to symbol '%s'", ID_NAME(id));
        return NULL;
    }

    /* check if name is on the replace list? */
    if ((ret = is_statement_function_or_replace(id)) != NULL) {
        goto done;
    }

    if (ID_IS_DUMMY_ARG(id) && ID_TYPE(id) == NULL) {
        /*
         * Don't declare (means not determine the type) this variable
         * at this moment, since the id is a dummy arg and it is not
         * declared yet.
         */
        ret = expv_sym_term(F_VAR,NULL,ID_SYM(id));
        goto done;
    }

    if(ID_CLASS(id) == CL_PARAM) {
        if(VAR_INIT_VALUE(id) != NULL) {
            // Not a external module parameter. Can be replaced by value.
            if(ID_IS_OFMODULE(id) == FALSE
                && EXPV_CODE(VAR_INIT_VALUE(id)) != F95_STRUCT_CONSTRUCTOR) 
            {
                return VAR_INIT_VALUE(id);
            } else if(EXPV_CODE(VAR_INIT_VALUE(id)) != F95_STRUCT_CONSTRUCTOR) {
                // Only constant from external module can be replaced safely.
                if(EXPV_CODE(VAR_INIT_VALUE(id)) == STRING_CONSTANT
                || EXPV_CODE(VAR_INIT_VALUE(id)) == INT_CONSTANT
                || EXPV_CODE(VAR_INIT_VALUE(id)) == FLOAT_CONSTANT
                || EXPV_CODE(VAR_INIT_VALUE(id)) == COMPLEX_CONSTANT
                || EXPV_CODE(VAR_INIT_VALUE(id)) == F_TRUE_CONSTANT
                || EXPV_CODE(VAR_INIT_VALUE(id)) == F_FALSE_CONSTANT
                || EXPV_CODE(VAR_INIT_VALUE(id)) == F_DOUBLE_CONSTANT
                || EXPV_CODE(VAR_INIT_VALUE(id)) == F_QUAD_CONSTANT)
                {
                    return VAR_INIT_VALUE(id);
                }
            }
        }
    }


    if ((id = declare_variable(id)) != NULL) {
        tp = ID_TYPE(id);
        if (ID_CLASS(id) == CL_PROC && PROC_CLASS(id) == P_THISPROC) {
            tp = FUNCTION_TYPE_RETURN_TYPE(tp);
        } else if (ID_CLASS(id) == CL_ENTRY) {
            tp = FUNCTION_TYPE_RETURN_TYPE(tp);
        }

        TYPE_ATTR_FLAGS(tp) |= TYPE_ATTR_FLAGS(id);
        if (TYPE_HAS_BIND(id)) {
            TYPE_BIND_NAME(tp) = ID_BIND(id);
        }

        if (ID_ADDR(id)) {
            /*
             * Renaming trick:
             *  EXPV_NAME(ID_ADDR(id)) might be replaced to other name in
             *  compile_FORALL_statement().
             */
            ret = expv_sym_term(F_VAR, tp, EXPV_NAME(ID_ADDR(id)));
        } else {
            ret = expv_sym_term(F_VAR, tp, ID_SYM(id));
        }
        goto done;
    }

    done:

#ifdef not
    if (ret == NULL) {
/* FEAST change start */
        /* fatal("%s: invalid code", __func__); */
        ret = expv_sym_term(EXPR_CODE(x),NULL,EXPR_SYM(x));
        sp_link_expr((expr)ret, SP_ERR_FATAL, current_line);
/* FEAST change  end  */
    }
#endif

    return ret;
}

int
substr_length(expv x)
{
    int length;
    expv upper,lower;

    if(EXPV_CODE(x) != F_INDEX_RANGE)
        return CHAR_LEN_UNFIXED;

    lower = EXPR_ARG1(x);
    upper = EXPR_ARG2(x);

    if (lower == NULL && upper == NULL) {
        return CHAR_LEN_UNFIXED;
    }

    if (lower == NULL && upper != NULL) {
        if (EXPV_CODE(upper) == INT_CONSTANT) {
            return EXPV_INT_VALUE(upper);
        } else {
            return CHAR_LEN_UNFIXED;
        }
    }

    if(lower == NULL ||
       EXPV_CODE(lower) != INT_CONSTANT)
        return CHAR_LEN_UNFIXED;

    if(upper == NULL ||
       EXPV_CODE(upper) != INT_CONSTANT)
        return CHAR_LEN_UNFIXED;

    length = EXPV_INT_VALUE(upper) - EXPV_INT_VALUE(lower) + 1;

    return length;
}

expv
compile_substr_ref(expr x)
{
    int length;
    expv v1, v2, retv, v, dims;
    TYPE_DESC charType, tp;

    if (EXPR_CODE(x) != F_ARRAY_REF) {
        /* substr is recognized as F_ARRAY_REF by parser */
        return NULL;
    }
    v1 = compile_expression(EXPR_ARG1(x));
    if (v1 == NULL)
        return NULL;
    if(!IS_CHAR(bottom_type(EXPV_TYPE(v1)))){
        error("substring for non character");
        return NULL;
    }
    v = EXPR_ARG2(x);
    if (v == NULL || EXPR_ARG1(v) == NULL) {
        return NULL;
    }
    if (EXPR_CODE(EXPR_ARG1(v)) != F95_TRIPLET_EXPR) {
        fatal("not F95_TRIPLET_EXPR");
        return NULL;
    }
    v2 = compile_expression(EXPR_ARG1(v));
    retv = list2(F_SUBSTR_REF, v1, v2);

    length = substr_length(v2);

    charType = type_char(length);

    /* succeed shape form child. */
    dims = list0(LIST);
    generate_shape_expr(EXPV_TYPE(v1), dims);
    tp = compile_dimensions(charType, dims);
    fix_array_dimensions(tp);

    EXPV_TYPE(retv) = tp;

    return retv;
}

/* evaluate left-hand side expression */
/* x = ident 
 *    | (F_SUBSTR ident substring)
 *    | (F_ARRAY_REF ident fun_arg_list)
 *    | (F_SUBSTR (F_ARRAY_REF ident fun_arg_list) substring)
 *    | (F95_MEMBER_REF expression ident)
 *    | (XMP_COARRAY_REF expression image_selector)
 */
expv
compile_lhs_expression(x)
     expr x;
{
    expr x1;
    expv v;
    TYPE_DESC tp;
    ID id;
    SYMBOL s;

    switch(EXPR_CODE(x)){
    case F_ARRAY_REF: {/* (F_ARRAY_REF ident fun_arg_list) */
        /* ident must be CL_VAR */
        x1 = EXPR_ARG1(x);
        if(EXPR_CODE(x1) == F_ARRAY_REF) {
            /* substr of character array */
            return compile_substr_ref(x);
        }

        if (EXPR_CODE(x1) == IDENT) {
            s = EXPR_SYM(x1);
            id = find_ident(s);
            if(id == NULL) {
                id = declare_ident(s,CL_UNKNOWN);
                if(id == NULL)
                    goto err;
            }
            if(ID_IS_AMBIGUOUS(id)) {
                error("an ambiguous reference to symbol '%s'", ID_NAME(id));
                goto err;
            }
            v = NULL;
            tp = ID_TYPE(id);
            if (TYPE_IS_MODIFIED(tp)) {
                tp = TYPE_REF(tp);
            }

            if (ID_CLASS(id) == CL_PROC && PROC_CLASS(id) == P_THISPROC) {
                tp = FUNCTION_TYPE_RETURN_TYPE(tp);
            }

        } else {
            id = NULL;
            v = compile_lhs_expression(x1);
            if(v == NULL)
                goto err;

            tp = EXPV_TYPE(v);

            if (EXPR_CODE(v) == F95_MEMBER_REF) {
                return compile_member_array_ref(x,v);
            }
        }

        if (id == NULL || (
            EXPR_ARG2(x) != NULL && EXPR_ARG1(EXPR_ARG2(x)) != NULL
                && EXPR_CODE(EXPR_ARG1(EXPR_ARG2(x))) == F95_TRIPLET_EXPR)) {
            if (IS_ARRAY_TYPE(tp)) {
                return compile_array_ref(id, v, EXPR_ARG2(x), TRUE);
            } else if (IS_CHAR(tp)) {
                return compile_substr_ref(x);
            } else {
                error("%s is not arrray nor character", ID_NAME(id));
                goto err;
            }
        }

        if (IS_ARRAY_TYPE(tp)) {
            if ((v = compile_array_ref(id, NULL, EXPR_ARG2(x), TRUE)) == NULL)
                goto err;

        } else if (IS_FUNCTION_TYPE(tp)) {
            /* assign to declared function result pointer */
            expv args = compile_args(EXPR_ARG2(x));

            if (TYPE_IS_POINTER(FUNCTION_TYPE_RETURN_TYPE(tp))) {
                if ((v = compile_function_call(id, args)) == NULL)
                    goto err;
            } else if (!FUNCTION_TYPE_IS_DEFINED(ID_TYPE(id))) {
                TYPE_SET_POINTER(FUNCTION_TYPE_RETURN_TYPE(ID_TYPE(id)));
                PROC_CLASS(id) = P_UNDEFINEDPROC;
                FUNCTION_TYPE_HAS_EXPLICIT_ARGS(ID_TYPE(id)) = TRUE;
                ID_STORAGE(id) = STG_AUTO;
                if ((v = compile_function_call(id, args)) == NULL)
                    goto err;
            }

        } else {
            error("subscripts on scalar variable, '%s'",ID_NAME(id));
            goto err;
        }

        return v;
        }

    case IDENT:         /* terminal */
        s = EXPR_SYM(x);
        id = declare_ident(s,CL_UNKNOWN);
        if(ID_IS_AMBIGUOUS(id)) {
            error("an ambiguous reference to symbol '%s'", ID_NAME(id));
            goto err;
        }

        /* check if name is on the replace list? */
        if((v = is_statement_function_or_replace(id)) != NULL)
            return v;

        if((id = declare_variable(id)) == NULL)
            goto err;

        return ID_ADDR(id);

    case F95_MEMBER_REF:
        return compile_member_ref(x);

    case XMP_COARRAY_REF:
      return compile_coarray_ref(x);

    default:
        fatal("compile_lhs_expression: unknown code");
        /* error ? */
    }
 err:
    return NULL;
}

int
expv_is_this_func(expv v)
{
    ID id;

    switch(EXPV_CODE(v)) {
    case IDENT:
    case F_VAR:
    case F_FUNC:
        id = find_ident(EXPV_NAME(v));
        if (ID_CLASS(id) == CL_PROC) {
            return (PROC_CLASS(id) == P_THISPROC);
        }
        break;
    default:
        break;
    }
    return FALSE;
}

int
expv_is_function_result_pointer(expv v)
{
    return EXPV_CODE(v) == FUNCTION_CALL && TYPE_IS_POINTER(EXPV_TYPE(v));
}

int
expv_is_lvalue(expv v)
{
    if (v == NULL) return FALSE;
    if (EXPV_IS_RVALUE(v) == TRUE) return FALSE;
    if (EXPR_CODE(v) == ARRAY_REF || EXPR_CODE(v) == F_VAR ||
        EXPR_CODE(v) == F95_MEMBER_REF || EXPR_CODE(v) == XMP_COARRAY_REF)
        return TRUE;
    if (expv_is_this_func(v))
        return TRUE;
    if (expv_is_function_result_pointer(v))
        return TRUE;
    return FALSE;
}

int
expv_is_str_lvalue(expv v)
{
    if(!IS_CHAR(bottom_type(EXPV_TYPE(v)))) return FALSE;

    if(EXPR_CODE(v) == F_SUBSTR_REF ||
       EXPR_CODE(v) == F_VAR) 
        return TRUE;
    return FALSE;
}


static TYPE_DESC
getLargeIntType()
{
    static TYPE_DESC tp = NULL;
    if(tp) return tp;

    tp = type_basic(TYPE_INT);
    TYPE_KIND(tp) = expv_int_term(INT_CONSTANT, type_INT, 8);

    return tp;
}


/* compile into integer constant */
expv
compile_int_constant(expr x)
{
    expv v;

    if((v = compile_expression(x)) == NULL) return NULL;
    if((v = expv_reduce(v, FALSE)) == NULL) return NULL;
    if (expr_is_constant_typeof(v, TYPE_INT)) {
        omllint_t n = EXPV_INT_VALUE(v);
        if (n > INT_MAX) {
            EXPV_TYPE(v) = getLargeIntType();
        }
        return v;
    } else {
        error("integer constant is required");
        return NULL;
    }
}


static expv
compile_logical_expression0(expr x, int allowArray)
{
    expv v;
    TYPE_DESC tp;

    if((v = compile_expression(x)) == NULL) return NULL;

    tp = EXPV_TYPE(v);
    if(allowArray && IS_ARRAY_TYPE(tp)) {
        tp = array_element_type(tp);
        if(IS_LOGICAL(tp) == FALSE) {
            error("logical array expression is required");
            return NULL;
        }
    } else if(!IS_LOGICAL(tp) &&
              !IS_GENERIC_TYPE(tp) &&
              !IS_GNUMERIC_ALL(tp)) {
        /*
         * FIXME
         * If the function defined in CONTAINS at end of block,
         * its type is implicitly declared at this context.
         * To avoid error, we forced to change the type to logical.
         */
        if(EXPV_CODE(v) == FUNCTION_CALL &&
            (TYPE_IS_IMPLICIT(tp) || TYPE_IS_NOT_FIXED(tp))) {
            (void)force_to_logical_type(v);
        } else {
            error("logical expression is required");
            return NULL;
        }
    }
    return v;
}


expv
compile_logical_expression(expr x)
{
    return compile_logical_expression0(x, FALSE);
}


expv
compile_logical_expression_with_array(expr x)
{
    return compile_logical_expression0(x, TRUE);
}


expv
expv_assignment(expv v1, expv v2)
{
    /* check assignment operator is user defined or not. */
    if(find_symbol_without_allocate(EXPR_CODE_SYMBOL(F95_ASSIGNOP)) != NULL)
        return expv_cons(F_LET_STATEMENT, NULL, v1, v2);

    if(EXPV_IS_RVALUE(v1) == TRUE) {
        error("bad left hand side expression in assignment.");
        return NULL;
    }

    TYPE_DESC tp1 = EXPV_TYPE(v1);
    TYPE_DESC tp2 = EXPV_TYPE(v2);

/* FEAST add start */
    if(!tp1 || !tp2){
      return NULL;
    }
/* FEAST add end */

    if (EXPV_CODE(v2) == F95_ARRAY_CONSTRUCTOR ||
        EXPV_CODE(v2) == F03_TYPED_ARRAY_CONSTRUCTOR) {
        if (!IS_ARRAY_TYPE(tp1)) {
            error("lhs expr is not an array.");
            return NULL;
        }
    }
    if (!TYPE_IS_NOT_FIXED(tp1) && !TYPE_IS_NOT_FIXED(tp2) &&
        EXPV_CODE(v2) != FUNCTION_CALL &&
        type_is_compatible_for_assignment(tp1, tp2) == FALSE) {
        error("incompatible type in assignment.");
        return NULL;
    }
    if (IS_PROCEDURE_TYPE(EXPV_TYPE(v1)) &&
        FUNCTION_TYPE_IS_TYPE_BOUND(EXPV_TYPE(v1))) {
            error("lhs expr is type bound procedure.");
            return NULL;
    }
    if (IS_PROCEDURE_TYPE(EXPV_TYPE(v2)) &&
        FUNCTION_TYPE_IS_TYPE_BOUND(EXPV_TYPE(v2))) {
            error("rhs expr is type bound procedure.");
            return NULL;
    }

    if (TYPE_IS_RESHAPED(tp2) == FALSE &&
        EXPR_CODE(v2) != F95_ARRAY_CONSTRUCTOR &&
        EXPR_CODE(v2) != F03_TYPED_ARRAY_CONSTRUCTOR &&
        ((TYPE_N_DIM(tp1) > 0 && TYPE_N_DIM(tp2) > 0) &&
         (are_dimension_and_shape_conformant(NULL, v1, v2,
                                             NULL) == FALSE))) {
        return NULL;
    }

    return expv_cons(F_LET_STATEMENT, NULL, v1, v2);
}


static int
checkSubscriptIsInt(expv v)
{
    if(v == NULL) return TRUE;
    TYPE_DESC tp = EXPV_TYPE(v);

    if(IS_ARRAY_TYPE(tp) && IS_INT(array_element_type(tp)) == FALSE) {
        error_at_node(v,
            "subscript must be integer or integer array expression");
        return FALSE;
    }

    return TRUE;
}


/**
 * \brief Compiles a dimension (and a shape if needed) from
 * subscript expressions.
 *
 *	@param args    Subscript expressions.
 *	@param subs    If not NULL, compiled subscriptions are put.
 *	@param aSpecs  If not NULL, array-specs coresponding to each
 *		       subsctiption are put. NULLs might be put for
 *		       non-array subscriptions, thus the # of the
 *		       elemsnts in the dims and aSpec is identical and
 *		       its are also identical to the # of elements in
 *		       the args.
 *
 *	@return TRUE if some errors occurred.
 */
static int
compile_array_ref_dimension(expr args, expv subs, expv aSpecs) {
    int n = 0;
    list lp;
    int err_flag = FALSE;
    expv v;
    expv d;
    expv aSpecV;
    TYPE_DESC tp;
    int nDims;

    assert(subs != NULL);

    FOR_ITEMS_IN_LIST(lp, args) {
        v = NULL;
        aSpecV = NULL;
        tp = NULL;
        nDims = 0;
        d = LIST_ITEM(lp);

        if ((v = compile_expression(d)) == NULL){
            err_flag = TRUE;
            continue;
        }

        EXPR_LINE(v) = EXPR_LINE(d);

        if (EXPR_CODE(v) == F_INDEX_RANGE) {
            /* lower, upper, step */
            if (checkSubscriptIsInt(EXPR_ARG1(v)) == FALSE ||
                checkSubscriptIsInt(EXPR_ARG2(v)) == FALSE ||
                checkSubscriptIsInt(EXPR_ARG3(v)) == FALSE) {
                error_at_node(d,
                              "Subscript #%d is not a valid array-spec, "
                              "not consists of integer expressions.", n + 1);
                err_flag = TRUE;
                continue;
            }
            /*
             * F_INDEX_RANGE is very identical as an array-spec.
             */
            aSpecV = v;
        } else if (checkSubscriptIsInt(v) == TRUE) {
            tp = EXPV_TYPE(v);
            if (tp == NULL) {
                warning_at_node(d,
                                "Subscript #%d could consist of (still) "
                                "undefined variable(s).", n + 1);
            } else {
                if ((nDims = TYPE_N_DIM(tp)) > 0) {
                    /*
                     * Could have to be treat as it is having
                     * array-spec.
                     */
                    if (nDims != 1) {
                        error_at_node(d,
                                      "#%d subscription is not a "
                                      "one-dimensional expression.", n + 1);
                        err_flag = TRUE;
                        continue;
                    }
                    aSpecV = list0(LIST);
                    generate_shape_expr(tp, aSpecV);
                    if (expr_list_length(aSpecV) != 1) {
                        fatal("Invalid # of array-specs for one-dim "
                              "array shape.");
                        /* not reached. */
                        err_flag = TRUE;
                        continue;
                    }
                    aSpecV = EXPR_ARG1(aSpecV);
                }
                /*
                 * Otherwise this is just a integer expression
                 * suitable for a subscription and not an array-spec.
                 */
            }
        } else {
            error_at_node(d,
                          "#%d subscrition is not an integer expression.",
                          n + 1);
            continue;
        }

        list_put_last(subs, v);
        if (aSpecs != NULL) {
            list_put_last(aSpecs, aSpecV);
        }
    }

    return err_flag;
}


expv
compile_array_ref(ID id, expv vary, expr args, int isLeft) {
    int nDims;
    int n;
    int i;
    expv aSpecs;
    expv subs;
    expv argASpec;
    expv idASpec;
    expv aSpec;
    expv shape = NULL;
    int aSpecSz;
    int idASpecSz;

    TYPE_DESC tp;
    TYPE_DESC tq;
    int nIdxRanges = 0;
    expv idShape = NULL;

    assert((id && vary == NULL) || (id == NULL && vary));

    tp = (id ? ID_TYPE(id) : EXPV_TYPE(vary));

    if (TYPE_IS_MODIFIED(tp)) {
        tp = TYPE_REF(tp);
    }

    if (id != NULL && (
        (tp != NULL && IS_PROCEDURE_TYPE(tp)
         && !IS_ARRAY_TYPE(FUNCTION_TYPE_RETURN_TYPE(tp))) ||
        PROC_CLASS(id) == P_EXTERNAL ||
        PROC_CLASS(id) == P_DEFINEDPROC ||
        (ID_IS_DUMMY_ARG(id) &&
         !(IS_ARRAY_TYPE(tp)) &&
         isLeft == FALSE))) {
        return compile_highorder_function_call(id, args, FALSE);
    }

    if (id != NULL && ID_CLASS(id) == CL_PROC && PROC_CLASS(id) == P_THISPROC) {
        tp = FUNCTION_TYPE_RETURN_TYPE(tp);
    }

    nDims = TYPE_N_DIM(tp);

    if (!IS_ARRAY_TYPE(tp)){ //fatal("%s: not ARRAY_TYPE", __func__);
      error_at_id(id, "identifier '%s' is not of array type", ID_NAME(id));
      return NULL;
    }
    if (!TYPE_DIM_FIXED(tp)) fix_array_dimensions(tp);

    /*
     * Firstly, check the # of subsctipts.
     */
    n = expr_list_length(args);
    if (n != nDims) {
        if (id != NULL) {
            error_at_node(args,
                          "wrong # of subscripts on '%s', "
                          "got %d, should be %d.",
                          ID_NAME(id), n, TYPE_N_DIM(tp));
        } else {
            error_at_node(args, "wrong number of subscript.");
        }
        return NULL;
    }

    aSpecs = list0(LIST);
    subs = list0(LIST);

    /*
     * Get subscripts and array-specs.
     */
    if (compile_array_ref_dimension(args, subs, aSpecs) == TRUE) {
        return NULL;
    }

    /*
     * Check if the subscript expressions are compiled successfully.
     */
    n = expr_list_length(subs);
    if (n != nDims) {
        if (id != NULL) {
            error_at_node(args, "wrong number of subscript on '%s'",
                          ID_NAME(id));
        } else {
            error_at_node(args, "wrong number of subscript");
        }
        return NULL;
    }

    idShape = list0(LIST);
    generate_shape_expr(tp, idShape);

    shape = list0(LIST);

    /*
     * Then fix the shape of this expression. To do this, we use two
     * array-specs source; 1) the aSpecs, generated from the
     * subscripts. 2) the idShape, generated from the variable
     * definition.
     */
    for (i = 0; i < nDims; i++) {
        argASpec = expr_list_get_n(aSpecs, i);
        if (argASpec != NULL) {
            idASpec = expr_list_get_n(idShape, i);

            expv lower = expr_list_get_n(argASpec, 0);
            //if (lower == NULL) expr_list_set_n(argASpec, 0, expr_list_get_n(idASpec, 0), FALSE);
	    if (lower == NULL){
	      expv lower0 = expr_list_get_n(idASpec, 0);
	      if (!lower0 || EXPR_CODE_IS_CONSTANT(lower0) || TYPE_IS_PARAMETER(EXPV_TYPE(lower0))){
		expr_list_set_n(argASpec, 0, lower0, FALSE);
	      }
	    }

	    expv upper = expr_list_get_n(argASpec, 1);
            //if (upper == NULL) expr_list_set_n(argASpec, 1, expr_list_get_n(idASpec, 1), FALSE);
	    if (upper == NULL){
	      expv upper0 = expr_list_get_n(idASpec, 1);
	      if (!upper0 || EXPR_CODE_IS_CONSTANT(upper0) || TYPE_IS_PARAMETER(EXPV_TYPE(upper0))){
		expr_list_set_n(argASpec, 1, upper0, FALSE);
	      }
	    }

            /*
             * Now we have two array-spec. Determine which one to be used.
             */
            aSpec = NULL;
            aSpecSz = array_spec_size(argASpec, idASpec, &aSpec);
            if (aSpec == NULL) {
                fatal("an array-spec to use can't be determined.");
                /* not reached. */
                continue;
            }
            /*
             * size check.
             */
            idASpecSz = array_spec_size(idASpec, NULL, NULL);
            if ((aSpecSz > 0 && idASpecSz > 0) &&
                (aSpecSz > idASpecSz)) {
                if (id != NULL) {
                    error_at_node(args, 
                                  "The size of sunscript #%d is %d, exceeds "
                                  "the size of '%s', %d.",
                                  i + 1, aSpecSz, ID_NAME(id), idASpecSz);
                } else {
                    error_at_node(args, 
                                  "The size of sunscript #%d is %d, exceeds "
                                  "%d.",
                                  i + 1, aSpecSz, idASpecSz);
                }
                continue;
            }

            list_put_last(shape, aSpec);
            nIdxRanges++;
        }
    }

    if (nIdxRanges == 0) {
        shape = NULL;
    }

    if (nIdxRanges > 0) {
        tq = compile_dimensions(bottom_type(tp), shape);
        if (tq == NULL) {
            return NULL;
        }
        fix_array_dimensions(tq);
    } else {
        /*
         * Otherwise the type should be basic type of the array.
         */
        tq = bottom_type(tp);
    }

    /*
     * copy coShape from original type
     */
    if (TYPE_IS_COINDEXED(tp)) {
        TYPE_CODIMENSION(tq) = TYPE_CODIMENSION(tp);
    }

    /*
     * copy type attributes from original type
     */
    if (id != NULL) {
        TYPE_SET_SUBOBJECT_PROPAGATE_ATTRS(tq, id);
    }
    while (tp != NULL) {
        TYPE_SET_SUBOBJECT_PROPAGATE_ATTRS(tq, tp);
        tp = TYPE_REF(tp);
    }

    if (id != NULL) {
        vary = expv_sym_term(F_VAR, ID_TYPE(id), ID_SYM(id));
        ID_ADDR(id) = vary;

        tp = ID_TYPE(id);
        if (TYPE_IS_MODIFIED(tp)) {
            tp = TYPE_REF(tp);
        }

        if (id != NULL && ID_CLASS(id) == CL_PROC && PROC_CLASS(id) == P_THISPROC) {
            tp = FUNCTION_TYPE_RETURN_TYPE(tp);
        }

        if (TYPE_N_DIM(tp) < n) {
            error_at_node(args, "too large dimension, %d.", n);
            return NULL;
        }
    }

    return expv_reduce(expv_cons(ARRAY_REF,
                                 tq, vary, subs), FALSE);
}


// find the coindexed, that is, rightmost id
ID
find_coindexed_id(expr ref){

  SYMBOL s;
  ID id;
  
  switch (EXPR_CODE(ref)){

  case IDENT:

    s = EXPR_SYM(ref);
    id = find_ident(s);
    
    if (!id){
      id = declare_ident(s, CL_UNKNOWN);
    }

    return id;

  case F95_MEMBER_REF: {

/*     expr parent = EXPR_ARG1(ref); */
/*     expr child = EXPR_ARG2(ref); */
/*     TYPE_DESC parent_type; */

/*     assert(EXPR_CODE(child) == IDENT); */

/* /\*     stVTyp = EXPV_TYPE(ref); *\/ */

/* /\*     if (IS_ARRAY_TYPE(stVTyp)){ *\/ */
/* /\*       stVTyp = bottom_type(stVTyp); *\/ */
/* /\*     } *\/ */

/*     if (EXPR_CODE(parent) == IDENT){ */
/*       s = EXPR_SYM(ref); */
/*       id = find_ident(s); */
/*       if (!id){ */
/* 	id = declare_ident(s, CL_UNKNOWN); */
/*       } */
/*       parent_type = ID_TYPE(id); */
/*     } */

/*     return find_struct_member(parent_type, EXPR_SYM(child)); */

    return find_coindexed_id(EXPR_ARG2(ref));
  }

  case F_ARRAY_REF:

    return find_coindexed_id(EXPR_ARG1(ref));

  default:

    error("wrong object coindexed");
    return NULL;
  }
}


// find the coindexed, that is, rightmost id
TYPE_DESC
get_rightmost_id_type(expv ref){

  if (!ref) return NULL;

  switch (EXPV_CODE(ref)){

  case F95_MEMBER_REF: {

    expr parent = EXPV_LEFT(ref);
    expr child = EXPV_RIGHT(ref);
    TYPE_DESC parent_type;
    ID member_id;

    assert(EXPR_CODE(child) == IDENT);

    parent_type = EXPV_TYPE(parent);

    if (IS_ARRAY_TYPE(parent_type)){
      parent_type = bottom_type(parent_type);
    }

    member_id = find_struct_member(parent_type, EXPR_SYM(child));
    return ID_TYPE(member_id);
  }

  case ARRAY_REF:

    return EXPV_TYPE(EXPV_LEFT(ref));

  default:

    return EXPV_TYPE(ref);
  }
}

int is_array(expv obj){

  assert(EXPV_CODE(obj) == ARRAY_REF);

  list lp;
  FOR_ITEMS_IN_LIST(lp, EXPR_ARG2(obj)){
    expr x = LIST_ITEM(lp);
    if (EXPR_CODE(x) == LIST || EXPR_CODE(x) == F_INDEX_RANGE){
      return TRUE;
    }
  }

  return FALSE;
}


int
check_ancestor(expv obj){

  // Note: nested coarrays should have been checked when compiling types.

  assert(obj);

  TYPE_DESC tp;

  if (EXPV_CODE(obj) == F95_MEMBER_REF){

    expv parent = EXPV_LEFT(obj);
    if (!check_ancestor(parent)) return FALSE;

    expv child = EXPV_RIGHT(obj);

    assert(EXPR_CODE(child) == IDENT);

    TYPE_DESC parent_type = EXPV_TYPE(parent);

    if (IS_ARRAY_TYPE(parent_type)){
      parent_type = bottom_type(parent_type);
    }

    ID member_id = find_struct_member(parent_type, EXPR_SYM(child));
    tp = ID_TYPE(member_id);

    if (IS_ARRAY_TYPE(tp) || TYPE_IS_ALLOCATABLE(tp) || TYPE_IS_POINTER(tp)) return FALSE;

  }
  else if (EXPV_CODE(obj) == ARRAY_REF){

    if (is_array(obj)) return FALSE;

    expv var = EXPV_LEFT(obj);

    if (EXPV_CODE(var) == F95_MEMBER_REF){

      expv parent = EXPV_LEFT(var);
      if (!check_ancestor(parent)) return FALSE;

      expv child = EXPV_RIGHT(var);

      assert(EXPR_CODE(child) == IDENT);

      TYPE_DESC parent_type = EXPV_TYPE(parent);

      if (IS_ARRAY_TYPE(parent_type)){
	parent_type = bottom_type(parent_type);
      }

      ID member_id = find_struct_member(parent_type, EXPR_SYM(child));
      tp = ID_TYPE(member_id);

    }
    else {
      tp = EXPV_TYPE(var);
    }

    if (TYPE_IS_ALLOCATABLE(tp) || TYPE_IS_POINTER(tp)) return FALSE;

  }
  else {
    tp = EXPV_TYPE(obj);
    if (IS_ARRAY_TYPE(tp) || TYPE_IS_ALLOCATABLE(tp) || TYPE_IS_POINTER(tp)) return FALSE;
  }

  return TRUE;
}


int is_in_alloc = FALSE;

expv
compile_coarray_ref(expr coarrayRef){

  expr ref = EXPR_ARG1(coarrayRef);
  expr image_selector = EXPR_ARG2(coarrayRef);

  TYPE_DESC tp = NULL;
  list lp;

  //
  // (1) process the object coindexed.
  //

  expv obj = compile_expression(ref);

  if (obj){

    expv obj2 = obj;
    
    if (EXPV_CODE(obj) == ARRAY_REF){
      obj2 = EXPV_LEFT(obj);
    }

    if (EXPV_CODE(obj2) == F95_MEMBER_REF){

      expv parent = EXPV_LEFT(obj2);

      if (!check_ancestor(parent)){
	error_at_node(coarrayRef, "Each ancestor of the coarray component must be a non-allocatable, non-pointer scalar.");
	return NULL;
      }
    }
  }

  tp = get_rightmost_id_type(obj);
  if (!tp) return NULL;
  if (!tp->codims){
    error_at_node(coarrayRef, "The variable is not declared as a coarray.");
    return NULL;
  }

  //
  // (2) process the cosubscripts.
  //

  expv cosubs = list0(LIST);
  //expv codims = list0(LIST);

  /* get codims and cosubs*/
  //if (compile_array_ref_dimension(image_selector, codims, cosubs)){
  if (compile_array_ref_dimension(image_selector, cosubs, NULL)){
    return NULL;
  }

/*   tp = compile_dimensions(bottom_type(tp), codims); */
/*   fix_array_dimensions(tp); */

  int n = 0;
  FOR_ITEMS_IN_LIST(lp, cosubs){

    if (is_in_alloc){

      expr x = LIST_ITEM(lp);
      expr lower = NULL, upper = NULL;

      if (!x) {
	if (!LIST_NEXT(lp))
	  error("only last cobound may be \"*\"");
      }
      else if (EXPR_CODE(x) == LIST){ /* (LIST lower upper NULL) */
	lower = EXPR_ARG1(x);
	upper = EXPR_ARG2(x);
	assert(!EXPR_ARG3(x));
      }
      else if (EXPR_CODE(x) == F_INDEX_RANGE) {
	lower = EXPR_ARG1(x);
	upper = EXPR_ARG2(x);
	assert(!EXPR_ARG3(x));
      }
      else {
	upper = x;
      }

      if (LIST_NEXT(lp)){
	if ((upper && EXPV_CODE(upper) == F_ASTERISK) || !upper)
	  error("Only last upper-cobound can be \"*\".");
      }

      if (!LIST_NEXT(lp)){
	if (!upper){
	  ;
	}
/* 	else if (EXPV_CODE(upper) == F_ASTERISK){ */
/* 	  upper = NULL; */
/* 	} */
	else {
	  error("Last upper-cobound must be \"*\".");
	}
      }

      if (!lower && upper && EXPV_CODE(upper) != F_ASTERISK)
	EXPR_ARG1(x) = expv_constant_1;
    }

    n++;
  }

  if (tp->codims->corank != n){
    error_at_node(image_selector, "wrong number of cosubscript.");
    return NULL;
  }

/*   if (id){ */
/*     vary = expv_sym_term(F_VAR, ID_TYPE(id), ID_SYM(id)); */
/*     ID_ADDR(id) = vary; */

/*     if (TYPE_N_DIM(ID_TYPE(id)) < n){ */
/*       error_at_node(args, "too large dimension, %d.", n); */
/*       return NULL; */
/*     } */
/*   } */

  return expv_reduce(expv_cons(XMP_COARRAY_REF, EXPV_TYPE(obj), obj, cosubs),
		     FALSE);
}

expv
compile_highorder_function_call(ID id, expr args, int isCall)
{
    if (!(ID_IS_DUMMY_ARG(id)) &&
        !(ID_TYPE(id) && IS_PROCEDURE_TYPE(ID_TYPE(id)))) {
        fatal("%s: '%s' is not a dummy arg.",
              __func__, SYM_NAME(ID_SYM(id)));
        /* not reached. */
        return NULL;
    } else {
        /*
         * A high order sub program invocation.
         */
        expv ret;
        ret = compile_function_call(id, args);

        if (isCall == TRUE) {
            EXPV_TYPE(ret) = type_SUBR;
            VAR_IS_USED_AS_FUNCTION(id) = TRUE;
        }

        return ret;
    }
}


static TYPE_DESC
choose_module_procedure_by_args(EXT_ID mod_procedures, expv args)
{
    EXT_ID ep;
    FOREACH_EXT_ID(ep, mod_procedures) {
        if (function_type_is_appliable(EXT_PROC_TYPE(ep), args, FALSE)) {
            return EXT_PROC_TYPE(ep);
        }
    }
    return NULL;
}


static expv
max_rank_from_arguments(expv args)
{
    list lp;
    expv maxRanked = NULL;

    if (args == NULL || EXPR_CODE(args) != LIST) {
        return NULL;
    }
    FOR_ITEMS_IN_LIST(lp, args) {
        if (maxRanked == NULL ||
            (TYPE_N_DIM(EXPV_TYPE(maxRanked)) <
             TYPE_N_DIM(EXPV_TYPE(LIST_ITEM(lp))))) {
            maxRanked = LIST_ITEM(lp);
        }
    }

    return maxRanked;
}


expv
compile_function_call(ID f_id, expr args) {
    return compile_function_call_check_intrinsic_arg_type(f_id, args, FALSE);

}

expv
compile_function_call_check_intrinsic_arg_type(ID f_id, expr args, int ignoreTypeMismatch) {
    expv a = NULL, v = NULL;
    EXT_ID ep = NULL;
    TYPE_DESC tp = NULL;
    ID tagname = NULL;

    if (declare_function(f_id) == NULL) return NULL;

    if (ID_CLASS(f_id) == CL_VAR && IS_PROCEDURE_TYPE(ID_TYPE(f_id))) {
        tp = get_bottom_ref_type(ID_TYPE(f_id));
        a = compile_args(args);
        v = list3(FUNCTION_CALL,
                  expv_sym_term(F_VAR, ID_TYPE(f_id), ID_SYM(f_id)),
                  a,
                  expv_any_term(F_EXTFUNC, f_id));

        EXPV_TYPE(v) = !tp ? type_GNUMERIC_ALL :
                IS_GENERIC_TYPE(FUNCTION_TYPE_RETURN_TYPE(tp)) ?
                type_GNUMERIC_ALL :
                FUNCTION_TYPE_RETURN_TYPE(tp) ;
        goto line_info;
    }

    if (ID_CLASS(f_id) == CL_MULTI) {
        tagname = multi_find_class(f_id, CL_TAGNAME);
        f_id = multi_find_class(f_id, CL_PROC);
    }

    switch (PROC_CLASS(f_id)) {
        case P_UNDEFINEDPROC:
            /* f_id is not defined yet. */

            if (ID_TYPE(f_id) != NULL) {
                if (!IS_PROCEDURE_TYPE(ID_TYPE(f_id)) ||
                    IS_PROCEDURE_POINTER(ID_TYPE(f_id))) {
                    if (TYPE_IS_SAVE(ID_TYPE(f_id))) {
                        TYPE_UNSET_SAVE(ID_TYPE(f_id));
                    }
                    ID_TYPE(f_id) = function_type(ID_TYPE(f_id));
                    EXPV_TYPE(ID_ADDR(f_id)) = FUNCTION_TYPE_RETURN_TYPE(ID_TYPE(f_id));
                }
                tp = ID_TYPE(f_id);
            } else {
                /* f_id is function, but it's return type is unknown */
                tp = function_type(new_type_desc());
                TYPE_BASIC_TYPE(FUNCTION_TYPE_RETURN_TYPE(tp)) = TYPE_GNUMERIC_ALL;
            }

            TYPE_SET_USED_EXPLICIT(tp);
/* FEAST add start */
            if (TYPE_BASIC_TYPE(FUNCTION_TYPE_RETURN_TYPE(tp)) == TYPE_UNKNOWN){
                /* ID_TYPE(f_id) = NULL; */
                sp_link_id(f_id, SP_ERR_UNDEF_TYPE_FUNC, current_line);
            }
/* FEAST add  end  */

            a = compile_args(args);

            v = list3(FUNCTION_CALL, ID_ADDR(f_id), a,
                      expv_any_term(F_EXTFUNC, f_id));

            if (IS_GENERIC_TYPE(tp)) {
                EXPV_TYPE(v) = type_GNUMERIC_ALL;
            } else {
                EXPV_TYPE(v) = FUNCTION_TYPE_RETURN_TYPE(tp);
                /*
                 * EXPV_TYPE(v) should be replaced in finalization phase as:
                 * EXT_PROC_TYPE(PROC_EXT_ID(EXPV_ANY(ID, EXPR_ARG3(v))))
                 */
                EXPV_NEED_TYPE_FIXUP(v) = TRUE;
            }

            break;

        case P_THISPROC:
            if (!TYPE_IS_RECURSIVE(ID_TYPE(f_id))) {
                error("recursive call in not a recursive function");
            } else if (IS_FUNCTION_TYPE(ID_TYPE(f_id)) &&
                       FUNCTION_TYPE_RESULT(ID_TYPE(f_id)) == NULL) {
                error("Use a RESULT variable for recursion");
            }
            /* FALL THROUGH */
        case P_DEFINEDPROC:
        case P_EXTERNAL: {
            EXT_ID modProcs = NULL;
            TYPE_DESC modProcType = NULL;

            if (ID_TYPE(f_id) == NULL) {
                error("attempt to use untyped function,'%s'",
                      ID_NAME(f_id));
                goto err;
            }
            tp = ID_TYPE(f_id);

            if (!IS_PROCEDURE_TYPE(tp) || IS_PROCEDURE_POINTER(tp)) {
                tp = function_type(tp);
                ID_TYPE(f_id) = tp;
                EXPV_TYPE(ID_ADDR(f_id)) = ID_TYPE(f_id);
            }

            if (TYPE_IS_ABSTRACT(ID_TYPE(f_id))) {
                error("'%s' is abstract", ID_NAME(f_id));
                goto err;
            }

            TYPE_SET_USED_EXPLICIT(tp);
            if (FUNCTION_TYPE_RETURN_TYPE(tp) != NULL &&
                TYPE_BASIC_TYPE(FUNCTION_TYPE_RETURN_TYPE(tp)) == TYPE_UNKNOWN) {
                TYPE_SET_NOT_FIXED(FUNCTION_TYPE_RETURN_TYPE(tp));
            }
            a = compile_args(args);

            if (ID_DEFINED_BY(f_id) != NULL) {
                ep = PROC_EXT_ID(ID_DEFINED_BY(f_id));
            } else {
                ep = PROC_EXT_ID(f_id);
            }
            if (ep != NULL && EXT_PROC_CLASS(ep) == EP_INTERFACE &&
                (modProcs = EXT_PROC_INTR_DEF_EXT_IDS(ep)) != NULL) {
                modProcType = choose_module_procedure_by_args(modProcs, a);
                if (modProcType != NULL) {
                    tp = modProcType;

                } else if (tagname != NULL) {
                    return compile_struct_constructor(tagname, NULL, args);

                } else {

                    warning_at_id(f_id, "can't determine a function to "
                                    "be actually called for a generic "
                                    "interface function call of '%s', "
                                    "this is a current limitation.",
                                    SYM_NAME(EXT_SYM(ep)));
                }
            } else if (ep == NULL) {
                ep = new_external_id_for_external_decl(ID_SYM(f_id),
                                                       ID_TYPE(f_id));
                PROC_EXT_ID(f_id) = ep;
            }

            v = list3(FUNCTION_CALL, ID_ADDR(f_id), a,
                      expv_any_term(F_EXTFUNC, f_id));

            EXPV_TYPE(v) = IS_GENERIC_TYPE(FUNCTION_TYPE_RETURN_TYPE(tp)) ?
                    type_GNUMERIC_ALL :
                    FUNCTION_TYPE_RETURN_TYPE(tp);

            break;
        }

        case P_INTRINSIC:
            v = compile_intrinsic_call0(f_id, compile_data_args(args), ignoreTypeMismatch);
            break;

        case P_STFUNCT:
            v = statement_function_call(f_id, compile_args(args));
            break;

        default:
            fatal("%s: unknown proc_class %d", __func__,
                  PROC_CLASS(f_id));
    }

    if (ID_TYPE(f_id) != NULL && TYPE_IS_ELEMENTAL(ID_TYPE(f_id))) {
        expv maxRanked = max_rank_from_arguments(a);
        if (maxRanked != NULL && IS_ARRAY_TYPE(EXPV_TYPE(maxRanked))) {
            EXPV_TYPE(v) = copy_dimension(EXPV_TYPE(maxRanked), EXPV_TYPE(v));
        }
    }

line_info:
    if (v != NULL) {
        if (args != NULL) {
            EXPR_LINE(v) = EXPR_LINE(args);
        } else {
            EXPR_LINE(v) = current_line;
        }
    }
    return v;

err:
    return NULL;
}

static int
type_param_values_required0(TYPE_DESC struct_tp, ID * head, ID * tail)
{
    ID ip;

    if (TYPE_PARENT(struct_tp) &&
        type_param_values_required0(TYPE_PARENT_TYPE(struct_tp), head, tail)) {
        return TRUE;
    }

    FOREACH_ID(ip, TYPE_TYPE_PARAMS(struct_tp)) {
        if (!VAR_INIT_VALUE(ip)) {
            return TRUE;
        }
    }

    return FALSE;
}


int
type_param_values_required(TYPE_DESC tp)
{
    ID head = NULL, tail = NULL;
    return type_param_values_required0(tp, &head, &tail);
}



static void
get_type_params0(TYPE_DESC struct_tp, ID * head, ID * tail)
{
    ID id, ip;

    if (TYPE_PARENT(struct_tp))
        get_type_params0(TYPE_PARENT_TYPE(struct_tp), head, tail);

    FOREACH_ID(ip, TYPE_TYPE_PARAMS(struct_tp)) {
        id = XMALLOC(ID,sizeof(*id));
        *id = *ip;
        ID_LINK_ADD(id, *head, *tail);
    }
}

ID
get_type_params(TYPE_DESC struct_tp)
{
    ID head = NULL, tail = NULL;

    get_type_params0(struct_tp, &head, &tail);

    return head;
}


// Expects to use for the dummy derived type
// (genereted by declare_struct_type_wo_component)
int
compile_type_param_values_dummy(TYPE_DESC struct_tp, expr type_param_args) {
    list lp;
    expv type_param_values = list0(LIST);
    FOR_ITEMS_IN_LIST(lp, type_param_args) {
        expv v = compile_expression(LIST_ITEM(lp));
        if (v == NULL) {
            return FALSE;
        }
        list_put_last(type_param_values, v);
    }
    TYPE_TYPE_PARAM_VALUES(struct_tp) = type_param_values;
    return TRUE;
}


/**
 * Compile type parameter values for the parameterized derived-type
 *
 * Check `type_param_args` as the type parameter values for the parameter derived-type,
 * and compile them into `type_param_values`.
 * `used` will store type parameter identifiers and its values even if they don't exist in `type_param_values`
 * (and will be passed to type_apply_type_parameter())
 */
int
compile_type_param_values(TYPE_DESC struct_tp, expr type_param_args, expv type_param_values, ID * used)
{
    int has_keyword = FALSE;
    list lp;
    ID ip;
    ID used_last = NULL;
    ID match = NULL; // ID specified by a type parameter argument
    ID cur;
    ID rest_type_params;
    SYMBOL sym;
    enum expr_code e_code;
    expv v;
    *used = NULL;

    /* collect type parameters recursively */
    rest_type_params = get_type_params(struct_tp);
    cur = rest_type_params;

    FOR_ITEMS_IN_LIST(lp, type_param_args) {
        expv arg = LIST_ITEM(lp);

        if (EXPR_CODE(arg) == F_SET_EXPR) {
            /* A type parameter value has a KEYWORD */
            sym = EXPR_SYM(EXPR_ARG1(arg));

            if (has_keyword == FALSE) {
                rest_type_params = cur;
                has_keyword = TRUE;
            }

            /* check keyword is not duplicate */
            if (find_ident_head(sym, *used) != NULL) {
                error("type parameter '%s' is already specified", SYM_NAME(sym));
                return FALSE;
            }

            if ((match = find_ident_head(sym, rest_type_params)) == NULL) {
                error("'%s' is not type value keyword", SYM_NAME(sym));
                return FALSE;
            }

            e_code = EXPR_CODE(EXPR_ARG2(arg));
        } else {
            sym = NULL;

            if (has_keyword == TRUE) {
                /* KEYWORD connot be omitted after an argument which has a KEYWORD */
                error("KEYWORD connot be ommited after the type parameter value with a keyword");
                return FALSE;
            }

            if (cur == NULL) {
                /* There no more type parameters */
                error("unexpected type value");
                return FALSE;
            }

            match = cur;
            e_code = EXPR_CODE(arg);
        }

        switch (e_code) {
            case LEN_SPEC_ASTERISC:
            case F08_LEN_SPEC_COLON:
                if (!TYPE_IS_LEN(ID_TYPE(match))) {
                    error("length spec for no-length parameter");
                    return FALSE;
                }
                v = make_enode(e_code, NULL);
                if (sym) {
                    EXPV_KWOPT_NAME(v) = (const char *)strdup(SYM_NAME(sym));
                }
                break;
            case F95_TRIPLET_EXPR:
                // NOTE: sorry but the current parser cannot differs the length
                // spec and triplet with no values
                if (!TYPE_IS_LEN(ID_TYPE(match))) {
                    error("length spec for no-length parameter");
                    return FALSE;
                }
                if (sym) {
                    arg = EXPR_ARG2(arg);
                }
                if (EXPR_ARG1(arg) != NULL || EXPR_ARG2(arg) != NULL) {
                    error("Invalid length specifier");
                    return FALSE;
                }
                v = make_enode(F08_LEN_SPEC_COLON, NULL);
                if (sym) {
                    EXPV_KWOPT_NAME(v) = (const char *)strdup(SYM_NAME(sym));
                }
                break;
            default:
                /* A type parameter valeus should be a constatnt integer */
                if (!expr_is_constant_typeof(EXPR_CODE(arg) == F_SET_EXPR ?
                                             EXPR_ARG2(arg) : arg, TYPE_INT)) {
                    error("type parameter value should be "
                          "a constant integer expression");
                    return FALSE;
                }
                v = compile_expression(arg);
                break;
        }

        if (!has_keyword) {
            cur = ID_NEXT(cur);
        }

        v = expv_reduce(v, TRUE);
        id_link_remove(&rest_type_params, match);
        VAR_INIT_VALUE(match) = v;
        ID_LINK_ADD(match, *used, used_last);
        list_put_last(type_param_values, v);
    }
    /* Check if not-initialized type parameters don't exist */
    FOREACH_ID(ip, rest_type_params) {
        if (!VAR_INIT_VALUE(ip)) {
            error("type parameter %s is not initialized", ID_NAME(ip));
            return FALSE;
        }
    }
    if (used_last != NULL) {
        // The rest type parameters are used with its initial values
        ID_NEXT(used_last) = rest_type_params;
    } else {
        // All type parameters are used with its initial values
        *used = rest_type_params;
    }
    return TRUE;
}


static void
get_struct_members0(TYPE_DESC struct_tp, ID * head, ID * tail)
{
    ID id, ip;

    if (TYPE_PARENT(struct_tp))
        get_struct_members0(TYPE_PARENT_TYPE(struct_tp), head, tail);

    FOREACH_ID(ip, TYPE_MEMBER_LIST(struct_tp)) {
        id = XMALLOC(ID,sizeof(*id));
        *id = *ip;
        ID_LINK_ADD(id, *head, *tail);
    }
}

static ID
get_struct_members(TYPE_DESC struct_tp)
{
    ID head = NULL, tail = NULL;

    get_struct_members0(struct_tp, &head, &tail);

    return head;
}

static expv
compile_struct_constructor_with_components(const ID struct_id,
                                           const TYPE_DESC stp,
                                           const expr args)
{
    int has_keyword = FALSE;
    int is_first_arg = TRUE;
    list lp;
    ID ip, cur, members, used = NULL, used_last = NULL;
    ID match = NULL;
    SYMBOL sym;
<<<<<<< HEAD
=======
    expv v = NULL;
>>>>>>> 3f86def0
    expv result, components;
    TYPE_DESC tp;
    TYPE_DESC this;

    components = list0(LIST);
    result = list2(F95_STRUCT_CONSTRUCTOR, NULL, components);

    // Check PRIVATE components
    // (PRIVATE works if the derived type is use-associated)
    int is_use_associated = ID_USEASSOC_INFO(struct_id) != NULL;

    this = stp?:ID_TYPE(struct_id);

    members = get_struct_members(this);
    cur = members;

    FOR_ITEMS_IN_LIST(lp, args) {
        expr arg = LIST_ITEM(lp);
        expv v = compile_expression(arg);
        assert(EXPV_TYPE(v) != NULL);

        if (type_is_parent_type(EXPV_TYPE(v), this)) {
            TYPE_DESC stp = get_bottom_ref_type(EXPV_TYPE(v));
            if ((EXPV_CODE(arg) != F_SET_EXPR && is_first_arg) ||
                (EXPV_CODE(arg) == F_SET_EXPR && ID_SYM(TYPE_TAGNAME(stp)) == EXPR_SYM(EXPR_ARG1(arg)))) {
                ID pmem;
                FOREACH_MEMBER(pmem, stp) {
                    if (find_ident_head(ID_SYM(pmem), used) != NULL) {
                        error("member'%s' is already specified", ID_NAME(pmem));
                        return NULL;
                    }
                    if ((match = find_ident_head(ID_SYM(pmem), members)) == NULL) {
                        error_at_node(args,
                                      "'%s' is specified as a parent type, "
                                      "but member '%s' is already in the constructor",
                                      ID_NAME(TYPE_TAGNAME(stp)), ID_NAME(pmem));
                        return NULL;
                    } else {
                        id_link_remove(&members, match);
                        ID_LINK_ADD(match, used, used_last);
                    }
                }
            }
            list_put_last(components, v);
            cur = members;
            is_first_arg = FALSE;
            if (EXPV_CODE(arg) == F_SET_EXPR)
                has_keyword = TRUE;
            continue;
        }

        if (EXPV_CODE(arg) == F_SET_EXPR) {
            sym = EXPR_SYM(EXPR_ARG1(arg));

            if (has_keyword == FALSE) {
                members = cur;
                has_keyword = TRUE;
            }

            // check keyword is duplicate
            if (find_ident_head(sym, used) != NULL) {
                error("member'%s' is already specified", SYM_NAME(sym));
                return NULL;
            }

            if ((match = find_ident_head(sym, members)) == NULL) {
                error("'%s' is not member", SYM_NAME(sym));
                return NULL;
            }
        } else {
            sym = NULL;

            if (has_keyword == TRUE) {
                // KEYWORD connot be ommit after KEYWORD-ed arg
                error("KEYWORD connot be ommited after the component with a keyword");
                return NULL;
            }

            if (cur == NULL) {
                error("unexpected member");
                return NULL;
            }

            match = cur;
        }

        if (is_use_associated && ID_TYPE(match) != NULL &&
            ((TYPE_IS_INTERNAL_PRIVATE(match) ||
              TYPE_IS_INTERNAL_PRIVATE(ID_TYPE(match))) &&
             !(TYPE_IS_PUBLIC(match) ||
               TYPE_IS_PUBLIC(ID_TYPE(match))))) {
            error("accessing a private component");
            return NULL;
        }

<<<<<<< HEAD
=======
        v = compile_expression(arg);

        if (v == NULL || !isValidType(EXPV_TYPE(v))) {
            return NULL;
        }

>>>>>>> 3f86def0
        if (!type_is_compatible_for_assignment(ID_TYPE(match),
                                               EXPV_TYPE(v))) {
            error("type is not applicable in struct constructor");
            return NULL;
        }

        if (!has_keyword) {
            cur = ID_NEXT(cur);
        }

        id_link_remove(&members, match);

        ID_LINK_ADD(match, used, used_last);
        list_put_last(components, v);

        is_first_arg = FALSE;
    }

    /*
     * check all members are initialized
     */
    FOREACH_ID(ip, members) {
        if (ID_CLASS(ip) != CL_TYPE_BOUND_PROC && (
                !VAR_INIT_VALUE(ip) &&
                !TYPE_IS_ALLOCATABLE(ID_TYPE(ip)))) {
            error("member %s is not initialized", ID_NAME(ip));
        }
    }

    if (TYPE_REF(stp)) {
        tp = stp;
    } else {
        tp = wrap_type(stp);
    }

    EXPV_TYPE(result) = tp;

    return result;
}


expv
compile_struct_constructor(ID struct_id, expr type_param_args, expr args)
{
    expv result, component;
    TYPE_DESC base_stp;
    TYPE_DESC tp;

    assert(ID_TYPE(struct_id) != NULL);

    component = list0(LIST);
    result = list2(F95_STRUCT_CONSTRUCTOR, NULL, component);

    base_stp = find_struct_decl(ID_SYM(struct_id));
    assert(EXPV_TYPE(result) != NULL);
    if (TYPE_IS_ABSTRACT(base_stp)) {
        error("abstract type in an derived-type constructor");
    }

    if (type_param_args) {
        tp = type_apply_type_parameter(base_stp, type_param_args);
        EXPR_ARG1(result) = TYPE_TYPE_PARAM_VALUES(tp);
    } else if (type_param_values_required(base_stp)) {
        error("struct type '%s' requires type parameter values",
              SYM_NAME(ID_SYM(struct_id)));
        return NULL;
    } else {
        tp = base_stp;
    }

    if (args) {
        EXPV_LINE(result) = EXPR_LINE(args);
        return compile_struct_constructor_with_components(struct_id, tp, args);
    }

    if (tp == base_stp) {
        tp = wrap_type(tp);
    }

    EXPV_TYPE(result) = tp;
    return result;
}


expv
compile_args(expr args)
{
    list lp;
    expr a;
    expv v, arglist;
    ID id;
    int is_declared = FALSE;

    arglist = list0(LIST);
    if (args == NULL) return arglist;

    FOR_ITEMS_IN_LIST(lp, args) {
        a = LIST_ITEM(lp);
        /* check function address */
        if (EXPR_CODE(a) == IDENT) {
            id = find_ident(EXPR_SYM(a));
            if (id == NULL)
                id = declare_ident(EXPR_SYM(a), CL_UNKNOWN);
            if (ID_IS_AMBIGUOUS(id)) {
                error("an ambiguous reference to symbol '%s'", ID_NAME(id));
                continue;
            }
            if (type_is_nopolymorphic_abstract(ID_TYPE(id))) {
                error("an abstract interface '%s' in the actual argument", ID_NAME(id));
            }

            switch (ID_CLASS(id)) {
            case CL_PROC:
            case CL_ENTRY:
                if (PROC_CLASS(id) != P_THISPROC &&
                    (declare_function(id) == NULL)) {
                    continue;
                }
                break;
            case CL_VAR: 
            case CL_UNKNOWN:
                is_declared = ID_IS_DECLARED(id);
                /* check variable name */
                declare_variable(id);
                ID_IS_DECLARED(id) = is_declared;
                break;
            case CL_PARAM:
                break;

            default: 
                error("illegal argument");
                continue;
            }
        }
        if ((v = compile_expression(a)) == NULL) continue;
        if ((v = expv_reduce(v, FALSE)) == NULL) continue;

        arglist = list_put_last(arglist, v);
    }

    return arglist;
}


static expv
compile_data_args(expr args)
{
    list lp;
    expr a,v,arglist;

    if(args == NULL) return NULL;
    arglist = list0(LIST);
    FOR_ITEMS_IN_LIST(lp,args){
        a = LIST_ITEM(lp);
        v = compile_expression(a);
        arglist = list_put_last(arglist,v);
    }
    return arglist;
}


static expv
genCastCall(const char *name, TYPE_DESC tp, expv arg, expv kind)
{
    SYMBOL sym;
    expv symV, args;
    TYPE_DESC ftp;
    EXT_ID extid;
    ID id;

    sym = find_symbol(strdup(name));
    symV = expv_sym_term(F_FUNC, NULL, sym);
    id = find_ident(sym);

    if(id == NULL) {
        id = declare_ident(sym, CL_UNKNOWN);
        declare_function(id);
    }

    ftp = function_type(tp);
    TYPE_SET_INTRINSIC(ftp);

    extid = new_external_id_for_external_decl(sym, ftp);
    EXT_PROC_CLASS(extid) = EP_INTRINSIC;
    ID_TYPE(id) = ftp;
    PROC_EXT_ID(id) = extid;

    if(kind)
        args = list2(LIST, arg, kind);
    else
        args = list1(LIST, arg);

    return expv_cons(FUNCTION_CALL, tp, symV, args);
}


/* stementment function call */
expv
statement_function_call(f_id, arglist)
     ID f_id;
     expv arglist;
{
    list arg_lp,param_lp;
    ID id;
    TYPE_DESC idtp, vtp;
    expv v;
    struct replace_item *old_sp;

    if(PROC_STBODY(f_id) == NULL) return NULL; /* error */

    if(ID_TYPE(f_id) == NULL){
        error("attempt to use untyped statement function");
        return NULL;
    }

    old_sp = replace_sp;        /* save */

    arg_lp = EXPV_LIST(arglist);
    param_lp = EXPV_LIST(PROC_ARGS(f_id));
    /* copy actual arguments into temporaries */
    while(arg_lp != NULL && param_lp != NULL){
        v = LIST_ITEM(arg_lp);
        id = declare_ident(EXPR_SYM(LIST_ITEM(param_lp)),CL_UNKNOWN);
        replace_sp->id = id;
        replace_sp->v = v;
        if(++replace_sp >= &replace_stack[MAX_REPLACE_ITEMS])
            fatal("too nested statement function call");
        
        arg_lp = LIST_NEXT(arg_lp);
        param_lp = LIST_NEXT(param_lp);
    }
    
    if(arg_lp != NULL || param_lp != NULL){
        error("statement function definition and argument list differ");
        goto err;
    }

    if((v = compile_expression(PROC_STBODY(f_id))) == NULL) goto err;

    idtp = ID_TYPE(f_id);
    vtp = EXPV_TYPE(v);

    if (idtp && vtp) {
        /* call type casting intrinsic */
        TYPE_DESC tp1, tp2;
        BASIC_DATA_TYPE b1, b2;
        const char *castName = NULL;
        expv kind = NULL;

        tp1 = bottom_type(idtp);
        tp2 = bottom_type(vtp);
        b1 = TYPE_BASIC_TYPE(tp1);
        b2 = TYPE_BASIC_TYPE(tp2);
        kind = TYPE_KIND(tp1);

        if(b1 != b2 || TYPE_KIND(tp1)) {
            switch(b1) {
            case TYPE_INT:
                castName = "int"; break;
            case TYPE_DREAL:
                kind = expv_int_term(
                    INT_CONSTANT, type_INT, KIND_PARAM_DOUBLE);
                /* fall through */
            case TYPE_REAL:
                castName = "real"; break;
            case TYPE_DCOMPLEX:
                kind = expv_int_term(
                    INT_CONSTANT, type_INT, KIND_PARAM_DOUBLE);
                /* fall through */
            case TYPE_COMPLEX:
                castName = "cmplx"; break;
            default:
                break;
            }
        }

        if(castName) {
            v = genCastCall(castName, tp1, v, kind);
        }
    }

    replace_sp = old_sp;        /* restore */
    return v;

 err:
    replace_sp = old_sp;        /* restore */
    return NULL;
}


/* 
 * power expression
 */
/* runtime library
 * pow_ii: INTEGER*INTGER -> INTEGER
 * pow_ri: REAL*INTGER -> DREAL
 * pow_di: DREAL*INTGER -> DREAL
 * pow_ci: COMPLEX**INTEGER -> COMPLEX
 * pow_dd: DREAL*DREAL -> DREAL
 * pow_hh, pow_zz, pow_zi, pow_qq is not used
 */
expv expv_power_expr(expv left,expv right)
{
    TYPE_DESC lt,rt,tp;

    /* check constant expression */
    left = expv_reduce(left, FALSE);
    right = expv_reduce(right, FALSE);

    lt = EXPV_TYPE(left);
    rt = EXPV_TYPE(right);

    int lisary = IS_ARRAY_TYPE(lt);
    int risary = IS_ARRAY_TYPE(rt);

    if((lisary && !IS_NUMERIC(array_element_type(lt))) ||
        (risary && !IS_NUMERIC(array_element_type(rt))) ||
        (lisary == FALSE && risary == FALSE &&
        (!IS_NUMERIC(lt) || !IS_NUMERIC(rt)))) {

        error("nonarithmetic operand of power operator");
        return NULL;
    }

    if (IS_COMPLEX(lt)) {
        tp = type_basic(TYPE_COMPLEX);
    } else if (IS_REAL(lt) || IS_REAL(rt)) {
        tp = type_basic(TYPE_REAL);
    } else {
        tp = type_basic(TYPE_INT);
    }

    return expv_cons(POWER_EXPR, tp, left, right);
}


/*
 * implied do expression
 */
static expv
compile_implied_do_expression(expr x)
{
    expv do_var, do_init, do_limit, do_incr, retv;
    expr var, init, limit, incr;
    SYMBOL do_var_sym;
    CTL cp;

    expr loopSpec = EXPR_ARG1(x);

    var = EXPR_ARG1(loopSpec);
    init = EXPR_ARG2(loopSpec);
    limit = EXPR_ARG3(loopSpec);
    incr = EXPR_ARG4(loopSpec);

    if (EXPR_CODE(var) != IDENT) {
        fatal("compile_implied_do_expression: DO var is not IDENT");
    }
    do_var_sym = EXPR_SYM(var);
    
    /* check nested loop with the same variable */
    FOR_CTLS(cp) {
        if(CTL_TYPE(cp) == CTL_DO && CTL_DO_VAR(cp) == do_var_sym) {
            error("nested loops with variable '%s'", SYM_NAME(do_var_sym));
            break;
        }
    }

    do_var = compile_lhs_expression(var);
    if (!expv_is_lvalue(do_var))
        error("compile_implied_do_expression: bad DO variable");
    do_init = expv_reduce(compile_expression(init), FALSE);
    do_limit = expv_reduce(compile_expression(limit), FALSE);
    if (incr != NULL) do_incr = expv_reduce(compile_expression(incr), FALSE);
    else do_incr = expv_constant_1;
    expv x1 = list4(LIST, do_var, do_init, do_limit, do_incr);

    list lp;
    expv v = EXPR_ARG2(x);
    expv x2 = list0(LIST);
    int nItems = 0;
    TYPE_DESC retTyp = NULL;
    FOR_ITEMS_IN_LIST(lp, v) {
        x2 = list_put_last(x2, compile_expression(LIST_ITEM(lp)));
        nItems++;
    }
    if (nItems > 0) {
        retTyp = EXPV_TYPE(EXPR_ARG1(x2));
    }

    retv = expv_cons(F_IMPLIED_DO, retTyp, x1, x2);
    EXPR_LINE(retv) = EXPR_LINE(x);
    return retv;
}


/**
 * (F_DUP_DECL INT_CONSTANT CONSTANT)
 */
static expv
compile_dup_decl(expv x)
{
    expv numV = expr_constant_value(EXPR_ARG1(x));

    if (numV == NULL) {
        error("number of data value not integer constant.");
        return NULL;
    }

    if(IS_INT(EXPV_TYPE(numV)) == FALSE) {
        error("multiplier is not an integer value.");
        return NULL;
    }

#ifdef DATA_C_IMPL
    if (EXPR_CODE(numV) == F_VAR) {
        numV = expv_reduce(numV, TRUE);
    }
#endif /* DATA_C_IMPL */

    expv valV = expr_constant_value(EXPR_ARG2(x));

    if (valV == NULL) {
        error("data value not constant.");
        return NULL;
    }

    if(EXPV_CODE(numV) == INT_CONSTANT && EXPV_INT_VALUE(numV) <= 0) {
        error("illegal initialize value list number.");
        return NULL;
    }

    return expv_cons(F_DUP_DECL, EXPV_TYPE(valV), numV, valV);
}

static expv
compile_array_constructor(expr x)
{
    int nElems = 0;
    list lp;
    expv v, res, l;
    TYPE_DESC tp = NULL;
    TYPE_DESC base_type = NULL;
    BASIC_DATA_TYPE elem_type = TYPE_UNKNOWN;

    l = list0(LIST);
    if ((base_type = compile_type(EXPR_ARG2(x), /*allow_predecl=*/FALSE)) != NULL) {
        if (type_is_nopolymorphic_abstract(base_type)) {
            error("abstract type in an array constructor");
        }
        elem_type = get_basic_type(base_type);
        res = list1(F03_TYPED_ARRAY_CONSTRUCTOR, l);
    } else {
        res = list1(F95_ARRAY_CONSTRUCTOR, l);
    }


    FOR_ITEMS_IN_LIST(lp, EXPR_ARG1(x)) {
        nElems++;
        v = compile_expression(LIST_ITEM(lp));
        list_put_last(l, v);
        tp = EXPV_TYPE(v);
        if (elem_type == TYPE_UNKNOWN) {
            elem_type = get_basic_type(tp);
            continue;
        }
        if (get_basic_type(tp) != elem_type) {
            error("Array constructor elements have different data types.");
            return NULL;
        }

        if (base_type) {
            if (!type_is_soft_compatible(base_type, tp)) {
                error("Unexpected element type");
                return NULL;
            }
        }
    }

    assert(elem_type != TYPE_UNKNOWN);
    if (base_type) {
        tp = base_type;
    } else if (elem_type == TYPE_CHAR) {
        tp = type_char(-1);
    } else if (elem_type != TYPE_STRUCT) {
        tp = type_basic(elem_type);
        /*
         * If elem_type == TYPE_STRUCT, we just use the tp.
         */
    }

    EXPV_TYPE(res) =
        compile_dimensions(tp,
                           list1(LIST,
                                 (list2(LIST,
                                        expv_constant_1,
                                        expv_int_term(INT_CONSTANT,
                                                      type_INT, nElems)))));

    return res;
}


expv
compile_type_bound_procedure_call(expv memberRef, expr args) {
    expv v;
    expv a;

    expv parent;
    TYPE_DESC ftp, stp, parent_tp;
    TYPE_DESC ret_type = type_GNUMERIC_ALL;

    a = compile_args(args);

    parent = EXPR_ARG1(memberRef);
    ftp = EXPV_TYPE(memberRef);
    parent_tp = EXPV_TYPE(parent);
    stp = get_bottom_ref_type(parent_tp);

    if (TYPE_BOUND_GENERIC_TYPE_GENERICS(ftp)) {
        /*
         * for type-bound GENERIC
         */
        ID bind;
        ID bindto;
        FOREACH_ID(bind, TYPE_BOUND_GENERIC_TYPE_GENERICS(ftp)) {
            bindto = find_struct_member_allow_private(stp, ID_SYM(bind), TRUE);
            if (TYPE_REF(ID_TYPE(bindto)) &&
                function_type_is_appliable(TYPE_REF(ID_TYPE(bindto)), a, TRUE))
            {
                ftp = TYPE_REF(ID_TYPE(bindto));
                /* EXPV_TYPE(memberRef) = ftp; */
            }
        }

        if (ftp) {
            ret_type = FUNCTION_TYPE_RETURN_TYPE(ftp);
        }
        else {
            if (debug_flag)
                fprintf(debug_fp, "There is no appliable type-bound procedure");
        }
        /* type-bound generic procedure type does not exist in XcodeML */
        EXPV_TYPE(memberRef) = NULL;
    } else {
        /*
         * for type-bound PROCEDURE
         */
        if (ftp != NULL) {
#if 0   /* Currently, don't check arugments are valid or not */
            if (function_type_is_appliable(ftp, a, TRUE)) {
                error("argument type mismatch");
            }
#endif
            if (TYPE_REF(ftp)) {
                if(FUNCTION_TYPE_RETURN_TYPE(TYPE_REF(ftp)) == NULL){ 
                    // might have some ref indirection before getting to the 
                    // actual function type
                    while(TYPE_REF(TYPE_REF(ftp))) {
                        ftp = TYPE_REF(ftp);
                    }
                }
                ret_type = FUNCTION_TYPE_RETURN_TYPE(TYPE_REF(ftp));
            } else {
                /*
                 * type-bound procedure is not bound yet,
                 * so set a dummy type.
                 */
                ret_type = FUNCTION_TYPE_RETURN_TYPE(ftp);
            }
        }
    }

    v = list2(FUNCTION_CALL, memberRef, a);
    EXPV_TYPE(v) = ret_type;

    if (ftp != NULL) {
        if (TYPE_IS_ELEMENTAL(get_bottom_ref_type(ftp))) {
            expv maxRanked = max_rank_from_arguments(a);
            if (maxRanked == NULL ||
                (TYPE_N_DIM(parent_tp) >
                 TYPE_N_DIM(EXPV_TYPE(maxRanked)))) {
                maxRanked = parent;
            }
            if (maxRanked != NULL && IS_ARRAY_TYPE(parent_tp)) {
                EXPV_TYPE(v) = copy_dimension(parent_tp, EXPV_TYPE(v));
            }
        }
    }

    return v;
}


expv
compile_member_array_ref(expr x, expv v)
{
    expr indices = EXPR_ARG2(x);
    expv org_expr = EXPR_ARG1(v); // if v is member ref, org_expr is member_id.
    TYPE_DESC tq, tp;
    expv shape = list0(LIST);

    /* compile (org_expr)%id(indices)
     * x = ARRAY_REF(v, indices)
     * v = MEMBER_REF(org_expr, id)
     */
    tq = EXPV_TYPE(org_expr);

#if 0 // to be solved
    if(compile_array_ref_dimension(indices,shape,NULL)) {
        return NULL;
    }
    // Checks two or more nonzero rank array references are not appeared.
    // i.e) a(1:5)%n(1:5) not accepted
    if(((EXPV_CODE(org_expr) == F_ARRAY_REF) &&
        (IS_ARRAY_TYPE(tq) && IS_CHAR(bottom_type(tq)) == FALSE)) &&
       (EXPR_LIST(shape) != NULL)) {
        error("Two or more part references with nonzero rank must not be specified");
        return NULL;
    }
#endif

    if (IS_PROCEDURE_TYPE(EXPV_TYPE(v))) {
        /*
         * type bound procedure coall
         */
        return compile_type_bound_procedure_call(v, indices);
    }

    if(EXPR_LIST(shape) == NULL) {
        generate_shape_expr(tq, shape);
    }

    tp = EXPV_TYPE(v);

    /*
     * copy coShape from original type
     */
    if (TYPE_IS_COINDEXED(tq)) {
        TYPE_CODIMENSION(tp) = TYPE_CODIMENSION(tq);
    }

    if (IS_ARRAY_TYPE(tp)) {
        TYPE_DESC new_tp;
        expv new_v = compile_array_ref(NULL, v, indices, TRUE);
        new_tp = EXPV_TYPE(new_v);

        if (TYPE_HAS_SUBOBJECT_PROPAGATE_ATTRS(tp) &&
            !TYPE_HAS_SUBOBJECT_PROPAGATE_ATTRS(new_tp)) {
            TYPE_DESC btp = bottom_type(new_tp);
            if(!EXPR_HAS_ARG1(shape))
                generate_shape_expr(new_tp, shape);
            btp = wrap_type(btp);
            TYPE_SET_SUBOBJECT_PROPAGATE_ATTRS(btp, tp);
            TYPE_SET_SUBOBJECT_PROPAGATE_EXTATTRS(btp, tp);
            new_tp = btp;
        }
        new_tp = compile_dimensions(new_tp, shape);
        fix_array_dimensions(new_tp);
        EXPV_TYPE(new_v) = new_tp;
        return new_v;
    } else if (IS_CHAR(tp)) {
        return compile_substr_ref(x);
    } else {
        error_at_node(v, "Subscripted object is neither array nor character.");
        return NULL;
    }
}<|MERGE_RESOLUTION|>--- conflicted
+++ resolved
@@ -2736,10 +2736,6 @@
     ID ip, cur, members, used = NULL, used_last = NULL;
     ID match = NULL;
     SYMBOL sym;
-<<<<<<< HEAD
-=======
-    expv v = NULL;
->>>>>>> 3f86def0
     expv result, components;
     TYPE_DESC tp;
     TYPE_DESC this;
@@ -2835,15 +2831,10 @@
             return NULL;
         }
 
-<<<<<<< HEAD
-=======
-        v = compile_expression(arg);
-
-        if (v == NULL || !isValidType(EXPV_TYPE(v))) {
+        if (!isValidType(EXPV_TYPE(v))) {
             return NULL;
         }
 
->>>>>>> 3f86def0
         if (!type_is_compatible_for_assignment(ID_TYPE(match),
                                                EXPV_TYPE(v))) {
             error("type is not applicable in struct constructor");
