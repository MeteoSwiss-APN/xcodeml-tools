--- conflicted
+++ resolved
@@ -877,17 +877,12 @@
 
         case F95_KIND_SELECTOR_SPEC: {
             expv v = NULL;
-            expv u;
             v = compile_expression(EXPR_ARG1(x));
-<<<<<<< HEAD
             if (v != NULL) v = expv_reduce_kind(v)?:v;
-=======
-            if(v != NULL) v = expv_reduce_kind(v);
             if(v != NULL && !expv_is_specification(v)){
                 error_at_node(EXPR_ARG1(x),
                     "kind must be a specification expression.");
             }
->>>>>>> 6fcdb393
             if (v != NULL) {
                 EXPV_KWOPT_NAME(v) = (const char *)strdup("kind");
             }
