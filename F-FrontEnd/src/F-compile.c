/**
 * \file F-compile.c
 */

#include "F-front.h"
#include "F-module-procedure.h"
#include "module-manager.h"

#include <sys/wait.h>

/* program unit control stack */
UNIT_CTL unit_ctls[MAX_UNIT_CTL];
int unit_ctl_level;
int unit_ctl_contains_level;

ENV current_local_env;

/* flags and defaults */
int save_all = FALSE;
int sub_stars = FALSE;
enum storage_class default_stg = STG_SAVE;

/* procedure context */
enum procedure_state current_proc_state;

/* module context */
enum module_state current_module_state = M_DEFAULT;

char *current_module_name = (char *) NULL;
#define INMODULE()    (current_module_name != NULL)

/* for partial module compile with fork.  */
static long module_start_offset = 0;
extern long last_initial_line_pos;
extern long prelast_initial_line_pos;

extern char xmodule_path[MAX_PATH_LEN];
extern char *myName;
extern int  flag_module_compile;
extern char *original_source_file_name;
extern int fixed_line_len_kind;
extern int auto_save_attr_kb;


/* Translate image control statements to xmp subroutine call statements */
int XMP_coarray_flag = TRUE;


/* control stack */
static struct control _ctl_base = {0};
CTL ctl_base = &_ctl_base;
CTL ctl_top;
CTL ctl_top_saved = NULL;

expv CURRENT_STATEMENTS_saved = NULL;

/* current statement label */
ID this_label;

TYPE_DESC type_REAL, type_INT, type_SUBR, type_CHAR, type_LOGICAL;
TYPE_DESC type_DREAL, type_COMPLEX, type_DCOMPLEX;
TYPE_DESC type_MODULE;
TYPE_DESC type_GNUMERIC_ALL;
TYPE_DESC type_NAMELIST;
TYPE_DESC basic_type_desc[N_BASIC_TYPES];
expv expv_constant_1,expv_constant_0,expv_constant_m1;
expv expv_float_0;

static int isInFinalizer = FALSE;

static void cleanup_unit_ctl(UNIT_CTL uc);
static void initialize_unit_ctl(void);
static void begin_procedure(void);
static void end_procedure(void);
static void compile_exec_statement(expr x);
static void compile_DO_statement(int range_st_no,
                            expr construct_name,
                            expr var, expr init,
                            expr limit, expr incr);
static void compile_DOWHILE_statement(int range_st_no, expr cond,
                            expr construct_name);
static void check_DO_end(ID label);
static void end_declaration(void);
static void end_interface(void);
static void compile_CALL_statement(expr x);
static void compile_RETURN_statement(expr x);
static void compile_STOP_PAUSE_statement(expr x);
static void compile_NULLIFY_statement(expr x);
static void compile_ALLOCATE_DEALLOCATE_statement(expr x);
static void compile_ARITHIF_statement(expr x);
static void compile_GOTO_statement(expr x);
static void compile_COMPGOTO_statement(expr x);
static void compile_ASSIGN_LABEL_statement(expr x);
static void compile_ASGOTO_statement(expr x);
static void compile_PUBLIC_PRIVATE_statement(expr x, int (*markAs)(ID));
static void compile_TARGET_POINTER_ALLOCATABLE_statement(expr x);
static void compile_OPTIONAL_statement(expr x);
static void compile_INTENT_statement(expr x);
static void compile_INTERFACE_statement(expr x);
static void compile_MODULEPROCEDURE_statement(expr x);
static int  markAsPublic(ID id);
static int  markAsPrivate(ID id);
static int  markAsProtected(ID id);
static void compile_POINTER_SET_statement(expr x);
static void compile_USE_decl(expr x, expr x_args);
static void compile_USE_ONLY_decl(expr x, expr x_args);
static expv compile_scene_range_expression_list(
                            expr scene_range_expression_list);
static void fix_array_dimensions_recursive(ID ip);
static void fix_pointer_pointee_recursive(TYPE_DESC tp);
static void compile_data_style_decl(expr x);

static int check_image_control_statement_available();
static int check_inside_CRITICAL_construct();

static void compile_SYNCALL_statement(expr x);
static void compile_SYNCIMAGES_statement(expr x);
static void compile_SYNCMEMORY_statement(expr x);
static void compile_LOCK_statement(expr x);
static void compile_UNLOCK_statement(expr x);
static void compile_CRITICAL_statement(expr x);
static void compile_ENDCRITICAL_statement(expr x);

<<<<<<< HEAD
static void compile_IMPORT_statement(expr x); // IMPORT statement
=======
static void compile_BLOCK_statement(expr x);
static void compile_ENDBLOCK_statement(expr x);
>>>>>>> 5fca4232

void init_for_OMP_pragma();
void check_for_OMP_pragma(expr x);

expv OMP_pragma_list(enum OMP_pragma pragma,expv arg1,expv arg2);
expv OMP_FOR_pragma_list(expv clause,expv statements);

void init_for_XMP_pragma();
int check_for_XMP_pragma(int st_no, expr x);

void init_for_ACC_pragma();
void check_for_ACC_pragma(expr x);

void set_parent_implicit_decls(void);

void
push_env(ENV env)
{
    ENV parent_local_env;
    parent_local_env = current_local_env;
    current_local_env = env;
    current_local_env->parent = parent_local_env;
}


void
clean_env(ENV env)
{
    env->symbols = NULL;
    env->struct_decls = NULL;
    env->common_symbols = NULL;
    env->labels = NULL;
    env->external_symbols = NULL;
    env->interfaces = NULL;
    env->blocks = NULL;
    env->use_decls = list0(LIST);
}

void
pop_env()
{
    ENV old = current_local_env;
    if (current_local_env->parent == NULL) {
        error("no more parent environments");
        return;
    }
    current_local_env = current_local_env->parent;
    clean_env(old);
}

void
initialize_compile()
{
    int t;
    TYPE_DESC tp;

    for(t = 0; t < N_BASIC_TYPES; t++){
        if((BASIC_DATA_TYPE)t == TYPE_UNKNOWN ||
           (BASIC_DATA_TYPE)t == TYPE_ARRAY){
            basic_type_desc[t] = NULL;
            continue;
        }
        tp = new_type_desc();
        TYPE_BASIC_TYPE(tp) = (BASIC_DATA_TYPE)t;

        basic_type_desc[t] = tp;
    }
    type_REAL = BASIC_TYPE_DESC(TYPE_REAL);
    type_DREAL= BASIC_TYPE_DESC(TYPE_DREAL);
    type_COMPLEX = BASIC_TYPE_DESC(TYPE_COMPLEX);
    type_DCOMPLEX = BASIC_TYPE_DESC(TYPE_DCOMPLEX);
    type_INT = BASIC_TYPE_DESC(TYPE_INT);
    type_SUBR = BASIC_TYPE_DESC(TYPE_SUBR);
    type_LOGICAL = BASIC_TYPE_DESC(TYPE_LOGICAL);
    type_CHAR = BASIC_TYPE_DESC(TYPE_CHAR);
    TYPE_CHAR_LEN(type_CHAR) = 1;
    type_GNUMERIC_ALL = BASIC_TYPE_DESC(TYPE_GNUMERIC_ALL);
    type_NAMELIST = BASIC_TYPE_DESC(TYPE_NAMELIST);

    expv_constant_1 = expv_int_term(INT_CONSTANT,type_INT,1);
    expv_constant_0 = expv_int_term(INT_CONSTANT,type_INT,0);
    expv_constant_m1 = expv_int_term(INT_CONSTANT,type_INT,-1);
    expv_float_0 = expv_float_term(FLOAT_CONSTANT,type_REAL,0.0, "0.0");

    type_MODULE = BASIC_TYPE_DESC(TYPE_MODULE);

    initialize_intrinsic();

    initialize_compile_procedure();
    initialize_unit_ctl();

    isInFinalizer = FALSE;
}

void finalize_compile()
{
    isInFinalizer = TRUE;
    begin_procedure();
}

/* initialize for each procedure */
void
initialize_compile_procedure()
{
    save_all = FALSE;
    sub_stars = FALSE;

    this_label = NULL;
    need_keyword = 0;

    /* control stack */
    ctl_top = ctl_base;
    CTL_TYPE(ctl_top) = CTL_NONE;

    init_for_OMP_pragma();
    init_for_XMP_pragma();
}

void
output_statement(v)
     expv v;
{
    if (v == NULL)
        return;
    /* check line number */
    if(EXPR_LINE(v) == NULL) EXPR_LINE(v) = current_line;

    if (CURRENT_STATEMENTS == NULL) {
        CURRENT_STATEMENTS = list1(LIST, v);
    } else if(EXPV_CODE(CURRENT_STATEMENTS) == LIST) {
        CURRENT_STATEMENTS = list_put_last(CURRENT_STATEMENTS, v);
    } else {
        CURRENT_STATEMENTS = list2(LIST, CURRENT_STATEMENTS, v);
    }
}


/* enter control block */
void
push_ctl(ctl)
     enum control_type ctl;
{
    if (CTL_NEXT(ctl_top) == NULL) {
        CTL_NEXT(ctl_top) = new_ctl();
        CTL_PREV(CTL_NEXT(ctl_top)) = ctl_top;
    } else {
        cleanup_ctl(CTL_NEXT(ctl_top));
        CTL_TYPE(CTL_NEXT(ctl_top)) = CTL_NONE;
    }
    ctl_top = CTL_NEXT(ctl_top);

    CTL_TYPE(ctl_top) = ctl;
    CTL_SAVE(ctl_top) = CURRENT_STATEMENTS;
    CURRENT_STATEMENTS = NULL;
    CURRENT_BLK_LEVEL++;

    if (ctl == CTL_BLOCK) {
        push_env(CTL_BLOCK_LOCAL_ENV(ctl_top));
    }
}

/* pop control block and output statement block */
void
pop_ctl()
{
    enum control_type old_ctl_type = CTL_TYPE(ctl_top);
    
    /* restore previous statements */
    CURRENT_STATEMENTS = CTL_SAVE(ctl_top);
    output_statement(CTL_BLOCK(ctl_top));

    /* pop */
    if(CTL_PREV(ctl_top) == NULL) fatal("control stack empty");
    ctl_top = CTL_PREV(ctl_top);
    CTL_NEXT(ctl_top) = NULL;
    CURRENT_BLK_LEVEL--;

    if (old_ctl_type == CTL_BLOCK) {
        pop_env();
    }
}



void
compile_statement(st_no,x)
     int st_no;
     expr x;
{
    int doCont = 0;
    if(x == NULL) return; /* error recovery */

    if(debug_flag){
        fprintf(debug_fp,"##line(%d):\n",st_no);
        expr_print(x,debug_fp);
    }

    check_for_ACC_pragma(x);
    check_for_OMP_pragma(x);
    doCont = check_for_XMP_pragma(st_no, x);

    if (st_no != 0 && doCont == 1) {
        this_label = declare_label(st_no, LAB_UNKNOWN, TRUE);
        if (LAB_TYPE(this_label) != LAB_FORMAT) {
            output_statement(list1(STATEMENT_LABEL, ID_ADDR(this_label)));
        }
    } else this_label = NULL;

    if (doCont == 1)
	compile_statement1(st_no,x);

    /* check do range */
    if(this_label) check_DO_end(this_label);
}

void compile_statement1(int st_no, expr x)
{
    expv v,st;
    list lp;

    // TODO inside where statement, only assign statement available.
    // TODO inside select statement, only case label available.

    /* If top level in contains statement, */
    if (unit_ctl_level > 0
        && CURRENT_STATE == OUTSIDE
        /* FUNCTION, SUBROUTINE statement is allowed */
        && EXPR_CODE(x) != F_FUNCTION_STATEMENT
        && EXPR_CODE(x) != F_SUBROUTINE_STATEMENT
        /* END of parent's statement is allowed */
        && EXPR_CODE(x) != F95_ENDFUNCTION_STATEMENT
        && EXPR_CODE(x) != F95_ENDSUBROUTINE_STATEMENT
        && EXPR_CODE(x) != F95_ENDPROGRAM_STATEMENT
        && EXPR_CODE(x) != F95_ENDMODULE_STATEMENT
        && EXPR_CODE(x) != F95_ENDINTERFACE_STATEMENT
        && EXPR_CODE(x) != F_END_STATEMENT
        /* differ CONTAIN from INTERFASE */
        && PARENT_STATE != ININTR
        /* MODULE PROCEDURE statement is allower under INTERFACE */
        && (EXPR_CODE(x) != F95_MODULEPROCEDURE_STATEMENT || PARENT_STATE != ININTR)
        && EXPR_CODE(x) != F_INCLUDE_STATEMENT)
    {
        /* otherwise error */
        error("only function/subroutine statement are allowed "
            "in contains top level");
        return;
    }
    else if(unit_ctl_level > 0
            && PARENT_STATE == ININTR)
    {
        if(
        CURRENT_STATE == OUTSIDE
        &&EXPR_CODE(x) != F95_ENDINTERFACE_STATEMENT
        /* FUNCTION, SUBROUTINE statement is allowed */
        && EXPR_CODE(x) != F_FUNCTION_STATEMENT
        && EXPR_CODE(x) != F_SUBROUTINE_STATEMENT
        /* MODULE PROCEDURE statement is allower under INTERFACE */
        && EXPR_CODE(x) != F95_MODULEPROCEDURE_STATEMENT
        && EXPR_CODE(x) != F_INCLUDE_STATEMENT)
        {
        error("only function/subroutine/module procedure statement are allowed "
            "in contains top level");
        return;
        }
    }

    switch(EXPR_CODE(x)){

    case F95_MODULE_STATEMENT: /* (F95_MODULE_STATEMENT) */
        begin_procedure();
        declare_procedure(CL_MODULE, EXPR_ARG1(x), type_MODULE, NULL, NULL, NULL);
        begin_module(EXPR_ARG1 (x));
        break;

    case F95_ENDMODULE_STATEMENT: /* (F95_ENDMODULE_STATEMENT) */
    do_end_module:
        check_INDCL();
	// move into end_procedure()
	//if (endlineno_flag)
	//ID_END_LINE_NO(CURRENT_PROCEDURE) = current_line->ln_no;
        end_procedure();
        end_module();
        break;

    /* (F_PROGRAM_STATEMENT name) need: option or lias */
    case F95_USE_STATEMENT:
        check_INDCL();
        compile_USE_decl(EXPR_ARG1(x), EXPR_ARG2(x));
        break;

    case F95_USE_ONLY_STATEMENT:
        check_INDCL();
        compile_USE_ONLY_decl(EXPR_ARG1(x), EXPR_ARG2(x));
        break;

    case F95_INTERFACE_STATEMENT:
        check_INDCL();
        compile_INTERFACE_statement(x);
        break;

    case F95_ENDINTERFACE_STATEMENT:
        end_interface();
        break;

    case F95_MODULEPROCEDURE_STATEMENT:
        compile_MODULEPROCEDURE_statement(x);
        break;

    case F_PROGRAM_STATEMENT:   /* (F_PROGRAM_STATEMENT name) */
        begin_procedure();
        declare_procedure(CL_MAIN, EXPR_ARG1(x), NULL, NULL, NULL, NULL);
        break;
    case F_BLOCK_STATEMENT:     /* (F_BLOCK_STATEMENT name) */
        begin_procedure();
        declare_procedure(CL_BLOCK, EXPR_ARG1(x), NULL, NULL, NULL, NULL);
        break;
    case F_SUBROUTINE_STATEMENT:
        /* (F_SUBROUTINE_STATEMENT name dummy_arg_list) */
        begin_procedure();
        declare_procedure(CL_PROC,
                          EXPR_ARG1(x), new_type_subr(), EXPR_ARG2(x), EXPR_ARG3(x), NULL);
        break;
        /* entry statements */
    case F_FUNCTION_STATEMENT:
        /* (F_FUNCTION_STATEMENT name dummy_arg_list type) */
        begin_procedure();
        if (EXPR_ARG3(x) &&
            (EXPR_CODE(EXPR_ARG3(x)) == IDENT ||
             EXPR_CODE(EXPR_ARG3(x)) == F03_PARAMETERIZED_TYPE ||
             EXPR_CODE(EXPR_ARG3(x)) == F03_CLASS)) {
            TYPE_DESC tp = compile_derived_type(EXPR_ARG3(x), TRUE);
            if (tp == NULL) { /* something wrong */
                return;
            }
            declare_procedure(CL_PROC, EXPR_ARG1(x),
                              tp,
                              EXPR_ARG2(x), EXPR_ARG4(x), EXPR_ARG5(x));
        } else {
            declare_procedure(CL_PROC, EXPR_ARG1(x),
                              compile_type(EXPR_ARG3(x)),
                              EXPR_ARG2(x), EXPR_ARG4(x), EXPR_ARG5(x));
        }
        break;
    case F_ENTRY_STATEMENT:
        /* (F_ENTRY_STATEMENT name dummy_arg_list) */
        if(CURRENT_STATE == OUTSIDE ||
           CURRENT_PROC_CLASS == CL_MAIN ||
           CURRENT_PROC_CLASS == CL_BLOCK){
            error("misplaced entry statement");
            break;
        }
        declare_procedure(CL_ENTRY,
                          EXPR_ARG1(x), NULL, EXPR_ARG2(x),
                          NULL, EXPR_ARG3(x));
        break;
    case F_INCLUDE_STATEMENT:
        /* (F_INCLUDE_STATEMENT filename) */
        v = EXPR_ARG1(x);
        if(v == NULL) break; /* error recovery */
        if(EXPR_CODE(v) == STRING_CONSTANT) {
            include_file(EXPR_STR(v), FALSE);
        }
        else error("bad file name in include statement");
        break;


    case F95_ENDFUNCTION_STATEMENT:  /* (F95_END_FUNCTION_STATEMENT) */
    case F95_ENDSUBROUTINE_STATEMENT:  /* (F95_END_SUBROUTINE_STATEMENT) */
    case F95_ENDBLOCKDATA_STATEMENT:
        check_INEXEC();
	// move into end_procedure()
	//if (endlineno_flag)
	//ID_END_LINE_NO(CURRENT_PROCEDURE) = current_line->ln_no;
        end_procedure();
        break;

    case F95_ENDPROGRAM_STATEMENT:  /* (F95_END_PROGRAM_STATEMENT) */
        check_INEXEC();
        if (!check_image_control_statement_available()) return;
	// move into end_procedure()
	//if (endlineno_flag)
	//if (CURRENT_EXT_ID && EXT_LINE(CURRENT_EXT_ID))
	//EXT_END_LINE_NO(CURRENT_EXT_ID) = current_line->ln_no;
        end_procedure();
        break;
    case F_END_STATEMENT:       /* (F_END_STATEMENT) */
        if (!check_image_control_statement_available()) return;
        if((CURRENT_PROC_NAME == NULL ||
            (CURRENT_PROC_CLASS == CL_MODULE)) &&
            current_module_name != NULL) {
            goto do_end_module;
        } else {
            check_INEXEC();
	    // move into end_procedure()
	    //if (endlineno_flag){
	    //	      if (CURRENT_PROCEDURE)
	    //ID_END_LINE_NO(CURRENT_PROCEDURE) = current_line->ln_no;
	    //else if (CURRENT_EXT_ID && EXT_LINE(CURRENT_EXT_ID))
	    //EXT_END_LINE_NO(CURRENT_EXT_ID) = current_line->ln_no;
	    //}
	    check_for_OMP_pragma(x); /* close DO directives if any */
	    check_for_ACC_pragma(x); /* close LOOP directives if any */
	    check_for_XMP_pragma(st_no, x); /* close LOOP directives if any */
            end_procedure();
        }
        break;
    case F95_CONTAINS_STATEMENT:
        check_INEXEC();
        push_unit_ctl(INCONT);
        break;

        /*
         * declaration statement
         */
    case F_TYPE_DECL: /* (F_TYPE_DECL type (LIST data ....) (LIST attr ...)) */
        if (CURRENT_STATE != IN_TYPE_PARAM_DECL)
            check_INDCL();

        compile_type_decl(EXPR_ARG1(x), NULL, EXPR_ARG2(x),EXPR_ARG3(x));
        /* in case of data-style initializer like "INTEGER A / 10 /",
         * F_TYPE_DECL has data structure like, (LIST, IDENTIFIER,
         * dims, length, (F_DATA_DECL, LIST(..) ), data_val_list) so
         * separate and compile data declarations after type
         * declarations. */
        compile_data_style_decl(EXPR_ARG2(x));
        break;

    case F95_DIMENSION_DECL: /* (F95_DIMENSION_DECL (LIST data data)) */
        check_INDCL();
        compile_type_decl(NULL, NULL, EXPR_ARG1(x), NULL);
        break;

    case F_COMMON_DECL: /* (F_COMMON_DECL common_decl) */
        check_INDCL();
        check_NOT_INBLOCK();
        /* common_decl = (LIST common_name (LIST var dims) ...) */
        compile_COMMON_decl(EXPR_ARG1(x));
        break;

    case F_EQUIV_DECL: /* (F_EQUIVE_DECL (LIST lhs ...) ...) */
        check_INDCL();
        check_NOT_INBLOCK();

        if (UNIT_CTL_EQUIV_DECLS(CURRENT_UNIT_CTL) == NULL) {
            UNIT_CTL_EQUIV_DECLS(CURRENT_UNIT_CTL) = list0(LIST);
        }
        list_put_last(UNIT_CTL_EQUIV_DECLS(CURRENT_UNIT_CTL), EXPR_ARG1(x));
        break;

    case F_IMPLICIT_DECL:
        check_INDCL();
        check_NOT_INBLOCK();
        if (EXPR_ARG1(x)){
            FOR_ITEMS_IN_LIST(lp,EXPR_ARG1(x)){
                v = LIST_ITEM(lp);
                /* implicit none?  result in peek the data structture.  */
                if (EXPR_CODE(EXPR_ARG1(EXPR_ARG1(v))) == F_TYPE_NODE) {
                    compile_IMPLICIT_decl(EXPR_ARG1(v), EXPR_ARG2(v));
                } else if (EXPR_CODE(EXPR_ARG1(EXPR_ARG1(v))) == F03_PARAMETERIZED_TYPE) {
                    compile_IMPLICIT_decl(EXPR_ARG1(EXPR_ARG1(v)), EXPR_ARG2(v));
                } else if (EXPR_CODE(EXPR_ARG1(EXPR_ARG1(v))) == F03_CLASS) {
                    compile_IMPLICIT_decl(EXPR_ARG1(EXPR_ARG1(v)), EXPR_ARG2(v));
                } else {
                    v = EXPR_ARG1(v);
                    compile_IMPLICIT_decl(EXPR_ARG1(v), EXPR_ARG2(v));
                }
            }
        } else { /* implicit none */
            if (UNIT_CTL_IMPLICIT_TYPE_DECLARED(CURRENT_UNIT_CTL))
                error("IMPLICIT NONE and IMPLICIT type declaration "
                      "cannot co-exist");
            UNIT_CTL_IMPLICIT_NONE(CURRENT_UNIT_CTL) = TRUE;
            set_implicit_type_uc(CURRENT_UNIT_CTL, NULL, 'a', 'z', TRUE);
            list_put_last(UNIT_CTL_IMPLICIT_DECLS(CURRENT_UNIT_CTL),
                          create_implicit_decl_expv(NULL, "a", "z"));
        }

        break;

    case F_FORMAT_DECL: {
        if (this_label == NULL) {
            error("format without statement label.");
            break;
        }
        this_label = declare_label(st_no, LAB_FORMAT, FALSE);
        if (LAB_TYPE(this_label) != LAB_FORMAT) {
            fatal("can't generate label for format.");
        }
        compile_FORMAT_decl(st_no, x);
        break;
    }

    case F_PARAM_DECL:
        check_INDCL();
        compile_PARAM_decl(EXPR_ARG1(x));
        break;

    case F_CRAY_POINTER_DECL:
        NOT_YET();
        break;

    case F_EXTERNAL_DECL:
        check_INDCL();
        compile_EXTERNAL_decl(EXPR_ARG1(x));
        break;

    case F_DATA_DECL:
        check_INDCL();
        /* compilataion is executed later in end_declaration */
        list_put_last(CURRENT_INITIALIZE_DECLS, x);
        break;

    case F_INTRINSIC_DECL:
        check_INDCL();
        compile_INTRINSIC_decl(EXPR_ARG1(x));
        break;

    case F_SAVE_DECL:
        check_INDCL();
        compile_SAVE_decl(EXPR_ARG1(x));
        break;

    case F95_TARGET_STATEMENT:
    case F95_POINTER_STATEMENT:
    case F95_ALLOCATABLE_STATEMENT:
        check_INDCL();
        compile_TARGET_POINTER_ALLOCATABLE_statement(x);
        break;

    case F95_OPTIONAL_STATEMENT:
        check_INDCL();
        check_NOT_INBLOCK();
        compile_OPTIONAL_statement(x);
        break;

    case F95_INTENT_STATEMENT:
        check_INDCL();
        check_NOT_INBLOCK();
        compile_INTENT_statement(x);
        break;

    case F_NAMELIST_DECL:
        check_INDCL();
        check_NOT_INBLOCK();
        compile_NAMELIST_decl(EXPR_ARG1(x));
        break;

    case F_IF_STATEMENT: /* (F_IF_STATEMENT condition statement) */
        check_INEXEC();

        push_ctl(CTL_IF);
        /* evaluate condition and make IF_STATEMENT clause */
        v = compile_logical_expression(EXPR_ARG1(x));
        st = list5(IF_STATEMENT,v,NULL,NULL,NULL,NULL);
        output_statement(st);
        CTL_BLOCK(ctl_top) = CURRENT_STATEMENTS;
        CURRENT_STATEMENTS = NULL;

        /* construct name */
        if (EXPR_HAS_ARG3(x)) {
	  //list_put_last(st, EXPR_ARG3(x));
	  EXPR_ARG4(st) = EXPR_ARG3(x);
        }
        /* set current IF_STATEMENT */
        CTL_IF_STATEMENT(ctl_top) = st;
        if(EXPR_ARG2(x)){
            compile_exec_statement(EXPR_ARG2(x));
            CTL_IF_THEN(ctl_top) = CURRENT_STATEMENTS;
	    if (endlineno_flag){
	      if (current_line->end_ln_no){
		EXPR_END_LINE_NO(CTL_BLOCK(ctl_top)) = current_line->end_ln_no;
	      }
	      else {
		EXPR_END_LINE_NO(CTL_BLOCK(ctl_top)) = current_line->ln_no;
	      }
	    }
            pop_ctl();  /* pop and output */
            break;
        }
        break;
    case F_ELSE_STATEMENT: /* (F_ELSE_STATEMENT) */
        check_INEXEC();
        if(CTL_TYPE(ctl_top) == CTL_IF){
            /* store current statements to 'then' part, and clear */
            CTL_IF_THEN(ctl_top) = CURRENT_STATEMENTS;
            CURRENT_STATEMENTS = NULL;

            /* change to CTL_ELSE */
            CTL_TYPE(ctl_top) = CTL_ELSE;

	    if (endlineno_flag){
	      st = list0(F_ELSE_STATEMENT);
	      output_statement(st);
	      CURRENT_STATEMENTS = NULL;
	      EXPR_ARG5(CTL_IF_STATEMENT(ctl_top)) = st;
	    }

        } else error("'else', out of place");
        break;
    case F_ELSEIF_STATEMENT: /* (F_IF_STATEMENT condition) */
        check_INEXEC();
        if(CTL_TYPE(ctl_top) == CTL_IF){
            /* store current statements to 'then' part, and clear */
            CTL_IF_THEN(ctl_top) = CURRENT_STATEMENTS;
            CURRENT_STATEMENTS = NULL;

            /* evaluate condition and make IF_STATEMENT clause */
            v = compile_logical_expression(EXPR_ARG1(x));
            st = list5(IF_STATEMENT,v,NULL,NULL,NULL,NULL);
            output_statement(st);
            CTL_IF_ELSE(ctl_top) = CURRENT_STATEMENTS;
            CURRENT_STATEMENTS = NULL;

            /* set current IF_STATEMENT clause */
            CTL_IF_STATEMENT(ctl_top) = st;

        } else {
            v = compile_logical_expression(EXPR_ARG1(x)); /* error check */
            error("'elseif', out of place");
        }
        break;
    case F_ENDIF_STATEMENT: /* (F_ENDIF_STATEMENT) */
        check_INEXEC();
        if(CTL_TYPE(ctl_top) == CTL_IF){
            /* use current_statements */
            CTL_IF_THEN(ctl_top) = CURRENT_STATEMENTS;

	    if (endlineno_flag)
	      EXPR_END_LINE_NO(CTL_BLOCK(ctl_top)) = current_line->ln_no;

            pop_ctl();
        }  else if(CTL_TYPE(ctl_top) == CTL_ELSE) {
            CTL_IF_ELSE(ctl_top) = CURRENT_STATEMENTS;

	    if (endlineno_flag)
	      EXPR_END_LINE_NO(CTL_BLOCK(ctl_top)) = current_line->ln_no;

            pop_ctl();
        } else error("'endif', out of place");

        break;

    case F_DO_STATEMENT: {
        int doStNo = -1;
        check_INEXEC();
        /* (F_DO_STATEMENT label do_spec) */
        /* do_spec := (LIST id  e1 e2 e3) */

        if (EXPR_ARG1(x) != NULL) {
            expv stLabel = expr_label_value(EXPR_ARG1(x));
            if (stLabel == NULL) {
                error("illegal label in DO");
                break;
            }
            doStNo = EXPV_INT_VALUE(stLabel);
        }
        if (EXPR_ARG2(x) == NULL) {
            /* f95 type do */
            compile_DO_statement(doStNo,
                                 EXPR_ARG3(x), /* construct name */
                                 NULL,
                                 NULL,
                                 NULL,
                                 NULL);
        } else {
            compile_DO_statement(doStNo,
                                 EXPR_ARG3(x), /* construct name */
                                 EXPR_ARG1(EXPR_ARG2(x)),
                                 EXPR_ARG2(EXPR_ARG2(x)),
                                 EXPR_ARG3(EXPR_ARG2(x)),
                                 EXPR_ARG4(EXPR_ARG2(x)));
        }
        break;
    }

    case F_ENDDO_STATEMENT:
        check_INEXEC();
        check_DO_end(NULL);

	if (CTL_TYPE(ctl_top) == CTL_OMP){
	  if (CTL_OMP_ARG_DIR(ctl_top) == OMP_F_PARALLEL_DO){
	    CTL_BLOCK(ctl_top) =
		OMP_pragma_list(OMP_PARALLEL, CTL_OMP_ARG_PCLAUSE(ctl_top),
				OMP_FOR_pragma_list(
				    CTL_OMP_ARG_DCLAUSE(ctl_top),
				    CURRENT_STATEMENTS));
	    EXPR_LINE(CTL_BLOCK(ctl_top)) = EXPR_LINE(CTL_OMP_ARG(ctl_top));
	    pop_ctl();
	  }
	  else if (CTL_OMP_ARG_DIR(ctl_top) == OMP_F_DO){
	    expv dclause = CTL_OMP_ARG_DCLAUSE(ctl_top);
	    //if (EXPR_ARG2(x) != NULL) list_put_last(dclause, EXPR_ARG2(x));
	    CTL_BLOCK(ctl_top) =
		OMP_FOR_pragma_list(dclause, CURRENT_STATEMENTS);
	    EXPR_LINE(CTL_BLOCK(ctl_top)) = EXPR_LINE(CTL_OMP_ARG(ctl_top));
	    ctl_top_saved = ctl_top;
	    CURRENT_STATEMENTS_saved = CURRENT_STATEMENTS;
	    pop_ctl();
	  }
	}

        break;

    case F_DOWHILE_STATEMENT: {
        int doStNo = -1;
        check_INEXEC();
        /* (F_DOWHILE_STATEMENT label cond_expr) */

        if (EXPR_ARG1(x) != NULL) {
            expv stLabel = expr_label_value(EXPR_ARG1(x));
            if (stLabel == NULL) {
                error("illegal label in DO WHILE");
                break;
            }
            doStNo = EXPV_INT_VALUE(stLabel);
        }

	compile_DOWHILE_statement(doStNo, EXPR_ARG2(x), EXPR_ARG3(x));

        break;

	//    case F_DOWHILE_STATEMENT:
	//        check_INEXEC();
	//        /* (F_DOWHILE_STATEMENT cond_expr) */
	//        compile_DOWHILE_statement(EXPR_ARG2(x), EXPR_ARG3(x));
	//        break;
    }

    /* case where statement*/
    case F_WHERE_STATEMENT:
        check_INEXEC();
        push_ctl(CTL_WHERE);

        /* evaluate condition and make WHERE_STATEMENT clause */
        v = compile_logical_expression_with_array(EXPR_ARG1(x));

        st = list5(F_WHERE_STATEMENT,v,NULL,NULL,NULL,NULL);
        output_statement(st);

        CTL_BLOCK(ctl_top) = CURRENT_STATEMENTS;
        CURRENT_STATEMENTS = NULL;

        /* set current WHERE_STATEMENT */
        CTL_WHERE_STATEMENT(ctl_top) = st;
        if(EXPR_ARG2(x) != NULL) {
            compile_statement1(st_no, EXPR_ARG2(x));
            /* TODO x must be array assignment expression,
             * and shape of array is equal to v
             */

            CTL_WHERE_THEN(ctl_top) = CURRENT_STATEMENTS;
            pop_ctl();  /* pop and output */
            break;
        }
        break;
    case F_ELSEWHERE_STATEMENT:
        check_INEXEC();
        if(CTL_TYPE(ctl_top) == CTL_WHERE){ /* check WHERE-BLOCK  */
            if( EXPR_LIST(x)==NULL ){ /*  no condition  */
                /* store current statements to 'then' part, and clear */
                CTL_WHERE_THEN(ctl_top) = CURRENT_STATEMENTS;
                CURRENT_STATEMENTS = NULL;

                /* change to CTL_ELSE_WHERE */
                CTL_TYPE(ctl_top) = CTL_ELSE_WHERE;

                if (endlineno_flag){
                    st = list0(F_ELSEWHERE_STATEMENT);
                    output_statement(st);
                    CURRENT_STATEMENTS = NULL;
                    EXPR_ARG5(CTL_WHERE_STATEMENT(ctl_top)) = st;
                }
            }else{ /*  has condition  */
                CTL_WHERE_THEN(ctl_top) = CURRENT_STATEMENTS;
                CURRENT_STATEMENTS = NULL;

                /* evaluate condition and make WHERE_STATEMENT clause */
                v = compile_logical_expression_with_array(EXPR_ARG1(x));

                st = list5(F_WHERE_STATEMENT,v,NULL,NULL,NULL,NULL);
                output_statement(st);

                CTL_WHERE_ELSE(ctl_top) = CURRENT_STATEMENTS;
                CURRENT_STATEMENTS = NULL;

                /* set current WHERE_STATEMENT */
                CTL_WHERE_STATEMENT(ctl_top) = st;

                if(EXPR_ARG2(x) != NULL) {
                    compile_statement1(st_no, EXPR_ARG2(x));
                    /* TODO x must be array assignment expression,
                     * and shape of array is equal to v
                     */

                    CTL_WHERE_THEN(ctl_top) = CURRENT_STATEMENTS;
                    pop_ctl();  /* pop and output */
                    break;
                }
            }
        } else error("'elsewhere', out of place");
        break;
    case F_ENDWHERE_STATEMENT:
        if(CTL_TYPE(ctl_top) == CTL_WHERE) {
            /* store current statements to 'then' part, and clear */
            CTL_WHERE_THEN(ctl_top) = CURRENT_STATEMENTS;

	    if (endlineno_flag)
	      EXPR_END_LINE_NO(CTL_BLOCK(ctl_top)) = current_line->ln_no;

            pop_ctl();

        } else if(CTL_TYPE(ctl_top) == CTL_ELSE_WHERE){
            /* store current statements to 'else' part, and clear */
            CTL_WHERE_ELSE(ctl_top) = CURRENT_STATEMENTS;

	    if (endlineno_flag)
	      EXPR_END_LINE_NO(CTL_BLOCK(ctl_top)) = current_line->ln_no;

            pop_ctl();

        } else error("'end where', out of place");
        break;
    /* end case where statement */

    case F_SELECTCASE_STATEMENT:
        check_INEXEC();

        push_ctl(CTL_SELECT);

        v = compile_expression(EXPR_ARG1(x));
        st = list3(F_SELECTCASE_STATEMENT, v, NULL, EXPR_ARG2(x));

        CTL_BLOCK(ctl_top) = st;

        break;
    case F_CASELABEL_STATEMENT:
        if(CTL_TYPE(ctl_top) == CTL_SELECT  ||
           CTL_TYPE(ctl_top) == CTL_CASE) {

            if (CTL_TYPE(ctl_top) == CTL_CASE) {
                CTL_CASE_BLOCK(ctl_top) = CURRENT_STATEMENTS;
                CURRENT_STATEMENTS = NULL;

		if (endlineno_flag)
		  EXPR_END_LINE_NO(CTL_BLOCK(ctl_top)) = current_line->ln_no;

                pop_ctl();
            }

            v = compile_scene_range_expression_list(EXPR_ARG1(x));
            push_ctl(CTL_CASE);

            /*
             *  (F_CASELABEL_STATEMENT
             *    (LIST (scene range expression) ...)
             *    (LIST (exec statement) ...)
             *    (IDENTIFIER))
             */
            st = list3(F_CASELABEL_STATEMENT,v,NULL,EXPR_ARG2(x));

            CTL_BLOCK(ctl_top) = st;

        } else error("'case label', out of place");
        break;
    case F_ENDSELECT_STATEMENT:
        if(CTL_TYPE(ctl_top) == CTL_SELECT) {
            CTL_SELECT_STATEMENT_BODY(ctl_top) = CURRENT_STATEMENTS;

	    if (endlineno_flag)
	      EXPR_END_LINE_NO(CTL_BLOCK(ctl_top)) = current_line->ln_no;

            pop_ctl();
        } else if (CTL_TYPE(ctl_top) == CTL_CASE) {
            CTL_CASE_BLOCK(ctl_top) = CURRENT_STATEMENTS;

	    // For previous CASE.
	    if (endlineno_flag)
	      EXPR_END_LINE_NO(CTL_BLOCK(ctl_top)) = current_line->ln_no;

            pop_ctl();

            if(CTL_TYPE(ctl_top) != CTL_SELECT)
                error("'end select', out of place");

            CTL_SELECT_STATEMENT_BODY(ctl_top) = CURRENT_STATEMENTS;

	    // For SELECT
	    if (endlineno_flag)
	      EXPR_END_LINE_NO(CTL_BLOCK(ctl_top)) = current_line->ln_no;

            pop_ctl();
        } else error("'end select', out of place");
        break;

    case F_PRAGMA_STATEMENT:
        compile_pragma_statement(x);
        break;

    case F95_TYPEDECL_STATEMENT:
        check_INDCL();
        /* (F95_TYPEDECL_STATEMENT (LIST <I> <NULL> <NULL> <NULL>) */
        CURRENT_STATE = IN_TYPE_PARAM_DECL;
        compile_struct_decl(EXPR_ARG1(x), EXPR_ARG2(x), EXPR_ARG3(x));
        break;

    case F95_ENDTYPEDECL_STATEMENT:
        if (CURRENT_STATE == IN_TYPE_PARAM_DECL) {
            CURRENT_STATE = INDCL;
        }

        check_INDCL();
        /* (F95_ENDTYPEDECL_STATEMENT <NULL>) */
        compile_struct_decl_end();
        break;

    case F95_SEQUENCE_STATEMENT:
        compile_SEQUENCE_statement();
        break;

    case F95_NULLIFY_STATEMENT:
        check_INEXEC();
        compile_NULLIFY_statement(x);
        break;

    case F95_PUBLIC_STATEMENT:
        check_INDCL();
        compile_PUBLIC_PRIVATE_statement(EXPR_ARG1(x), markAsPublic);
        break;

    case F95_PRIVATE_STATEMENT:
        if (CURRENT_STATE == IN_TYPE_PARAM_DECL) {
            // Expects inside the derived-type declaration
            /* NOTE: PRIVATE and PROTECTED can be written in the derived-type declaration */
            CURRENT_STATE = INDCL;
        }
        check_INDCL();
        compile_PUBLIC_PRIVATE_statement(EXPR_ARG1(x), markAsPrivate);
        break;

    case F2008_CRITICAL_STATEMENT:
        check_INEXEC();
        compile_CRITICAL_statement(x);
        break;

    case F2008_ENDCRITICAL_STATEMENT:
        check_INEXEC();
        compile_ENDCRITICAL_statement(x);
        break;

    case F03_PROTECTED_STATEMENT:
        check_INDCL();
        compile_PUBLIC_PRIVATE_statement(EXPR_ARG1(x), markAsProtected);
        break;

<<<<<<< HEAD
    case F03_IMPORT_STATEMENT: // IMPORT statement
        check_INDCL();
        compile_IMPORT_statement(x);
=======
    case F2008_BLOCK_STATEMENT:
        check_INEXEC();
        compile_BLOCK_statement(x);
        break;

    case F2008_ENDBLOCK_STATEMENT:
        check_INEXEC();
        compile_ENDBLOCK_statement(x);
        break;

    case F03_VOLATILE_STATEMENT:
        check_INDCL();
        compile_VOLATILE_statement(EXPR_ARG1(x));
>>>>>>> 5fca4232
        break;

    default:
        compile_exec_statement(x);
        break;
    }
}


int temp_gen = 0;

SYMBOL
gen_temp_symbol(const char *leader)
{
    char name[128];
    sprintf(name,"%s%03d", leader, temp_gen++);
    return find_symbol(name);
}


static expv
allocate_temp(TYPE_DESC tp)
{
    ID id;
    SYMBOL sym;

    sym = gen_temp_symbol("omnitmp");
    id = declare_ident(sym,CL_VAR);
    ID_TYPE(id) = tp;
    ID_STORAGE(id) = STG_AUTO;
    ID_LINE(id) = new_line_info(get_file_id(source_file_name),0);
    declare_variable(id);
    return ID_ADDR(id);
}

/*
 * executable statement
 */
static void
compile_exec_statement(expr x)
{
    expr x1;
    expv w,v1,v2;
    SYMBOL s;
    ID id;

    extern void OMP_check_LET_statement();
    extern int OMP_output_st_pragma(expv w);
    extern void XMP_check_LET_statement();
    extern int XMP_output_st_pragma(expv w);

    if(EXPR_CODE(x) != F_LET_STATEMENT) check_INEXEC();

    switch(EXPR_CODE(x)){

    case F_LET_STATEMENT: /* (F_LET_STATEMENT lhs rhs) */
	OMP_check_LET_statement();
	XMP_check_LET_statement();

      if (CURRENT_STATE == OUTSIDE) {
	begin_procedure();
	//declare_procedure(CL_MAIN, NULL, NULL, NULL, NULL, NULL);
	declare_procedure(CL_MAIN, make_enode(IDENT, find_symbol(NAME_FOR_NONAME_PROGRAM)),
			  NULL, NULL, NULL, NULL);
      }

      x1 = EXPR_ARG1(x);
      switch (EXPR_CODE(x1)){

      case F_ARRAY_REF: /* for a statement function because it looks like an array reference. */

	if (EXPR_CODE(EXPR_ARG1(x1)) == IDENT){
	  s = EXPR_SYM(EXPR_ARG1(x1));
	  v1 = EXPR_ARG2(x1);
	  v2 = EXPR_ARG2(x);

	  /* If the first argument is a triplet,
	   * it is not a function statement .*/
	  if (EXPR_LIST(v1) == NULL ||
	      EXPR_ARG1(v1) == NULL ||
	      EXPR_CODE(EXPR_ARG1(v1)) != F95_TRIPLET_EXPR){
	    id = find_ident(s);
	    if (id == NULL)
	      id = declare_ident(s, CL_UNKNOWN);
            if (ID_IS_AMBIGUOUS(id)) {
                error_at_node(x, "an ambiguous reference to symbol '%s'", ID_NAME(id));
                return;
            }
	    if (ID_CLASS(id) == CL_UNKNOWN){
	      if (CURRENT_STATE != INEXEC) {
		declare_statement_function(id,v1,v2);
		break;
	      }
	    }
	  }
	}
	/* fall through */

      case IDENT:
      case F_SUBSTR_REF:
      case F95_MEMBER_REF:
      case XMP_COARRAY_REF:

	if (NOT_INDATA_YET) end_declaration();
	if ((v1 = compile_lhs_expression(x1)) == NULL ||
            (v2 = compile_expression(EXPR_ARG2(x))) == NULL) {
            break;
        }
	if (!expv_is_lvalue(v1) && !expv_is_str_lvalue(v1)) {
            error_at_node(x, "bad lhs expression in assignment");
            break;
	}
	if ((w = expv_assignment(v1,v2)) == NULL) {
            break;
	}

	if(OMP_output_st_pragma(w)) break;
	if(XMP_output_st_pragma(w)) break;

	output_statement(w);
	break;

      default:
	error("assignment to a non-variable");
      }

      break;

    case F_CONTINUE_STATEMENT:
        output_statement(list0(F_CONTINUE_STATEMENT));
        break;

    case F_GOTO_STATEMENT:
        compile_GOTO_statement(x);
        break;

    case F_CALL_STATEMENT:
        compile_CALL_statement(x);
        break;

    case F_RETURN_STATEMENT:
        compile_RETURN_statement(x);
        break;

        /*
         * action statement 95
         */
    case F95_CYCLE_STATEMENT:
    case F95_EXIT_STATEMENT:
        output_statement(list1(EXPR_CODE(x), EXPR_ARG1(x)));
        break;

    case F_STOP_STATEMENT:
        if (!check_image_control_statement_available()) return;
    case F_PAUSE_STATEMENT:
        compile_STOP_PAUSE_statement(x);
        break;

    case F_ARITHIF_STATEMENT:
        compile_ARITHIF_statement(x);
        break;

    case F_COMPGOTO_STATEMENT:
        compile_COMPGOTO_statement(x);
        break;


    case F95_NULLIFY_STATEMENT:
        compile_NULLIFY_statement(x);
        break;

        /*
         * I/O statements
         */
    case F_WRITE_STATEMENT:
    case F_PRINT_STATEMENT:
    case F_READ_STATEMENT:
    case F_READ1_STATEMENT:
        compile_IO_statement(x);
        break;

    case F_OPEN_STATEMENT:
        compile_OPEN_statement(x);
        break;

    case F_CLOSE_STATEMENT:
        compile_CLOSE_statement(x);
        break;

    case F_BACKSPACE_STATEMENT:
    case F_ENDFILE_STATEMENT:
    case F_REWIND_STATEMENT:
        compile_FPOS_statement(x);
        break;

    case F_INQUIRE_STATEMENT:
        compile_INQUIRE_statement(x);
        break;

    case F_ASSIGN_LABEL_STATEMENT:
        compile_ASSIGN_LABEL_statement(x);
        break;

    case F_ASGOTO_STATEMENT:
        compile_ASGOTO_statement(x);
        break;

    case F95_ALLOCATE_STATEMENT:
        compile_ALLOCATE_DEALLOCATE_statement(x);
        break;

    case F95_DEALLOCATE_STATEMENT:
        compile_ALLOCATE_DEALLOCATE_statement(x);
        break;

    case F95_POINTER_SET_STATEMENT:
        compile_POINTER_SET_statement(x);
        break;

    case F2008_SYNCALL_STATEMENT:
        compile_SYNCALL_statement(x);
        break;

    case F2008_SYNCIMAGES_STATEMENT:
        compile_SYNCIMAGES_statement(x);
        break;

    case F2008_SYNCMEMORY_STATEMENT:
        compile_SYNCMEMORY_statement(x);
        break;

    case F2008_LOCK_STATEMENT:
        compile_LOCK_statement(x);
        break;

    case F2008_UNLOCK_STATEMENT:
        compile_UNLOCK_statement(x);
        break;

    default:
        fatal("unknown statement");
    }
}

/**
 * Checks if the current context is inside interface block
 * (between `INTERFACE` and `END INTERFACE`)
 */
static int
check_inside_INTERFACE_body() {
    int i;
    for (i = 0; i <= unit_ctl_level; i++) {
        if (UNIT_CTL_CURRENT_STATE(unit_ctls[i]) == ININTR) {
            return TRUE;
        }
    }
    return FALSE;
}

/*
 * context control. keep track of context
 */
/* add the in module state virtually.  */
static void
begin_procedure()
{
    if (isInFinalizer == FALSE &&
        CURRENT_STATE >= INSIDE) {
        error("unexpected procedure start.");
        return;
    }

    if(CURRENT_STATE != OUTSIDE) {
        end_procedure();
    }
    CURRENT_STATE = INSIDE;
    CURRENT_PROC_CLASS = CL_MAIN;       /* default */
    current_proc_state = P_DEFAULT;

    /*
     * NOTE:
     * The function/subroutine in the interface body
     * don't host-assciate with the outer scope,
     * and the implicit type conversion rule can be propagated
     * only from the host-associated scopes
     */
    if (unit_ctl_level > 0 && check_inside_INTERFACE_body() == FALSE) {
        set_parent_implicit_decls();
    }

    if (isInFinalizer == FALSE) {
        module_procedure_manager_init();
    }
}

/* now this is not called.  */
void
check_INDATA()
{
    if (CURRENT_STATE == OUTSIDE) {
        begin_procedure();
        declare_procedure(CL_MAIN, NULL, NULL, NULL, NULL, NULL);
    }
    if(NOT_INDATA_YET){
        end_declaration();
        CURRENT_STATE = INDATA;
    }
}

void
check_INDCL()
{
    switch (CURRENT_STATE) {
    case OUTSIDE:
        begin_procedure();
        if (unit_ctl_level == 0)
	  //declare_procedure(CL_MAIN, NULL, NULL, NULL, NULL, NULL);
	  declare_procedure(CL_MAIN, make_enode(IDENT, find_symbol(NAME_FOR_NONAME_PROGRAM)),
			    NULL, NULL, NULL, NULL);
    case INSIDE:
        CURRENT_STATE = INDCL;
    case INDCL:
        break;
    case IN_TYPE_PARAM_DECL:
        error("declaration in TYPE PARAMETER DECLARATION part");
        break;
    default:
        error("declaration among executables");
    }
}

void
check_INEXEC()
{
    if (CURRENT_STATE == OUTSIDE) {
        begin_procedure();
        if (unit_ctl_level == 0)
            declare_procedure(CL_MAIN, make_enode(IDENT, find_symbol(NAME_FOR_NONAME_PROGRAM)),
                              NULL, NULL, NULL, NULL);
        else
            declare_procedure(CL_MAIN, NULL, NULL, NULL, NULL, NULL);
    }
    if(NOT_INDATA_YET) end_declaration();
}


int
inblock()
{
    CTL cp;
    FOR_CTLS_BACKWARD(cp) {
        switch (CTL_TYPE(cp)) {
            case CTL_BLOCK:
                return TRUE;
                break;
            case CTL_INTERFACE:
                /* INTERFACE has its own scoping unit which differs from BLOCK's one */
                return FALSE;
            default:
                continue;
                break;
        }
    }
    return FALSE;
}


void
check_NOT_INBLOCK()
{
    if (inblock()) {
        error("unexpected statement in the block construct");
    }
}


void
checkTypeRef(ID id) {
    TYPE_DESC tp = ID_TYPE(id);

    while (tp != NULL) {
        if (TYPE_REF(tp) == tp) {
            fatal("%s: TYPE_REF(tp) == tp 0x%p, %s.",
                  __func__,
                  tp,
                  SYM_NAME(ID_SYM(id)));
        }
        tp = TYPE_REF(tp);
    }
}


#define classNeedFix(ip) \
(ID_CLASS(ip) == CL_UNKNOWN ||                  \
 ID_CLASS(ip) == CL_VAR ||                      \
 ID_CLASS(ip) == CL_PARAM ||                                    \
 (ID_CLASS(ip) == CL_PROC && (PROC_CLASS(ip) != P_EXTERNAL && PROC_CLASS(ip) != P_DEFINEDPROC)) || \
 ID_CLASS(ip) == CL_ENTRY)


void
fix_type(ID id) {
    if (classNeedFix(id)) {
        implicit_declaration(id);
    }
    if (VAR_IS_UNCOMPILED(id) == TRUE) {
        TYPE_DESC tp = ID_TYPE(id);
        if (tp != NULL) {
            expr x = VAR_UNCOMPILED_DECL(id);
            ID_TYPE(id) = NULL;
            compile_type_decl(NULL, tp,
                              list1(LIST, EXPR_ARG1(x)), EXPR_ARG2(x));
        }
        VAR_IS_UNCOMPILED(id) = FALSE;
        VAR_IS_UNCOMPILED_ARRAY(id) = FALSE;
        VAR_UNCOMPILED_DECL(id) = NULL;
    }
}


void
unset_save_attr_in_dummy_args(EXT_ID ep)
{
    expv v;
    list lp;
    TYPE_DESC tp;
    ID id;

    FOR_ITEMS_IN_LIST(lp, EXT_PROC_ARGS(ep)) {
        v = LIST_ITEM(lp);
        id = find_ident(EXPV_NAME(EXPR_ARG1(v)));
        if (id != NULL) {
            TYPE_UNSET_SAVE(id);
            tp = ID_TYPE(id);
            if (tp != NULL) {
                TYPE_UNSET_SAVE(tp);
            }
        }
    }
}

static void
union_parent_type(ID id)
{
    ID parent_id;
    TYPE_DESC my_tp, parent_tp;

    if (TYPE_IS_OVERRIDDEN(id)) { /* second time */
        return;
    }
    TYPE_SET_OVERRIDDEN(id);
    if (ID_TYPE(id) == NULL) {
        return;
    }
    parent_id = find_ident_parent(ID_SYM(id));

    if (parent_id == NULL || ID_DEFINED_BY(parent_id) != id)
        return;

    my_tp = ID_TYPE(id);
    parent_tp = ID_TYPE(parent_id);
    assert(my_tp != NULL);

    if(parent_tp == NULL) {
        ID_TYPE(parent_id) = my_tp;
        return;
    }

    if(ID_CLASS(parent_id) == CL_PROC &&
       PROC_CLASS(parent_id) == P_UNDEFINEDPROC) {
        ID_TYPE(parent_id) = my_tp;
        PROC_CLASS(parent_id) = P_DEFINEDPROC;
    }else if (TYPE_IS_EXPLICIT(parent_tp)) {
        if (TYPE_IS_EXPLICIT(my_tp) && ID_CLASS(parent_id) != CL_PROC) {
            error("%s is declared both parent and contains", ID_NAME(id));
        } else {
            /* copy basic type and ref */
            TYPE_BASIC_TYPE(my_tp) = TYPE_BASIC_TYPE(parent_tp);
            TYPE_REF(my_tp) = TYPE_REF(parent_tp);

            assert(TYPE_REF(my_tp) == NULL ||
                TYPE_BASIC_TYPE(my_tp) == TYPE_BASIC_TYPE(TYPE_REF(my_tp)));
        }
    } else {
        if(IS_ARRAY_TYPE(my_tp)) {
            parent_tp = copy_array_type(my_tp);
            ID_TYPE(parent_id) = parent_tp;
        } else {
            TYPE_BASIC_TYPE(parent_tp) = TYPE_BASIC_TYPE(my_tp);
            TYPE_REF(parent_tp) = TYPE_REF(my_tp);

            assert(TYPE_REF(parent_tp) == NULL ||
                TYPE_BASIC_TYPE(parent_tp) == TYPE_BASIC_TYPE(TYPE_REF(parent_tp)));
        }
    }
}

static int isAlreadyMarked(ID id)
{
    TYPE_DESC tp = ID_TYPE(id);

    if (tp == NULL)
        return (TYPE_IS_PUBLIC(id) || TYPE_IS_PRIVATE(id)) || TYPE_IS_PROTECTED(id);
    else
        return (TYPE_IS_PUBLIC(id) || TYPE_IS_PRIVATE(id) || TYPE_IS_PROTECTED(id) ||
                TYPE_IS_PUBLIC(tp) || TYPE_IS_PRIVATE(tp) || TYPE_IS_PROTECTED(tp));
}


/* called at the end of declaration part */
static void
end_declaration()
{
    ID ip = NULL;
    ID myId = NULL;
    EXT_ID myEId = NULL;
    EXT_ID ep;
    ID vId;
    list lp;
    expv v;
    TYPE_DESC tp;
    UNIT_CTL uc = CURRENT_UNIT_CTL;

    CURRENT_STATE = INEXEC; /* the next status is EXEC */

    if (debug_flag) {
        fprintf(debug_fp,"--- end_declaration ---\n");
        print_IDs(LOCAL_SYMBOLS, debug_fp, TRUE);
        print_IDs(LOCAL_COMMON_SYMBOLS, debug_fp, TRUE);
        print_interface_IDs(LOCAL_SYMBOLS, debug_fp);
        print_types(LOCAL_STRUCT_DECLS, debug_fp);
    }

    if (CURRENT_PROCEDURE != NULL && CTL_TYPE(ctl_top) != CTL_BLOCK) {

        myId = CURRENT_PROCEDURE;

        myEId = declare_current_procedure_ext_id();
        assert(myEId != NULL && EXT_PROC_TYPE(myEId) != NULL);

        if (ID_CLASS(myId) == CL_PROC) {
            PROC_EXT_ID(myId) = myEId;
            EXT_PROC_CLASS(myEId) = EP_PROC;
        }

        if (ID_CLASS(myId) == CL_PROC &&
            PROC_RESULTVAR(myId) != NULL) {
            /*
             * If this is function and declared with result variable,
             * fix type of the result variable.
             */
            TYPE_DESC tp = NULL;
            expv resultV = NULL;
            expr resX = PROC_RESULTVAR(myId);
            SYMBOL resS = EXPR_SYM(resX);
            ID resId = find_ident(resS);

            if (resId == NULL) {
                resId = declare_ident(resS, CL_VAR);
            }
            if (ID_TYPE(resId) == NULL) {
                /*
                 * The result var is not fixed. Use function's type.
                 */
                tp = ID_TYPE(myId);
                if (tp == NULL) {
                    fatal("%s: return type of function '%s' "
                          "is not determined.",
                          __func__, SYM_NAME(ID_SYM(myId)));
                    /* not reached. */
                    return;
                }
            } else {
                /*
                 * Otherwise the result var is fixed.
                 */
                tp = ID_TYPE(resId);
            }
            ID_TYPE(myId) = NULL;
            ID_TYPE(resId) = NULL;
            declare_id_type(myId, tp);
            declare_id_type(resId, tp);

            resId = declare_function_result_id(resS, tp);
            if (resId == NULL) {
                fatal("%s: can't declare function result ident '%s'.",
                      __func__, SYM_NAME(resS));
                /* not reached. */
                return;
            }
            resultV = expv_sym_term(F_VAR, tp, resS);

            /*
             * Set result varriable info.
             */
            EXT_PROC_RESULTVAR(myEId) = resultV;
        }

        /*
         * Fix return type of function when it is struct
         */
        if (CURRENT_PROC_CLASS == CL_PROC &&
            CURRENT_PROCEDURE != NULL &&
            IS_STRUCT_TYPE(ID_TYPE(CURRENT_PROCEDURE))) {
            TYPE_DESC tp = ID_TYPE(CURRENT_PROCEDURE);
            TYPE_DESC tq = NULL;
            TYPE_DESC ts = NULL;
            /*
             * to preserve effect of wrap_type(), we substitute TYPE_DESC
             * in TYPE_REF */
            tq = tp;
            while (TYPE_REF(tp) != NULL) {
                tq = tp;
                tp = TYPE_REF(tp);
            }
            if (!TYPE_IS_DECLARED(tp)) {
                /*
                 * since struct defined in contains cannot be reffered
                 * from parent scope, we use find_struct_decl_parent()
                 */
                ts = find_struct_decl_parent(ID_SYM(TYPE_TAGNAME(tp)));
                if (ts != NULL) {
                    TYPE_REF(tq) = ts;
                } else {
                    error_at_id(CURRENT_PROCEDURE, "function returns undeclared "
                                "struct type \"%s\".", ID_NAME(CURRENT_PROCEDURE));
                }
            }
        }

        /* for recursive */
        assert(ID_TYPE(myId) != NULL);
        if (TYPE_IS_RECURSIVE(myId) ||
            PROC_IS_RECURSIVE(myId)) {
            TYPE_SET_RECURSIVE(ID_TYPE(myId));
            TYPE_SET_RECURSIVE(EXT_PROC_TYPE(myEId));
        }
        /* for pure */
        if (TYPE_IS_PURE(myId) ||
            PROC_IS_PURE(myId)) {
            TYPE_SET_PURE(ID_TYPE(myId));
            TYPE_SET_PURE(EXT_PROC_TYPE(myEId));
        }
        /* for elemental */
        if (TYPE_IS_ELEMENTAL(myId) ||
            PROC_IS_ELEMENTAL(myId)) {
            TYPE_SET_ELEMENTAL(ID_TYPE(myId));
            TYPE_SET_ELEMENTAL(EXT_PROC_TYPE(myEId));
        }
    }

    /*
     * Then fix variable and proc definition so far
     */
    FOREACH_ID (ip, LOCAL_SYMBOLS) {
        if (classNeedFix(ip)) {
            /*
             * not declare_variable() but implicit_declaration(), cuz
             * gotta decide type at least.
             */
            implicit_declaration(ip);
        }
#ifdef not      /* cannot decide type of argument until reference */
        if (ID_STORAGE(ip) == STG_ARG && ID_CLASS(ip) == CL_UNKNOWN) {
            declare_variable(ip);
        }
#endif
        checkTypeRef(ip);
        union_parent_type(ip);
    }

    /*
     * Then, before fix arrays dimension, compile type for any IDs if
     * it is not compiled yet.
     */
    FOREACH_ID (ip, LOCAL_SYMBOLS) {
        fix_type(ip);
    }

    /*
     * Fix arrays dimension recursively.
     */
    FOREACH_ID (ip, LOCAL_SYMBOLS) {
        fix_array_dimensions_recursive(ip);
    }

    /*
     * Fix pointee (is_target) recursively.
     */
    FOREACH_ID (ip, LOCAL_SYMBOLS) {
        fix_pointer_pointee_recursive(ID_TYPE(ip));
    }

    /*
     * Fix type attributes.
     */
    FOREACH_ID (ip, LOCAL_SYMBOLS) {

        struct type_attr_check *check;
        EXT_ID ep;

        tp = ID_TYPE(ip);

        if (tp == NULL) {
            implicit_declaration(ip);
            tp = ID_TYPE(ip);
        }

        /* fix external identifier whose type is not fixed */
        if (tp == NULL &&
            ID_CLASS(ip) == CL_PROC &&
            PROC_CLASS(ip) == P_EXTERNAL) {
            ep = find_ext_id(ID_SYM(ip));
            if (ep != NULL && EXT_PROC_TYPE(ep) != NULL) {
                tp = EXT_PROC_TYPE(ep);
            } else {
                tp = new_type_subr();
                PROC_IS_FUNC_SUBR_AMBIGUOUS(ip) = TRUE;
            }
            declare_id_type(ip, tp);
        }

        if(tp == NULL)
            continue;

        /* public or private attribute is handled only in module. */
        if (CURRENT_PROC_CLASS == CL_MODULE) {
            if (ID_MAY_HAVE_ACCECIBILITY(ip) && !isAlreadyMarked(ip)) {
                if (current_module_state == M_PUBLIC) {
                    TYPE_SET_PUBLIC(ip);
                }
                if (current_module_state == M_PRIVATE) {
                    TYPE_SET_PRIVATE(ip);
                }
                if (current_module_state == M_PROTECTED) {
                    TYPE_SET_PROTECTED(ip);
                }
            }
        }

        /* merge type attribute flags except SAVE attr*/
        TYPE_ATTR_FLAGS(tp) |= (TYPE_ATTR_FLAGS(ip) & ~TYPE_ATTR_SAVE);

        /* copy type attribute flags to EXT_PROC_TYPE */
        ep = PROC_EXT_ID(ip);
        if (ep != NULL && EXT_PROC_TYPE(ep) != NULL)
            TYPE_ATTR_FLAGS(EXT_PROC_TYPE(ep)) = TYPE_ATTR_FLAGS(tp);

        if (TYPE_IS_EXTERNAL(tp)) {
            if(ID_STORAGE(ip) != STG_ARG)
                ID_STORAGE(ip) = STG_EXT;
            if(PROC_CLASS(ip) == P_UNKNOWN)
                PROC_CLASS(ip) = P_EXTERNAL;
            else if(PROC_CLASS(ip) != P_EXTERNAL) {
                error_at_id(ip, "invalid external declaration");
                continue;
            }
            if(ID_CLASS(ip) == CL_UNKNOWN)
                ID_CLASS(ip) = CL_PROC;
            else if(ID_CLASS(ip) != CL_PROC && ID_STORAGE(ip) != STG_ARG) {
                error_at_id(ip, "invalid external declaration");
                continue;
            }
        }

        if (ID_CLASS(ip) == CL_MAIN ||
            ID_CLASS(ip) == CL_PROC ||
            ID_CLASS(ip) == CL_ENTRY) {
            continue;
        }

        /* for save */
        if (TYPE_IS_PARAMETER(tp) ||
            TYPE_IS_PARAMETER(ip) ||
            ID_STORAGE(ip) == STG_ARG ||
            (IS_ARRAY_TYPE(tp) &&
             is_array_size_const(tp) == FALSE &&
             !TYPE_IS_ALLOCATABLE(tp) &&
             !TYPE_IS_POINTER(tp))) {
            /*
             * parameter, dummy args, variable size array
             * must not saved.
             */
            TYPE_UNSET_SAVE(ip);
            TYPE_UNSET_SAVE(tp);
        } else if ((TYPE_IS_SAVE(ip) || current_proc_state == P_SAVE) &&
                   (ID_CLASS(ip) != CL_TAGNAME)) {
            /*
             * others can be saved.
             */
            TYPE_SET_SAVE(tp);
        }

        if (ID_CLASS(ip) != CL_MODULE) {
            /* multiple type attribute check */
            for (check = type_attr_checker; check->flag; check++) {
                if (TYPE_ATTR_FLAGS(tp) & check->flag) {
                    uint32_t a = TYPE_ATTR_FLAGS(tp) &
                        ~check->acceptable_flags;
                    if (debug_flag) {
                        fprintf(stderr,
                                "ID '%s' attr 0x%08x : "
                                "matches 0x%08x ('%s'), "
                                "flags allowed 0x%08x (negation: 0x%08x), "
                                "logical AND: 0x%08x\n",
                                ID_NAME(ip), TYPE_ATTR_FLAGS(tp),
                                check->flag,
                                check->flag_name,
                                check->acceptable_flags,
                                ~check->acceptable_flags,
                                a);
                    }
                    if (TYPE_ATTR_FLAGS(tp) & ~check->acceptable_flags) {
                        struct type_attr_check *e;
                        for (e = type_attr_checker; e->flag; e++) {
                            if (TYPE_ATTR_FLAGS(tp) & e->flag) {
                                warning_at_id(ip, "%s has %s\n",
                                              ID_NAME(ip), e->flag_name);

                            }
                        }
                        fatal("type attr error: "
                              "symbol=%s attribute=%s flags=0x%08x",
                              ID_NAME(ip),
                              check->flag_name,
                              TYPE_ATTR_FLAGS(tp));
                    }
                }
            }
        }
    }

    /*
     * Check type parameter values like '*' or ':'
     */
    FOREACH_ID (ip, LOCAL_SYMBOLS) {
        if (ID_TYPE(ip) && IS_STRUCT_TYPE(ID_TYPE(ip))) {
            TYPE_DESC struct_tp = ID_TYPE(ip);
            if (!TYPE_TYPE_PARAM_VALUES(struct_tp))
                continue;

            FOR_ITEMS_IN_LIST(lp, TYPE_TYPE_PARAM_VALUES(struct_tp)) {
                if (EXPV_CODE(LIST_ITEM(lp)) == F08_LEN_SPEC_COLON) {
                    if (!TYPE_IS_POINTER(struct_tp) && !TYPE_IS_ALLOCATABLE(struct_tp)) {
                        error_at_id(ip,
                                    "type parameter value ':' should be used "
                                    "with a POINTER or ALLOCATABLE object");
                    }
                } else if (EXPV_CODE(LIST_ITEM(lp)) == LEN_SPEC_ASTERISC) {
                    if (!ID_IS_DUMMY_ARG(ip)) {
                        error_at_id(ip,
                                    "type parameter value '*' should be used "
                                    "with a dummy argument");
                    }
                }
            }

            if (TYPE_IS_CLASS(struct_tp)) {
                /*
                 * CLASS() shoule be a POINTER object, an ALLOCATABLE object, or a dummy argument
                 */
                if (!TYPE_IS_POINTER(struct_tp) &&
                    !TYPE_IS_ALLOCATABLE(struct_tp) &&
                    !ID_IS_DUMMY_ARG(ip)) {
                    error_at_id(ip,
                                "CLASS should be used "
                                "to a POINTER object, an ALLOCATABLE object, or a dummy argument");
                }
            }
        }
    }

    /*
     * Generate PROC_EXT_ID and function_type() for externals.
     */
    FOREACH_ID (ip, LOCAL_SYMBOLS) {
        if (PROC_CLASS(ip) == P_EXTERNAL && PROC_EXT_ID(ip) == NULL) {
            assert(ID_TYPE(ip));

            /* don't call declare_externa_id() */
            EXT_ID ep = new_external_id_for_external_decl(
                ID_SYM(ip), ID_TYPE(ip));
            PROC_EXT_ID(ip) = ep;
        }
    }

    /*
     * If a variable is in a common, it should't have save attr
     * otherwise gfortran can't live like that. So make it sure that
     * those variable don't have save attr.
     */
    FOREACH_ID (ip, LOCAL_COMMON_SYMBOLS) {
        if (COM_IS_SAVE(ip)) {
            FOR_ITEMS_IN_LIST(lp, COM_VARS(ip)) {
                v = LIST_ITEM(lp);
                vId = find_ident(EXPV_NAME(v));
                if (vId != NULL) {
                    TYPE_UNSET_SAVE(vId);
                    tp = ID_TYPE(vId);
                    if (tp != NULL) {
                        TYPE_UNSET_SAVE(tp);
                    }
                }
            }
        }
    }

    /*
     * Eliminate save attr from dummy args.
     */
    if (CURRENT_EXT_ID != NULL) {
        unset_save_attr_in_dummy_args(CURRENT_EXT_ID);
    }
    FOREACH_ID (ip, LOCAL_SYMBOLS) {
        if (ID_CLASS(ip) == CL_ENTRY ||
            ID_CLASS(ip) == CL_PROC) {
            ep = find_ext_id(ID_SYM(ip));
            if (ep == NULL) {
                ep = PROC_EXT_ID(ip);
            }
            if (ep != NULL) {
                unset_save_attr_in_dummy_args(ep);
            }
        }
    }

    /*
     * Fix dummy argument types
     */

    FOREACH_ID (ip, LOCAL_SYMBOLS) {
        if(ID_CLASS(ip) != CL_PROC)
            continue;
        ep = find_ext_id(ID_SYM(ip));
        if(ep == NULL || EXT_PROC_ARGS(ep) == NULL)
            continue;
        FOR_ITEMS_IN_LIST (lp, EXT_PROC_ARGS(ep)) {
            expv varg, vid;
            ID idarg;

            varg = LIST_ITEM(lp);
            vid = EXPR_ARG1(varg);
            idarg = find_ident(EXPR_SYM(vid));
            if(idarg == NULL)
                continue;
            if(ID_CLASS(idarg) == CL_PROC) {
                // for high order function
                EXPV_PROC_EXT_ID(vid) = PROC_EXT_ID(idarg);
            }
            EXPV_TYPE(vid) = ID_TYPE(idarg);
        }
    }

    /*
     * Check errors
     */
    FOREACH_ID (ip, LOCAL_SYMBOLS) {

        tp = ID_TYPE(ip);

        if (tp) {
            if (TYPE_IS_ALLOCATABLE(tp) &&
                !(IS_ARRAY_TYPE(tp) ||
                  TYPE_IS_COINDEXED(tp) ||
                  TYPE_IS_CLASS(tp))) {
                error_at_id(ip, "ALLOCATABLE is applied only to array/coarray/class");
            } else if (TYPE_IS_OPTIONAL(tp) && !(ID_IS_DUMMY_ARG(ip))) {
                warning_at_id(ip, "OPTIONAL is applied only "
                              "to dummy argument");
            } else if ((TYPE_IS_INTENT_IN(tp) ||
                        TYPE_IS_INTENT_OUT(tp) ||
                        TYPE_IS_INTENT_INOUT(tp)) &&
                       !(ID_IS_DUMMY_ARG(ip))) {
                warning_at_id(ip, "INTENT is applied only "
                              "to dummy argument");
            }
        }
    }


#if 0
    if (myId != NULL &&
        ID_CLASS(myId) == CL_PROC) {
        /*
         * One more, fix
         */
        if (myEId != NULL) {
            expv idAddrV;
            expv identV;
            list fixedArgs = list

            FOR_ITEMS_IN_LIST(lp, EXT_PROC_ARGS(myEId)) {
                v = LIST_ITEM(lp);
                if (v != NULL) {
                    identV = EXPR_ARG1(v);
                    idAddrV = EXPR_ARG2(v);

                    if (identV == NULL) {
                        fatal("%s: no named argument??",
                              __func__);
                        /* not reached. */
                        return;
                    }
                    if (EXPV_CODE(identV) != IDENT) {
                        fatal("%s: not an ident.", __func__);
                        /* not reached. */
                        return;
                    }

                    if (idAddrV != NULL) {
                        /*
                         * already declared.
                         */
                        continue;
                    }

                    vId = find_ident(EXPV_NAME(identV));
                    if (vId == NULL) {
                        fatal("%s: '%s' is not declared.",
                              __func__, EXPV_NAME(identV));
                    }
                    declare_variable(vId);
                }
            }
        }
    }
#endif

    FOR_ITEMS_IN_LIST (lp, UNIT_CTL_EQUIV_DECLS(uc)) {
        compile_EQUIVALENCE_decl(LIST_ITEM(lp));
    }

    /* execute postponed compilation of initial values */
    FOR_ITEMS_IN_LIST (lp, CURRENT_INITIALIZE_DECLS) {
        v = LIST_ITEM(lp);
        switch (EXPR_CODE(v)) {
        case F_PARAM_DECL:
            postproc_PARAM_decl(EXPR_ARG1(v), EXPR_ARG2(v));
            break;
        case F_DATA_DECL:
            compile_DATA_decl(EXPR_ARG1(v));
            break;
        default:
            continue;
        }
    }
    delete_list(CURRENT_INITIALIZE_DECLS);
    CURRENT_INITIALIZE_DECLS = EMPTY_LIST;

    /*
     * Finally, ready for exec-statements.
     */
    if (CURRENT_PROCEDURE != NULL) {
        /*
         * Mark here.
         */
        output_statement(make_enode(FIRST_EXECUTION_POINT, (void *)NULL));
    }
}


EXT_ID
define_external_function_id(ID id) {
    expr args;
    TYPE_DESC tp = NULL;
    TYPE_DESC tq = NULL;
    list lp;
    SYMBOL sp;
    ID ip;
    expr x;
    EXT_ID ext_id = NULL;

    if (ID_TYPE(id) == NULL || TYPE_IS_IMPLICIT(ID_TYPE(id))) {
        /*
         * The type is not yet fixed.
         * or type is implicit.
         */
        if (PROC_RESULTVAR(id) != NULL) {
            /*
             * The procedure has a result variable, check the type of
             * it.
             */
            ID resId = find_ident(EXPR_SYM(PROC_RESULTVAR(id)));
            if (resId == NULL) {
                resId = declare_ident(EXPR_SYM(PROC_RESULTVAR(id)), CL_VAR);
            }
            if (ID_TYPE(resId) != NULL) {
                tp = ID_TYPE(resId);
            }
        }
    } else {
        tp = ID_TYPE(id);
    }
    if (tp == NULL) {
        /*
         * Both the id and resId has no TYPE_DESC. Try implicit.
         */
        implicit_declaration(id);
        tp = ID_TYPE(id);
    }

    /* inherits the public or private attribute from the parent */
    /* if (!tp){ */
    /*   tp = new_type_desc(); */
    /*   TYPE_BASIC_TYPE(tp) = TYPE_GNUMERIC_ALL; */
    /*   ID_TYPE(id) = tp; */
    /* } */
    ID pid;
    if (tp && (pid = find_ident_parent(ID_SYM(id)))){
      if (TYPE_IS_PUBLIC(pid)) TYPE_SET_PUBLIC(tp);
      else if (TYPE_IS_PRIVATE(pid)) TYPE_SET_PRIVATE(tp);
      else if (TYPE_IS_PROTECTED(pid)) TYPE_SET_PROTECTED(tp);
    }

    args = EMPTY_LIST;
    /* make external entry */
    ext_id = declare_external_proc_id(ID_SYM(id), tp, TRUE);

    /* copy arg list */
    FOR_ITEMS_IN_LIST(lp, PROC_ARGS(id)){
        x = LIST_ITEM(lp);
        if (EXPR_CODE(x) != IDENT) {
            error("%s: not ident", __func__);
            return NULL;
        }
        sp = EXPR_SYM(x);
        if ((ip = find_ident(sp)) == NULL) {
            fatal("%s: ident is not found", __func__);
        }

        if (ID_CLASS(ip) == CL_PROC) {
            /* dummy procedure must be declared by 'external' */
            implicit_declaration(ip);
            /* make ID_ADDR */
            tq = function_type(ID_TYPE(ip));
            ID_ADDR(ip) = expv_sym_term(F_FUNC, tq, ID_SYM(ip));
        } else {
#if 0
            declare_variable(ip);
            if (ID_ADDR(ip) == NULL) {
                error("'%s' is not declared", ID_NAME(ip));
                return NULL;
            }
            tq = ID_TYPE(ip);
#else
            tq = NULL;
            /*
             * Don't fix type/class of the ip here, let it be fixed by
             * end_declaration().
             */
#endif
        }
        x = list2(LIST, expv_sym_term(IDENT, tq, sp), ID_ADDR(ip));
        list_put_last(args, x);
    }

    EXT_PROC_ARGS(ext_id) = args;
    EXT_PROC_TYPE(ext_id) = tp;

    return ext_id;
}


static void
setLocalInfoToCurrentExtId(int asModule)
{

    EXT_PROC_BODY(CURRENT_EXT_ID) = CURRENT_STATEMENTS;
    EXT_PROC_ID_LIST(CURRENT_EXT_ID) = LOCAL_SYMBOLS;
    EXT_PROC_STRUCT_DECLS(CURRENT_EXT_ID) = LOCAL_STRUCT_DECLS;
    EXT_PROC_BLOCKS(CURRENT_EXT_ID) = LOCAL_BLOCKS;
    EXT_PROC_INTERFACES(CURRENT_EXT_ID) = LOCAL_INTERFACES;

    if(asModule) {
        EXT_PROC_COMMON_ID_LIST(CURRENT_EXT_ID) = NULL;
        EXT_PROC_LABEL_LIST(CURRENT_EXT_ID) = NULL;
    } else {
        EXT_PROC_COMMON_ID_LIST(CURRENT_EXT_ID) = LOCAL_COMMON_SYMBOLS;
        EXT_PROC_LABEL_LIST(CURRENT_EXT_ID) = LOCAL_LABELS;
    }
}


static void define_internal_subprog(EXT_ID child_ext_ids);

static void
end_contains()
{
    EXT_ID localExtSyms;

    if (PARENT_STATE != INCONT) {
        fatal("unexpected end of CONTAINS");
    }

    if(PARENT_CONTAINS == NULL) {
        PARENT_CONTAINS = LOCAL_EXTERNAL_SYMBOLS;
    } else {
        error("multiple CONTAINS");
        goto error;
    }

    localExtSyms = LOCAL_EXTERNAL_SYMBOLS;
    define_internal_subprog(localExtSyms);
    pop_unit_ctl();

    return;

  error:

    pop_unit_ctl();
    return;
}

/**
 * search for the defined procedure from the unit ctl procedure stack.
 */
static EXT_ID
procedure_defined(ID f_id, EXT_ID unit_ctl_procs[], int redefine_unit_ctl_level)
{
    EXT_ID ep, defined_proc;
    int i;

    if(f_id == NULL || ID_CLASS(f_id) != CL_PROC) {
        if(debug_flag)
            warning("unexpected id '%s' in '%s', id is not procedure",ID_NAME(f_id), __func__);
        return NULL;
    }

    if(PROC_CLASS(f_id) != P_UNDEFINEDPROC) {
        if(debug_flag)
            warning("unexpected id '%s' in '%s', id is already defined",ID_NAME(f_id), __func__);
        return NULL;
    }

    for(i = redefine_unit_ctl_level; i >= 0; i--) {
        defined_proc = unit_ctl_procs[i];
        FOREACH_EXT_ID(ep, defined_proc) {
            if(EXT_SYM(ep) == ID_SYM(f_id))
                return ep;
        }
    }

    return NULL;
}

/*
 * fix undefined procedure with already defined procedure.
 */
static void
redefine_procedures(EXT_ID proc, EXT_ID unit_ctl_procs[], int redefine_unit_ctl_level)
{
    EXT_ID ep;
    ID id, local_ids;
    int i;

    if (proc == NULL)
        return;
    unit_ctl_procs[redefine_unit_ctl_level] = EXT_PROC_CONT_EXT_SYMS(proc);

    if(debug_flag) {
        for(i = redefine_unit_ctl_level; i >= 0; i--) fprintf(debug_fp,"  ");
        fprintf(debug_fp,"redefine '%s'\n", SYM_NAME(EXT_SYM(proc)));
        for(i = redefine_unit_ctl_level; i >= 0; i--) fprintf(debug_fp,"  ");
        fprintf(debug_fp,"contain procedure : {\n");
        FOREACH_EXT_ID(ep, unit_ctl_procs[redefine_unit_ctl_level]){
            for(i = redefine_unit_ctl_level; i >= 0; i--) fprintf(debug_fp,"  ");
            fprintf(debug_fp,"  %s\n", SYM_NAME(EXT_SYM(ep)));
        }
        for(i = redefine_unit_ctl_level; i >= 0; i--) fprintf(debug_fp,"  ");
        fprintf(debug_fp,"}\n");
    }

    FOREACH_EXT_ID(ep, EXT_PROC_CONT_EXT_SYMS(proc)) {
        /* redefine recursive. */
        redefine_procedures(ep, unit_ctl_procs, redefine_unit_ctl_level + 1);
    }

    local_ids = EXT_PROC_ID_LIST(proc);

    FOREACH_ID(id, local_ids) {
        EXT_ID contained_proc;

        if(ID_CLASS(id) != CL_PROC ||
           PROC_CLASS(id) != P_UNDEFINEDPROC)
            continue;

        contained_proc = procedure_defined(id, unit_ctl_procs, redefine_unit_ctl_level);
        if (contained_proc == NULL) {
            EXT_ID external_proc = NULL;
            PROC_CLASS(id)  = P_EXTERNAL;

            EXT_ID ep;
            FOREACH_EXT_ID(ep, EXTERNAL_SYMBOLS){
                if (EXT_SYM(ep) == ID_SYM(id)){
                    external_proc = ep;
                    break;
                }
            }

            if (!external_proc)
                external_proc = declare_external_proc_id(ID_SYM(id), ID_TYPE(id), TRUE);

            EXT_TAG(external_proc) = STG_EXT;
            PROC_EXT_ID(id) = external_proc;

        } else {
            /* undefine procedure is defined in contains statement. */
            PROC_CLASS(id)  = P_DEFINEDPROC;
            PROC_EXT_ID(id) = contained_proc;
        }
    }
}

/* get rough type size */
static int
get_rough_type_size(TYPE_DESC t)
{
    if(t == NULL)
        return 0;

    ID id;
    expv v;
    int rsz;
    int bt = TYPE_BASIC_TYPE(t);

    switch(bt) {
    case TYPE_INT:
    case TYPE_REAL:
    case TYPE_COMPLEX:
        v = expv_reduce(TYPE_KIND(t), TRUE);
        if (v == NULL || EXPV_CODE(v) != INT_CONSTANT)
            return 4;
        return EXPV_INT_VALUE(v) * (bt == TYPE_COMPLEX ? 2 : 1);
    case TYPE_DREAL:
        return KIND_PARAM_DOUBLE;
    case TYPE_DCOMPLEX:
        return KIND_PARAM_DOUBLE * 2;
    case TYPE_ARRAY:
        v = expv_reduce(TYPE_DIM_SIZE(t), TRUE);
        rsz = get_rough_type_size(TYPE_REF(t));
        if (v == NULL || EXPV_CODE(v) != INT_CONSTANT)
            return rsz;
        return EXPV_INT_VALUE(v) * rsz;
    case TYPE_STRUCT:
        rsz = 0;
        FOREACH_ID(id, TYPE_MEMBER_LIST(t)) {
            rsz += get_rough_type_size(ID_TYPE(id));
        }
        return rsz;
    }

    return 0;
}

static void
check_labels_in_block(BLOCK_ENV block) {
    ID id;
    BLOCK_ENV bp;

    FOREACH_ID(id, BLOCK_LOCAL_LABELS(block)) {
        if (LAB_TYPE(id) != LAB_UNKNOWN &&
            LAB_IS_USED(id) && !LAB_IS_DEFINED(id)) {
            error("missing statement number %d", LAB_ST_NO(id));
        }
        checkTypeRef(id);
    }

    FOREACH_BLOCKS(bp, BLOCK_CHILDREN(block)) {
        check_labels_in_block(bp);
    }
}


/* end of procedure. generate variables, epilogs, and prologs */
static void
end_procedure()
{
    ID id;
    EXT_ID ext;
    BLOCK_ENV bp;

    /* Check if a block construct is closed */
    if (CTL_TYPE(ctl_top) == CTL_BLOCK &&
        EXPR_BLOCK(CTL_BLOCK_STATEMENT(ctl_top)) == NULL) {
        error("expecting END BLOCK statement");
    }

    if (unit_ctl_level > 0 && CURRENT_PROC_NAME == NULL &&\
        CTL_TYPE(ctl_top) != CTL_BLOCK) {
        /* if CURRENT_PROC_NAME == NULL, then this is the end of CONTAINS */
        end_contains();
    }

    /* Since module procedures may be defined not only in contains block but */
    /* also in used modules, the following code is moved from end_contains. */

    if (CURRENT_PROC_CLASS == CL_MAIN ||
        CURRENT_PROC_CLASS == CL_PROC ||
        CURRENT_PROC_CLASS == CL_MODULE ||
        CURRENT_PROC_CLASS == CL_BLOCK) {
        if (CURRENT_EXT_ID == NULL) {
            /* Any other errors already occured, let compilation carry on. */
            return;
         }
        /* check if module procedures are defined in contains block */
        EXT_ID intr, intrDef, ep;
        FOREACH_EXT_ID(intr, LOCAL_INTERFACES) {
            int hasSub = FALSE, hasFunc = FALSE;

            if(EXT_IS_BLANK_NAME(intr))
                continue;

            FOREACH_EXT_ID(intrDef, EXT_PROC_INTR_DEF_EXT_IDS(intr)) {
                if(EXT_PROC_IS_MODULE_PROCEDURE(intrDef)) {
                    /*
                     * According to JIS X 3001-1, When module procedure is
                     * declared with "module" keyword, procedure should be
                     * declared in that module. But, gfortran seems not to
                     * implement this check. So, we won't implement this
                     * check too.
                     */
                    ep = NULL;
                    ID id = find_ident(EXT_SYM(intrDef));
                    if(id != NULL
                       && ID_CLASS(id) == CL_PROC
                       && ID_IS_OFMODULE(id)) {
                        // intrDef is use associated module procedure.
                        ep = PROC_EXT_ID(id);
                    } else if (EXT_IS_OFMODULE(intrDef)) {
                        continue;
                    } else if (id != NULL) {
                        ep = PROC_EXT_ID(id);
                    }
                    if(ep == NULL || EXT_TAG(ep) != STG_EXT ||
                        EXT_PROC_TYPE(ep) == NULL) {
                        error("%s is not defined.", SYM_NAME(EXT_SYM(intrDef)));
                        break;
                    }
                    EXT_PROC_TYPE(intrDef) = EXT_PROC_TYPE(ep);
                    EXT_PROC_ARGS(intrDef) = EXT_PROC_ARGS(ep);
                    EXT_PROC_ID_LIST(intrDef) = EXT_PROC_ID_LIST(ep);
                } else {
                    ep = intrDef;
                }
                if(IS_GENERIC_TYPE(EXT_PROC_TYPE(ep))) {
                    continue;
                } else if(IS_SUBR(EXT_PROC_TYPE(ep))) {
                    hasSub = TRUE;
                } else {
                    hasFunc = TRUE;
                }
            }

            if(hasSub && hasFunc) {
                error("function does not belong in a generic subroutine interface");
            }
        }
    }

/*  next: */

    if (endlineno_flag){
      if (CURRENT_PROCEDURE)
	ID_END_LINE_NO(CURRENT_PROCEDURE) = current_line->ln_no;
      else if (CURRENT_EXT_ID && EXT_LINE(CURRENT_EXT_ID))
	EXT_END_LINE_NO(CURRENT_EXT_ID) = current_line->ln_no;
    }

    if (CURRENT_PROC_CLASS != CL_MAIN && CURRENT_PROC_CLASS != CL_BLOCK &&
        EXT_PROC_TYPE(CURRENT_EXT_ID) == NULL) {
      error("Function resutl %s has no IMPLICIT type.", ID_NAME(CURRENT_EXT_ID));
    }

    if(NOT_INDATA_YET) end_declaration();

    /*
     * Automatically add save attributes to varriables whose
     * rough size are larger than auto_save_attr_kb kbytes.
     */
    if(auto_save_attr_kb >= 0 &&
        (CURRENT_PROC_CLASS == CL_PROC || CURRENT_PROC_CLASS == CL_MAIN) &&
        TYPE_IS_RECURSIVE(EXT_PROC_TYPE(CURRENT_EXT_ID)) == FALSE) {

        FOREACH_ID (id, LOCAL_SYMBOLS) {
            int sz;
            TYPE_DESC t = ID_TYPE(id);
            if(ID_STORAGE(id) != STG_AUTO || ID_CLASS(id) == CL_PARAM
                || t == NULL || TYPE_IS_SAVE(t))
                continue;
            sz = get_rough_type_size(ID_TYPE(id));
            if (sz >= (auto_save_attr_kb << 10))
                TYPE_SET_SAVE(ID_TYPE(id));
        }
    }

    FinalizeFormat();

    if (EXT_PROC_TYPE(CURRENT_EXT_ID))
      TYPE_SET_FOR_FUNC_SELF(EXT_PROC_TYPE(CURRENT_EXT_ID));

    /* check undefined variable */
    FOREACH_ID(id, LOCAL_SYMBOLS) {
        if(ID_CLASS(id) == CL_UNKNOWN){
#ifdef not
            warning("variable '%s' is defined, but never used",ID_NAME(id));
#endif
            declare_variable(id);
        }
        if (ID_CLASS(id) == CL_VAR) {
            declare_variable(id);
        }

        if ((ID_CLASS(id) == CL_PROC && PROC_CLASS(id) == P_THISPROC) ||
            ID_CLASS(id) == CL_ENTRY) {
            PROC_CLASS(id) = P_DEFINEDPROC;
            if(unit_ctl_level != 0) {
                TYPE_DESC tp;
                ID id_in_parent = NULL;
                ID parent_id_list;

                id_in_parent = find_ident_parent(ID_SYM(id));
                parent_id_list = UNIT_CTL_LOCAL_SYMBOLS(PARENT_UNIT_CTL);

                if(id_in_parent == NULL) {
                    ID ip, last_ip;
                    id_in_parent = new_ident_desc(ID_SYM(id));

                    last_ip = NULL;
                    FOREACH_ID(ip, parent_id_list) {
                        last_ip = ip;
                    }
                    ID_LINK_ADD(id_in_parent, parent_id_list, last_ip);
                }

                PROC_ARGS(id_in_parent) = PROC_ARGS(id);
                ID_CLASS(id_in_parent) = ID_CLASS(id);
                ID_STORAGE(id_in_parent) = STG_EXT;
                PROC_EXT_ID(id_in_parent) = PROC_EXT_ID(id);
                PROC_CLASS(id_in_parent) = P_DEFINEDPROC;
                PROC_IS_RECURSIVE(id_in_parent) = PROC_IS_RECURSIVE(id);
                PROC_IS_PURE(id_in_parent) = PROC_IS_PURE(id);
                PROC_IS_ELEMENTAL(id_in_parent) = PROC_IS_ELEMENTAL(id);

                tp = ID_TYPE(id_in_parent);
                ID_TYPE(id_in_parent) = ID_TYPE(id);
                if (tp != NULL) {
                    while(tp != NULL) {
                        if(IS_TYPE_PUBLICORPRIVATE(tp)) {
                            if (TYPE_IS_PUBLIC(tp)) {
                                TYPE_SET_PUBLIC(ID_TYPE(id));
                            }
                            if (TYPE_IS_PRIVATE(tp)) {
                                TYPE_SET_PRIVATE(ID_TYPE(id));
                            }
                            if (TYPE_IS_PROTECTED(tp)) {
                                TYPE_SET_PROTECTED(ID_TYPE(id));
                            }
                            break;
                        }
                        tp = TYPE_REF(tp);
                    }
                } else if (ID_TYPE(id) != NULL){
                    if (current_module_state == M_PUBLIC) {
                        TYPE_SET_PUBLIC(ID_TYPE(id));
                    }
                    if (current_module_state == M_PRIVATE) {
                        TYPE_SET_PRIVATE(ID_TYPE(id));
                    }
                    if (current_module_state == M_PROTECTED) {
                        TYPE_SET_PROTECTED(ID_TYPE(id));
                    }
                }
                ID_DEFINED_BY(id_in_parent) = id;
            }
        }

        if(ID_CLASS(id) == CL_PROC && PROC_CLASS(id) == P_UNDEFINEDPROC) {
            if(PROC_EXT_ID(id) != NULL) {
                /* undefined procedure is defined in contain statement.  */
                EXT_IS_DEFINED(PROC_EXT_ID(id)) = TRUE;
            } else {
                implicit_declaration(id);
            }
        }
    }

    if (CTL_TYPE(ctl_top) == CTL_BLOCK) {
        return;
    }

    /* check undefined label */
    FOREACH_ID(id, LOCAL_LABELS) {
        if (LAB_TYPE(id) != LAB_UNKNOWN &&
            LAB_IS_USED(id) && !LAB_IS_DEFINED(id)) {
            error("missing statement number %d", LAB_ST_NO(id));
        }
        checkTypeRef(id);
    }
    FOREACH_BLOCKS(bp, LOCAL_BLOCKS) {
        check_labels_in_block(bp);
    }

    /*
     * Special case.
     */
    if (CURRENT_STATEMENTS != NULL &&
        EXPV_CODE(CURRENT_STATEMENTS) == FIRST_EXECUTION_POINT) {
        /*
         * Means no body.
         */
        CURRENT_STATEMENTS = NULL;
    }

    /*
     * set self in parent to procedure.
     */
    if(CURRENT_PROC_CLASS == CL_PROC
       && (id = find_ident_parent(CURRENT_PROC_NAME)) != NULL) {
        ID_CLASS(id) = CL_PROC;
    }

    /* output */
    switch (CURRENT_PROC_CLASS) {
    case CL_MAIN:
        setLocalInfoToCurrentExtId(FALSE);
        if(debug_flag){
            fprintf(debug_fp,"\n*** CL_MAIN:\n");
            print_IDs(LOCAL_SYMBOLS, debug_fp, TRUE);
            print_types(LOCAL_STRUCT_DECLS, debug_fp);
            expv_output(CURRENT_STATEMENTS, debug_fp);
        }
        break;
    case CL_BLOCK:
        setLocalInfoToCurrentExtId(FALSE);
        if(debug_flag){
            fprintf(debug_fp,"\n*** CL_BLOCK:\n");
            print_IDs(LOCAL_SYMBOLS, debug_fp,TRUE);
        }
        break;
    case CL_PROC:
        if (CURRENT_EXT_ID != NULL) {
            setLocalInfoToCurrentExtId(FALSE);
        }
        if(debug_flag){
            fprintf(debug_fp,"\n*** CL_PROC('%s'):\n",
                    SYM_NAME(CURRENT_PROC_NAME));
            print_IDs(LOCAL_SYMBOLS, debug_fp,TRUE);
            print_types(LOCAL_STRUCT_DECLS, debug_fp);
            expv_output(CURRENT_STATEMENTS, debug_fp);
        }
        break;
    case CL_MODULE:
        setLocalInfoToCurrentExtId(TRUE);
        if(debug_flag){
            fprintf(debug_fp,"\n*** CL_MODULE:\n");
            print_IDs(LOCAL_SYMBOLS, debug_fp,TRUE);
            print_types(LOCAL_STRUCT_DECLS, debug_fp);
            expv_output(CURRENT_STATEMENTS, debug_fp);
        }
        break;
    default:
        fatal("end_procedure: unknown current_proc_class");
    }

    /* resolve undefined procedure recursively. */
    switch (CURRENT_PROC_CLASS) {
    case CL_MAIN:
    case CL_PROC:
    case CL_MODULE: {
        /* EXT_ID list, used as a stack.*/
        EXT_ID unit_ctl_procs[MAX_UNIT_CTL];
        if(unit_ctl_level != 0)
            break;
        ext = UNIT_CTL_CURRENT_EXT_ID(CURRENT_UNIT_CTL);
        if(ext == NULL)
            break;
        redefine_procedures(ext, unit_ctl_procs, unit_ctl_level);
    } break;
    default:
        break;
    }

    fixup_all_module_procedures();
    if (debug_flag) {
        dump_all_module_procedures(stderr);
    }

    if(CURRENT_PROC_CLASS == CL_MODULE) {
        SYMBOL sym = find_symbol(current_module_name);
        if(!export_module(sym, LOCAL_SYMBOLS,
                          LOCAL_USE_DECLS)) {
            error("internal error, fail to export module.");
            exit(1);
        }
    }

    /* check control nesting */
    if (ctl_top != ctl_base) error("DO loop or BLOCK IF not closed");

#ifdef not
    donmlist();
    dobss();
#endif

    /* clean up for next procedure */
    initialize_compile_procedure();
    cleanup_unit_ctl(CURRENT_UNIT_CTL);
}

/*
 * DO loop
 */
static void
compile_DO_statement(range_st_no, construct_name, var, init, limit, incr)
     int range_st_no;
     expr construct_name, var, init, limit, incr;
{
    expv do_var = NULL, do_init = NULL, do_limit = NULL, do_incr = NULL;
    ID do_label = NULL;
    TYPE_DESC var_tp = NULL;
    SYMBOL do_var_sym = NULL;
    int incsign = 0;
    CTL cp;

    if (range_st_no > 0) {
        do_label = declare_label(range_st_no, LAB_EXEC, FALSE);
        if (do_label == NULL) return;
        if (LAB_IS_DEFINED(do_label)) {
            error("no backward DO loops");
            return;
        }
        /* turn off, becuase this is not branch */
        LAB_IS_USED(do_label) = FALSE;
    }

    if(var || init || limit || incr) {
        if (EXPR_CODE(var) != IDENT) {
            fatal("compile_DO_statement: DO var is not IDENT");
        }
        do_var_sym = EXPR_SYM(var);

        /* check nested loop with the same variable */
        FOR_CTLS(cp) {
            if(CTL_TYPE(cp) == CTL_DO && CTL_DO_VAR(cp) == do_var_sym) {
                error("nested loops with variable '%s'", SYM_NAME(do_var_sym));
                break;
            }
        }

        do_var = compile_lhs_expression(var);
        if (!expv_is_lvalue(do_var)) error("bad DO variable");

        do_init = expv_reduce(compile_expression(init), FALSE);
        do_limit = expv_reduce(compile_expression(limit), FALSE);
        if (incr != NULL) do_incr = expv_reduce(compile_expression(incr),
                                                FALSE);
        else do_incr = expv_constant_1;

        if (do_var == NULL || do_init == NULL ||
            do_limit == NULL || do_incr == NULL) return;

        var_tp = EXPV_TYPE(do_var);
        if (!IS_INT(var_tp) && !IS_REAL(var_tp)) {
            error("bad type on do variable");
            return;
        }

        if (!IS_INT_OR_REAL(EXPV_TYPE(do_init)) &&
            !IS_GNUMERIC(EXPV_TYPE(do_init)) &&
            !IS_GNUMERIC_ALL(EXPV_TYPE(do_init))) {
            error("bad type on DO initialize parameter");
            return;
        }

        if (!IS_INT_OR_REAL(EXPV_TYPE(do_limit)) &&
            !IS_GNUMERIC(EXPV_TYPE(do_limit)) &&
            !IS_GNUMERIC_ALL(EXPV_TYPE(do_limit))) {
            error("bad type on DO limitation parameter");
            return;
        }

        if (!IS_INT_OR_REAL(EXPV_TYPE(do_incr)) &&
            !IS_GNUMERIC(EXPV_TYPE(do_incr)) &&
            !IS_GNUMERIC_ALL(EXPV_TYPE(do_incr))) {
            error("bad type on DO increment parameter");
            return;
        }

        if (!expr_has_param(do_incr) && expr_is_constant(do_incr)) {
            do_incr = expv_reduce_conv_const(var_tp, do_incr);
            if (EXPV_CODE(do_incr) == INT_CONSTANT) {
                if(EXPV_INT_VALUE(do_incr) == 0)
                    error("zero DO increment");
                else if(EXPV_INT_VALUE(do_incr) > 0)
                    incsign = 1;
                else
                    incsign = -1;
            }
            /* cannot check if do_incr is FLOAT_CONSTANT
             * because FLOAT_CONSTANT cannot be reduced */
        }

        if (!expr_has_param(do_limit) && expr_is_constant(do_limit)) {
            do_limit = expv_reduce_conv_const(var_tp, do_limit);
        }

        if (!expr_has_param(do_init) && expr_is_constant(do_init)) {
            do_init = expv_reduce_conv_const(var_tp, do_init);
        }

        if (!expr_has_param(do_limit) && !expr_has_param(do_init) &&
	    expr_is_constant(do_limit) && expr_is_constant(do_init)) {
            if (incsign > 0) {              /* increment */
                if ((IS_INT(var_tp) &&
                     EXPV_INT_VALUE(do_limit) < EXPV_INT_VALUE(do_init))) {
                    warning("DO range never executed");
                }
            } else if (incsign < 0) {       /* decrement */
                if ((IS_INT(var_tp) &&
                     EXPV_INT_VALUE(do_limit) > EXPV_INT_VALUE(do_init))) {
                    warning("DO range never executed");
                }
            }
        }
    }

    push_ctl(CTL_DO);
    CTL_DO_VAR(ctl_top) = do_var_sym;
    CTL_DO_LABEL(ctl_top) = do_label;

    /*
     * output DO loop in Fortran90
     */
    CTL_BLOCK(ctl_top) = list2(F_DO_STATEMENT,
                               construct_name,
                               list5(LIST,
                                     do_var, do_init, do_limit, do_incr,
                                     NULL));
}

static void  compile_DOWHILE_statement(range_st_no, cond, construct_name)
     int range_st_no;
     expr cond, construct_name;
{
    expv v;
    ID do_label = NULL;

    if(cond == NULL) return; /* error recovery */

    if (range_st_no > 0) {
        do_label = declare_label(range_st_no, LAB_EXEC, FALSE);
        if (do_label == NULL) return;
        if (LAB_IS_DEFINED(do_label)) {
            error("no backward DO loops");
            return;
        }
        /* turn off, becuase this is not branch */
        LAB_IS_USED(do_label) = FALSE;
    }

    v = compile_expression(cond);
    push_ctl(CTL_DO);
    CTL_DO_VAR(ctl_top) = NULL;
    CTL_DO_LABEL(ctl_top) = do_label;
    CTL_BLOCK(ctl_top) = list3(F_DOWHILE_STATEMENT,v,NULL,construct_name);
}

static void
check_DO_end(ID label)
{
    CTL cp;

    if (label == NULL) {
        /*
         * do ... enddo case.
         */
        if (CTL_TYPE(ctl_top) == CTL_DO) {
            if (EXPR_CODE(CTL_BLOCK(ctl_top)) == F_DOWHILE_STATEMENT) {
                /*
                 * DOWHILE
                 */
                if (CTL_DO_LABEL(ctl_top) != NULL) {
                    /*
                     * An obsolete/unexpected syntax like:
                     *	      do 300 while (.true.)
                     *          ...
                     *  300   end do
                     * warn just for our mental health.
                     */
                    warning("Unexpected (maybe obsolete) syntax of "
                            "DO WHILE - ENDDO statements, "
                            "DO WHILE having a statement label '%s' "
                            "and ended ENDDO.",
                            SYM_NAME(ID_SYM(CTL_DO_LABEL(ctl_top))));
                }
                EXPR_ARG2(CTL_BLOCK(ctl_top)) = CURRENT_STATEMENTS;
            } else {
                /*
                 * else DO_STATEMENT
                 */
                if (CTL_DO_LABEL(ctl_top) != NULL) {
                    /*
                     * An obsolete/unexpected syntax like:
                     *	      do 300 i = 1, 10
                     *          ...
                     *  300   end do
                     * warn just for our mental health.
                     */
                    warning("Unexpected (maybe obsolete) syntax of "
                            "DO - ENDDO statements, "
                            "DO having a statement label '%s' "
                            "and ended ENDDO.",
                            SYM_NAME(ID_SYM(CTL_DO_LABEL(ctl_top))));
                }
                CTL_DO_BODY(ctl_top) = CURRENT_STATEMENTS;
            }

	    if (endlineno_flag)
	      EXPR_END_LINE_NO(CTL_BLOCK(ctl_top)) = current_line->ln_no;

            pop_ctl();
        } else {
            error("'do' is not found for 'enddo'");
        }
        return;
    }

    // do - continue case

    while (CTL_TYPE(ctl_top) == CTL_DO &&
           CTL_DO_LABEL(ctl_top) == label) {

      /* close DO block */
      if (EXPR_CODE(CTL_BLOCK(ctl_top)) == F_DOWHILE_STATEMENT) {
	/*
	 * DOWHILE
	 */
	EXPR_ARG2(CTL_BLOCK(ctl_top)) = CURRENT_STATEMENTS;
      }
      else {
	/*
	 * else DO
	 */
        CTL_DO_BODY(ctl_top) = CURRENT_STATEMENTS;
      }

      if (endlineno_flag)
	EXPR_END_LINE_NO(CTL_BLOCK(ctl_top)) = current_line->ln_no;

      pop_ctl();
    }

    /* check DO loop which is not propery closed. */
    FOR_CTLS(cp) {
        if (CTL_TYPE(cp) == CTL_DO && CTL_DO_LABEL(cp) == label) {
            error("DO loop or IF-block not closed");
            ctl_top = cp;
            pop_ctl();
        }
    }
}

/* line number for module begin for MC.  */
static int module_start_ln_no;
extern int last_ln_no;

/* set the module from NAME.  */
void
begin_module(expr name)
{
    SYMBOL s;
    if (name) {
        if (EXPR_CODE(name) == IDENT &&
            (s = EXPR_SYM(name)) != NULL &&
            SYM_NAME(s) != NULL) {
            /*
             * call the module_procedure_manager_init() very here, not
             * after the current_module_name != NULL.
             */
            module_procedure_manager_init();
            current_module_name = SYM_NAME(s);
            module_start_ln_no = last_ln_no;
            module_start_offset = prelast_initial_line_pos;
        } else {
            fatal("internal error, module name is not "
                  "IDENT in %s().", __func__);
            /* not reached. */
        }
    } else {
        fatal("internal error, module name is NULL in %s().", __func__);
        /* not reached. */
    }
}

/*
 * compile END MODULE statement and
 * output module's XcodeML file.
 */
void
end_module() {
    current_module_state = M_DEFAULT;
    current_module_name = NULL;
    CURRENT_STATE = OUTSIDE; /* goto outer, outside state.  */
}

int
is_in_module(void) {
    return (INMODULE()) ? TRUE : FALSE;
}

const char *
get_current_module_name(void) {
    return current_module_name;
}

struct use_argument {
    struct use_argument * next;
    SYMBOL use;   /* use name or NULL*/
    SYMBOL local; /* local name, not NULL */
    int used;
};

#define FOREACH_USE_ARG(arg, arg_list)\
    for((arg) = (args); (arg) != NULL; (arg) = (arg)->next)

extern ID find_ident_head(SYMBOL s, ID head);

static void
import_module_procedure(const char * genName, EXT_ID mep) {
    TYPE_DESC tp = EXT_PROC_TYPE(mep);
    expr modArgs = EXT_PROC_ARGS(mep);
    // TODO(shingo-s): fix name if the module procedure is private.
    const char * modName = SYM_NAME(EXT_SYM(mep));
    mod_proc_t mp = add_module_procedure(genName,
                                         modName,
                                         tp,
                                         modArgs,
                                         NULL);
    MOD_PROC_EXT_ID(mp) = mep;
}

/**
 * import id as generic procedure.
 */
static void
import_generic_procedure(ID id) {
    EXT_ID ep;
    EXT_ID modProcs = NULL;
    EXT_ID aProc;

    const char *genName = SYM_NAME(ID_SYM(id));
    add_generic_procedure(genName, NULL);

    ep = PROC_EXT_ID(id);
    modProcs = EXT_PROC_INTR_DEF_EXT_IDS(ep);

    FOREACH_EXT_ID(aProc, modProcs) {
        import_module_procedure(genName, aProc);
    }
}

static EXT_ID
shallow_copy_ext_id(EXT_ID original) {
    EXT_ID ret = NULL, ep, new_ep = NULL;
    FOREACH_EXT_ID(ep, original) {
        if (ep == original) {
            new_ep = new_external_id(EXT_SYM(ep));
            ret = new_ep;
        } else {
            EXT_NEXT(new_ep) = new_external_id(EXT_SYM(ep));
            new_ep = EXT_NEXT(new_ep);
        }
        *new_ep = *ep;
        EXT_NEXT(new_ep) = NULL;
    }
    return ret;
}

#define ID_SEEM_GENERIC_PROCEDURE(id)                                   \
    (ID_TYPE((id)) != NULL &&                                           \
     ((ID_CLASS((id)) == CL_PROC &&                                     \
       TYPE_BASIC_TYPE(ID_TYPE((id))) == TYPE_GENERIC) ||               \
      (TYPE_BASIC_TYPE(ID_TYPE((id))) == TYPE_FUNCTION &&               \
       TYPE_REF(ID_TYPE((id))) != NULL &&                               \
       TYPE_BASIC_TYPE(TYPE_REF(ID_TYPE((id)))) == TYPE_GNUMERIC_ALL)))

struct replicated_type {
  TYPE_DESC original;
  TYPE_DESC replica;
  struct replicated_type * next;
};

struct replicated_type * replicated_type_list = NULL;

static void
initialize_replicated_type_list() {
    replicated_type_list = NULL;
}

static void
finalize_replicated_type_list() {
    struct replicated_type * lp;
    while(replicated_type_list != NULL) {
        lp = replicated_type_list->next;
        free(replicated_type_list);
        replicated_type_list = lp;
    }
}

static void
append_replicated_type_list(const TYPE_DESC original,
                            const TYPE_DESC replica) {
    struct replicated_type * lp;
    if(original != NULL && replica != NULL) {
        lp = XMALLOC(struct replicated_type *,sizeof(struct replicated_type));
        lp->original = original;
        lp->replica = replica;
        lp->next = replicated_type_list;
        replicated_type_list = lp;
    }
}

/**
 * Checks if a type has the replica of itself.
 *
 * @param replica if tp has the replica, then set replica to it.
 */
static int
type_has_replica(const TYPE_DESC tp, TYPE_DESC * replica) {
    struct replicated_type * lp;
    if (tp != NULL) {
        for(lp = replicated_type_list; lp != NULL; lp = lp->next) {
            if(tp == lp->original) {
                if(replica != NULL) {
                    *replica = lp->replica;
                }
                return TRUE;
            }
        }
    }
    return FALSE;
}

/**
 * Checks if a type is the replicated one.
 */
static int
type_is_replica(const TYPE_DESC tp) {
    struct replicated_type * lp;
    if(tp != NULL) {
        for(lp = replicated_type_list; lp != NULL; lp = lp->next) {
            if(tp == lp->replica) {
                return TRUE;
            }
        }
    }
    return FALSE;
}

/**
 * Creates the type thas is shallow copied for the module id.
 */
static TYPE_DESC
shallow_copy_type_for_module_id(TYPE_DESC original) {
    TYPE_DESC new_tp;

    new_tp = new_type_desc();
    *new_tp = *original;

    /* PUBLIC/PRIVATE attribute may be given by the module user */
    TYPE_UNSET_PUBLIC(new_tp);
    TYPE_UNSET_PRIVATE(new_tp);

    append_replicated_type_list(original, new_tp);

    return new_tp;
}

static void
deep_copy_and_overwrite_for_module_id_type(TYPE_DESC * ptp);

/**
 * Copy the reference types recursively
 *  until there is no reference type or
 *  the reference type is already replicated.
 */
static void
deep_ref_copy_for_module_id_type(TYPE_DESC tp) {
    ID id;
    TYPE_DESC cur, old;
    cur = tp;
    while(TYPE_REF(cur) != NULL) {
        old = TYPE_REF(cur);
        deep_copy_and_overwrite_for_module_id_type(&(TYPE_REF(cur)));
        if (old == TYPE_REF(cur))
            break;
        cur = TYPE_REF(cur);
    }

    if(IS_STRUCT_TYPE(cur)) {
        if(TYPE_PARENT(cur) && TYPE_PARENT_TYPE(cur)) {
            id = new_ident_desc(ID_SYM(TYPE_PARENT(cur)));
            *id = *TYPE_PARENT(cur);
            TYPE_PARENT(cur) = id;
            deep_copy_and_overwrite_for_module_id_type(&(TYPE_PARENT_TYPE(cur)));
        }

        FOREACH_MEMBER(id, cur) {
            deep_copy_and_overwrite_for_module_id_type(&(ID_TYPE(id)));
        }
    }
}

/**
 * Deep-copy the type and overwrite it
 */
static void
deep_copy_and_overwrite_for_module_id_type(TYPE_DESC * ptp) {
    TYPE_DESC tp;

    if(ptp == NULL || (*ptp == NULL)) {
      return;
    }

    if (type_is_replica(*ptp)) {
      ;  /* do nothing */
    } else if (type_has_replica(*ptp, &tp)) {
      /* overwrite the type with replicated one */
      *ptp = tp;
    } else {
      /* shallow-copy type and deep-copy the  type referenced by this type */
      *ptp
          = shallow_copy_type_for_module_id(*ptp);
      deep_ref_copy_for_module_id_type(*ptp);
    }
}



/**
 * solve conflict between local identifier and use associated identifier.
 *
 * @id local identifier (only LOCAL, neither parent identifier nor sibling one)
 * @mid use associated identifier
 */
static void
solve_use_assoc_conflict(ID id, ID mid)
{
    if(ID_SEEM_GENERIC_PROCEDURE(id) && ID_SEEM_GENERIC_PROCEDURE(mid)) {
        // ignore a conflict between generic functions.
        /* NOTE:
         * Generic functions with functions with different type of arguments is not conflict.
         * Generic function occurres a conflict if it cotains functions with same type of arguments,
         * but the current type system couldn't detect it.
         */
        EXT_ID current_ep, module_ep, head, ep;
        if(IS_GENERIC_TYPE(ID_TYPE(mid))) {
            import_generic_procedure(mid);
        }
        current_ep = PROC_EXT_ID(id);
        module_ep = PROC_EXT_ID(mid);

        if (!EXT_PROC_INTR_DEF_EXT_IDS(module_ep))
            return;
        head = shallow_copy_ext_id(EXT_PROC_INTR_DEF_EXT_IDS(module_ep));
        FOREACH_EXT_ID(ep, head) {
            EXT_IS_OFMODULE(ep) = TRUE;
        }

        if (EXT_PROC_INTR_DEF_EXT_IDS(current_ep)) {
            extid_put_last(EXT_PROC_INTR_DEF_EXT_IDS(current_ep), head);
        } else if (EXT_PROC_INTR_DEF_EXT_IDS(current_ep) == NULL) {
            EXT_PROC_INTR_DEF_EXT_IDS(current_ep) = head;
        }
        return;
    }
    if(!id->use_assoc) {
        // conflict between (sub)program, argument, or module
        /* NOTE:
         * If id is not use associated,
         * id is (sub)program name, argument name, or module name.
         * It is because that USE statement appear before any declaration.
         */
        if(debug_flag) {
            fprintf(debug_fp,
                    "conflict symbol '%s' between current scope and module '%s'\n",
                    SYM_NAME(ID_SYM(mid)),
                    SYM_NAME(mid->use_assoc->module_name));
        }
        id->use_assoc_conflicted = TRUE;
    } else {
        // conflict between use associated ids
        /* NOTE:
         * If two ids are defined with same name, and in same module,
         * two ids are same one. So there are no conflict.
         */
        if((id->use_assoc->module_name == mid->use_assoc->module_name)
           && (id->use_assoc->original_name == mid->use_assoc->original_name)) {
            // DO NOTHING
            if(debug_flag) {
                fprintf(debug_fp,
                        "duplicate use assoc symbol '%s' (original '%s') from module '%s'\n",
                        SYM_NAME(ID_SYM(mid)),
                        SYM_NAME(mid->use_assoc->original_name),
                        SYM_NAME(mid->use_assoc->module_name));
            }
        } else {
            if(debug_flag) {
                fprintf(debug_fp,
                        "conflict symbol '%s' between the followings\n"
                        " - original '%s' from module '%s'\n"
                        " - original '%s' from module '%s'\n",
                        SYM_NAME(ID_SYM(id)),
                        SYM_NAME(id->use_assoc->original_name),
                        SYM_NAME(mid->use_assoc->original_name),
                        SYM_NAME(id->use_assoc->module_name),
                        SYM_NAME(mid->use_assoc->module_name));
            }
            id->use_assoc_conflicted = TRUE;
        }
    }
}

/**
 * import id from module to id list.
 */
static int
import_module_id(ID mid,
                 ID *head, ID *tail,
                 TYPE_DESC *sthead, TYPE_DESC *sttail,
                 EXT_ID *ehead, EXT_ID *etail,
                 SYMBOL use_name, int need_wrap_type)
{
    ID existed_id, id;
    EXT_ID ep, mep;

    if ((existed_id = find_ident_head(use_name?:ID_SYM(mid), *head)) != NULL) {
        solve_use_assoc_conflict(existed_id, mid);
        return TRUE;
    }

    id = new_ident_desc(ID_SYM(mid));
    *id = *mid;

    PROC_EXT_ID(id) = NULL;
    mep = PROC_EXT_ID(mid);
    if (mep != NULL) {
        PROC_EXT_ID(id) = new_external_id(EXT_SYM(mep));
        ep = PROC_EXT_ID(id);
        *ep = *mep;
        EXT_IS_OFMODULE(ep) = TRUE;
        EXT_NEXT(ep) = NULL;
        EXT_PROC_INTR_DEF_EXT_IDS(ep) = NULL;

        /* hmm, this code is really required? */
        if(!type_is_replica(EXT_PROC_TYPE(mep))) {
            EXT_PROC_TYPE(mep)
                    = shallow_copy_type_for_module_id(EXT_PROC_TYPE(mep));
        }

        if (EXT_PROC_INTR_DEF_EXT_IDS(mep) != NULL) {
            EXT_ID head, p;
            head = shallow_copy_ext_id(EXT_PROC_INTR_DEF_EXT_IDS(mep));
            FOREACH_EXT_ID(p, head) {
                EXT_IS_OFMODULE(p) = TRUE;
            }
            EXT_PROC_INTR_DEF_EXT_IDS(ep) = head;
        }
    }

    if(use_name)
        ID_SYM(id) = use_name;

    /*
     * In module, use associated id may be given PUBLIC or PRIVATE
     * attribute. OR, If id is tagname and rename required, then type
     * will be given different tagname.
     */
    if(need_wrap_type || (ID_STORAGE(id) == STG_TAGNAME && use_name)) {
        // shallow copy type from module
        ID_TYPE(id) = shallow_copy_type_for_module_id(ID_TYPE(id));
        TYPE_UNSET_PUBLIC(id);
        TYPE_UNSET_PRIVATE(id);
    }

    if(ID_STORAGE(id) == STG_TAGNAME) {
        TYPE_TAGNAME(ID_TYPE(id)) = id;
        TYPE_SLINK_ADD(ID_TYPE(id), *sthead, *sttail);
    }

    ID_LINK_ADD(id, *head, *tail);

    if(IS_GENERIC_TYPE(ID_TYPE(id)))
        import_generic_procedure(id);

    if(debug_flag) {
        fprintf(debug_fp,
                "import '%s' from module '%s'\n",
                SYM_NAME(ID_SYM(mid)),
                SYM_NAME(mid->use_assoc->module_name));
        if(use_name)
        fprintf(debug_fp,
                "as '%s'",
                SYM_NAME(use_name));
    }

    return TRUE;
}

/**
 * Copy the expv as function argments.
 */
static expv
copy_function_args(const expv args) {
    expv v, new_args, varg, new_varg;
    list lp;
    //TYPE_DESC tp;

    new_args = XMALLOC(expv, sizeof(*new_args));
    *new_args = *args;
    EXPR_LIST(new_args) = NULL;

    FOR_ITEMS_IN_LIST (lp, args) {
        varg = EXPR_ARG1(LIST_ITEM(lp));
        new_varg = XMALLOC(expv, sizeof(*new_varg));
        *new_varg = *varg;

        v = list1(LIST, new_varg);
        list_put_last(new_args, v);
    }

    return new_args;
}

/**
 * common use assoc
 */
int
use_assoc_common(SYMBOL name, struct use_argument * args, int isRename)
{
    struct module *mod;
    ID mid, id, last_id = NULL, prev_mid, first_mid;
    TYPE_DESC tp, sttail = NULL;
    EXT_ID ep, last_ep = NULL, mep;
    struct use_argument * arg;
    int ret = TRUE;
    int wrap_type = TRUE;

    initialize_replicated_type_list();

    if(!import_module(name, &mod)) {
        return FALSE;
    }

    if(debug_flag) {
        fprintf(debug_fp, "######## BEGIN USE ASSOC #######\n");
        print_IDs(mod->head, debug_fp, TRUE);
    }

    FOREACH_ID(id, LOCAL_SYMBOLS) {
        last_id = id;
    }
    prev_mid = last_id;

    for (tp = LOCAL_STRUCT_DECLS; tp != NULL; tp = TYPE_SLINK(tp)) {
        sttail = tp;
    }

    for (ep = LOCAL_EXTERNAL_SYMBOLS; ep != NULL; ep = EXT_NEXT(ep)){
        last_ep = ep;
    }
    ep = LOCAL_EXTERNAL_SYMBOLS;

    FOREACH_ID(mid, mod->head) {
        int rename_count = 0;
        FOREACH_USE_ARG(arg, args) {
            wrap_type = TRUE;
            if(arg->local != ID_SYM(mid))
                continue;
            import_module_id(mid,
                             &LOCAL_SYMBOLS, &last_id,
                             &LOCAL_STRUCT_DECLS, &sttail,
                             &LOCAL_EXTERNAL_SYMBOLS, &last_ep,
                             arg->use, wrap_type);
            arg->used = TRUE;
            rename_count++;
        }
        if(isRename && rename_count == 0) {
            wrap_type = TRUE;
            import_module_id(mid,
                             &LOCAL_SYMBOLS, &last_id,
                             &LOCAL_STRUCT_DECLS, &sttail,
                             &LOCAL_EXTERNAL_SYMBOLS, &last_ep,
                             NULL, wrap_type);
        }
    }

    // deep-copy types now!
    first_mid = prev_mid ? ID_NEXT(prev_mid) : NULL;
    FOREACH_ID(mid, first_mid) {
        // deep copy of types!
        deep_ref_copy_for_module_id_type(ID_TYPE(mid));

        // deep copy for function types!
        if((mep = PROC_EXT_ID(mid)) != NULL) {
          //ID id;
          expv v;
          list lp;

          deep_ref_copy_for_module_id_type(EXT_PROC_TYPE(mep));

          /*
           * copy the arguments of the function type
           *
           * NOTE:
           *  It may be required to deep-copy whole of the EXT_ID.
           */
          if (EXT_PROC_ARGS(mep) != NULL) {
              EXT_PROC_ARGS(mep) = copy_function_args(EXT_PROC_ARGS(mep));

              FOR_ITEMS_IN_LIST(lp, EXT_PROC_ARGS(mep)) {
                  v = EXPR_ARG1(LIST_ITEM(lp));
                  deep_copy_and_overwrite_for_module_id_type(&(EXPV_TYPE(v)));
              }
          }
        }
    }

    FOREACH_USE_ARG(arg, args) {
        if(!arg->used) {
            error("'%s' is not found in module '%s'", SYM_NAME(arg->local), SYM_NAME(name));
            ret = FALSE;
        }
    }

    finalize_replicated_type_list();

    if(debug_flag)
        fprintf(debug_fp, "########   END USE ASSOC #######\n");

    return ret;
}


/**
 * use association with rename arguments.
 * import public identifiers from module to LOCAL_SYMBOLS.
 */
int
use_assoc_rename(SYMBOL name, struct use_argument * args)
{
    int isRename = TRUE;
    return use_assoc_common(name, args, isRename);
}

/**
 * use association with only arguments.
 * import public identifiers from module to LOCAL_SYMBOLS.
 */
int
use_assoc_only(SYMBOL name, struct use_argument * args)
{
    int isRename = FALSE;
    return use_assoc_common(name, args, isRename);
}

/*
 * compiles use statement.
 */
static void
compile_USE_decl (expr x, expr x_args)
{
    expv args, v;
    struct list_node *lp;
    struct use_argument * use_args = NULL;

    if(x_args != NULL && EXPR_ARG1(x_args) == NULL)
        return;

    args = list0(LIST);

    FOR_ITEMS_IN_LIST(lp, x_args) {
        expr useExpr, localExpr, x = LIST_ITEM(lp);
        struct use_argument * use_arg = XMALLOC(struct use_argument *, sizeof(struct use_argument));
        *use_arg = (struct use_argument){0};

        useExpr = EXPR_ARG1(x);
        localExpr = EXPR_ARG2(x);

        assert(EXPV_CODE(localExpr) == IDENT);
        assert(EXPV_CODE(useExpr) == IDENT);

        args = list_put_last(args, list2(LIST, useExpr, localExpr));

        use_arg->local = EXPV_NAME(localExpr);
        use_arg->use = EXPV_NAME(useExpr);
        if(use_args != NULL) {
            use_arg->next = use_args;
        }
        use_args = use_arg;
    }

    v = expv_cons(F95_USE_STATEMENT, NULL, x, args);
    EXPV_LINE(v) = EXPR_LINE(x);
    output_statement(v);

    use_assoc_rename(EXPR_SYM(x), use_args);

    list_put_last(LOCAL_USE_DECLS, x);
}

/*
 * compiles use only statement.
 */
static void
compile_USE_ONLY_decl (expr x, expr x_args)
{
    expv args, v;
    struct list_node *lp;
    expr useExpr, localExpr, a;
    struct use_argument * use_args = NULL;

    if(x_args == NULL || EXPR_ARG1(x_args) == NULL)
        return;

    args = list0(LIST);

    FOR_ITEMS_IN_LIST(lp, x_args) {
        struct use_argument * use_arg = XMALLOC(struct use_argument *, sizeof(struct use_argument));
        *use_arg = (struct use_argument){0};

        a = LIST_ITEM(lp);

        if (EXPV_CODE(a) == LIST) {
            useExpr = EXPR_ARG1(a);
            localExpr = EXPR_ARG2(a);

            assert(EXPV_CODE(useExpr) == IDENT);
            assert(EXPV_CODE(localExpr) == IDENT);

            args = list_put_last(args, list2(LIST, useExpr, localExpr));

            use_arg->use = EXPV_NAME(useExpr);
            use_arg->local = EXPV_NAME(localExpr);
        } else {
            assert(EXPV_CODE(a) == IDENT);
            args = list_put_last(args, list2(LIST, NULL, a));
            use_arg->local = EXPV_NAME(a);
            use_arg->use = NULL;
        }
        if(use_args != NULL) {
            use_arg->next = use_args;
        }
        use_args = use_arg;
    }

    v = expv_cons(F95_USE_ONLY_STATEMENT, NULL, x, args);
    EXPV_LINE(v) = EXPR_LINE(x);
    output_statement(v);

    use_assoc_only(EXPR_SYM(x), use_args);

    list_put_last(LOCAL_USE_DECLS, x);
}

static char*
genBlankInterfaceName()
{
    static int seq = 0;
    char buf[256];
    sprintf(buf, "$blank_interface_name%d", seq++);
    return strdup(buf);
}


/*
 * complies INTERFACE statement
 */
static void
compile_INTERFACE_statement(expr x)
{
    EXT_ID ep = NULL, use_associated_ep = NULL;
    ID iid;
    expr identOrOp;
    SYMBOL s = NULL;
    int hasName;
    struct interface_info * info =
        XMALLOC(struct interface_info *, sizeof(struct interface_info));
    info->class = INTF_DECL;

    identOrOp = EXPR_ARG1(x);
    hasName = identOrOp ? TRUE : FALSE;

    if(hasName) {
        switch(EXPR_CODE(identOrOp)) {
        case IDENT:
            /* generic function/subroutine */
            s = EXPR_SYM(identOrOp);
            iid = find_ident_local(s);
            if(iid == NULL) {
                iid = declare_ident(s, CL_PROC);
                if(iid == NULL)
                    return;
            } else if(ID_STORAGE(iid) == STG_UNKNOWN) {
                ID_STORAGE(iid) = STG_EXT;
                ID_CLASS(iid) = CL_PROC;
            } else if(ID_IS_OFMODULE(iid)){
                if(TYPE_BASIC_TYPE(ID_TYPE((iid))) != TYPE_GENERIC)
                    error_at_node(x,
                                  "'%s' is already defined"
                                  " as a generic procedure in module '%s'",
                                  SYM_NAME(s), iid->use_assoc->module_name);
                else
                    use_associated_ep = PROC_EXT_ID(iid);
            }
            break;
        case F95_ASSIGNOP: {
            /* user define assingment operator */
            s = find_symbol(EXPR_CODE_SYMBOL(EXPR_CODE(identOrOp)));
            info->class = INTF_ASSINGMENT;
        } break;
        case F95_USER_DEFINED: {
#define END_LENGTH 2
#define MAXLEN_USEROP 31
            expr id = EXPR_ARG1(identOrOp);
            char * name;
            char operator_name[MAXLEN_USEROP];
            assert(EXPR_CODE(id) == IDENT);

            name = SYM_NAME(EXPR_SYM(id));

            if (strlen(name) - END_LENGTH > MAXLEN_USEROP) {
                error("a name of operator is too long");
                return;
            }

            sprintf(operator_name, ".%s.", name);

            s = find_symbol(operator_name);

            info->class = INTF_USEROP;
        } break;
        case F95_POWEOP:
        case F95_MULOP:
        case F95_DIVOP:
        case F95_PLUSOP:
        case F95_MINUSOP:
        case F95_EQOP:
        case F95_NEOP:
        case F95_LTOP:
        case F95_LEOP:
        case F95_GEOP:
        case F95_GTOP:
        case F95_NOTOP:
        case F95_ANDOP:
        case F95_OROP:
        case F95_EQVOP:
        case F95_NEQVOP:
        case F95_CONCATOP:
        {
            s = find_symbol(EXPR_CODE_SYMBOL(EXPR_CODE(identOrOp)));
            info->class = INTF_OPERATOR;
        } break;
        default:
            NOT_YET();
        break;
        }
    } else {
        s = find_symbol(genBlankInterfaceName());
    }

    ep = new_external_id(s);
    EXT_LINE(ep) = EXPR_LINE(x);
    EXT_TAG(ep) = STG_EXT;
    EXT_IS_BLANK_NAME(ep) = !hasName;
    EXT_IS_DEFINED(ep) = TRUE;
    EXT_IS_OFMODULE(ep) = FALSE;
    EXT_PROC_CLASS(ep) = EP_INTERFACE;

    EXT_PROC_INTERFACE_INFO(ep) = info;

    EXT_NEXT(ep) = NULL;
    if(use_associated_ep)
        EXT_PROC_INTR_DEF_EXT_IDS(ep) = EXT_PROC_INTR_DEF_EXT_IDS(use_associated_ep);

    push_ctl(CTL_INTERFACE);
    push_unit_ctl(ININTR);

    /* replace the current contol list */
    UNIT_CTL_INTERFACE_SAVE_CTL(CURRENT_UNIT_CTL) = ctl_top;
    UNIT_CTL_INTERFACE_SAVE_CTL_BASE(CURRENT_UNIT_CTL) = ctl_base;
    ctl_base = new_ctl();
    ctl_top = ctl_base;

    CURRENT_INTERFACE = ep;
}

/*
 * complies END INTERFACE statement
 */
static void
end_interface()
{
    EXT_ID ep, localExtSyms, intr;
    ID fid, iid;
    int hasSub = FALSE, hasFunc = FALSE;

    if(unit_ctl_level == 0 ||
        PARENT_STATE != ININTR) {
        error("unexpected END INTERFACE statement");
        pop_unit_ctl();
        CURRENT_STATE = INDCL;
        return;
    }

    localExtSyms = LOCAL_EXTERNAL_SYMBOLS;
    intr = CURRENT_INTERFACE;

    /* add symbols in INTERFACE to INTERFACE symbol */
    if (EXT_PROC_INTR_DEF_EXT_IDS(intr) == NULL) {
        EXT_PROC_INTR_DEF_EXT_IDS(intr) = localExtSyms;
    } else {
        extid_put_last(
            EXT_PROC_INTR_DEF_EXT_IDS(intr), localExtSyms);
    }


    if (endlineno_flag) {
        if (CURRENT_INTERFACE && EXT_LINE(CURRENT_INTERFACE))
            EXT_END_LINE_NO(CURRENT_INTERFACE) = current_line->ln_no;
    }

    ctl_top = UNIT_CTL_INTERFACE_SAVE_CTL(CURRENT_UNIT_CTL);
    ctl_base = UNIT_CTL_INTERFACE_SAVE_CTL_BASE(CURRENT_UNIT_CTL);
    pop_unit_ctl();
    pop_ctl();

    /* add INTERFACE symbol to parent */
    if (LOCAL_INTERFACES == NULL) {
        LOCAL_INTERFACES = intr;
    } else {
        /* extid_put_last(EXT_PROC_INTERFACES(PARENT_EXT_ID), intr); */
        extid_put_last(LOCAL_INTERFACES, intr);
    }

    CURRENT_STATE = INDCL;

    /* add function symbol to parent local symbols */
    FOREACH_EXT_ID(ep, localExtSyms) {
        if(IS_GENERIC_TYPE(EXT_PROC_TYPE(ep))) {
            fid = declare_ident(EXT_SYM(ep), CL_PROC);
            if(fid == NULL)
                return;
            ID_TYPE(fid) = EXT_PROC_TYPE(ep);
            ID_STORAGE(fid) = STG_EXT;
            PROC_CLASS(fid) = P_EXTERNAL;
            PROC_EXT_ID(fid) = ep;
            EXT_PROC_CLASS(ep) = EP_INTERFACE_DEF;
        } else if(IS_SUBR(EXT_PROC_TYPE(ep))) {
            hasSub = TRUE;
        } else if(EXT_PROC_IS_MODULE_PROCEDURE(ep) == FALSE) {
            hasFunc = TRUE;
            fid = declare_ident(EXT_SYM(ep), CL_PROC);
            if(fid == NULL)
                return;
            ID_TYPE(fid) = EXT_PROC_TYPE(ep);
            ID_STORAGE(fid) = STG_EXT;
            PROC_CLASS(fid) = P_EXTERNAL;
            PROC_EXT_ID(fid) = ep;
            EXT_PROC_CLASS(ep) = EP_INTERFACE_DEF;
        }
    }

    if(EXT_IS_BLANK_NAME(intr) == FALSE) {
        if(hasSub && hasFunc) {
            error("function does not belong in a generic subroutine interface");
            return;
        }

        /* add interface symbol to parent local symbols */
        iid = find_ident(EXT_SYM(intr));
        if(iid == NULL) {
            iid = declare_ident(EXT_SYM(intr), CL_PROC);
            if(iid == NULL)
                return;
        }

        /* type should be calculated from
         * declared functions, not always TYPE_GNUMERIC */
        ID_CLASS(iid) = CL_PROC;
        ID_TYPE(iid) = type_basic(hasSub ? TYPE_SUBR : TYPE_GENERIC);
        TYPE_ATTR_FLAGS(ID_TYPE(iid)) = TYPE_ATTR_FLAGS(iid);
        ID_STORAGE(iid) = STG_EXT;
        PROC_CLASS(iid) = P_EXTERNAL;
        PROC_EXT_ID(iid) = intr;
        EXT_PROC_CLASS(intr) = EP_INTERFACE;
        EXT_PROC_TYPE(intr) = ID_TYPE(iid);

        /* define interface external symbol in parent */
        define_internal_subprog(intr);
    }

    /* TODO: we should check errors such as "ambiguous interfaces" */
}


static void
switch_id_to_proc(ID id)
{
    if(ID_CLASS(id) == CL_PROC)
        return;
    memset(&id->info.proc_info, 0, sizeof(id->info.proc_info));
    ID_CLASS(id) = CL_PROC;
}

/*
 * while reading module, read module procedure.
 */
static void
accept_MODULEPROCEDURE_statement_in_module(expr x)
{
    list lp;
    expr ident;
    ID id;

    FOR_ITEMS_IN_LIST(lp, EXPR_ARG1(x)) {
        ident = LIST_ITEM(lp);
        assert(EXPR_CODE(ident) == IDENT);

        /*
         * FIXME:
         *	It is not good idea to set ID_TYPE() to
         *	BASIC_TYPE_DESC(TYPE_GENERIC). Need to replace the
         *	ID_TYPE() anyway.
         */

        id = find_ident(EXPR_SYM(ident));
        if (id == NULL) {
            id = declare_ident(EXPR_SYM(ident), CL_PROC);
        } else {
            switch_id_to_proc(id);
        }
        ID_TYPE(id) = BASIC_TYPE_DESC(TYPE_GENERIC);
        ID_CLASS(id) = CL_PROC;
        PROC_CLASS(id) = P_DEFINEDPROC;
        declare_function(id);
    }
}

/*
 * compile MODULE PROCEDURE statement
 */
static void
compile_MODULEPROCEDURE_statement(expr x)
{
    list lp;
    expr ident;
    ID id;
    EXT_ID ep;
    const char *genProcName = NULL;

    if (PARENT_STATE != ININTR) {
        error("unexpected MODULE PROCEDURE statement");
        return;
    }

    if (checkInsideUse()) {
        accept_MODULEPROCEDURE_statement_in_module(x);
        return;
    }

    if (EXT_IS_BLANK_NAME(CURRENT_INTERFACE)) {
        error("MODULE PROCEDURE must be in a generic module interface");
        return;
    }

    genProcName = SYM_NAME(EXT_SYM(CURRENT_INTERFACE));

    FOR_ITEMS_IN_LIST(lp, EXPR_ARG1(x)) {
        ident = LIST_ITEM(lp);
        assert(EXPR_CODE(ident) == IDENT);
        id = find_ident(EXPR_SYM(ident));
        if (id == NULL) {
            id = declare_ident(EXPR_SYM(ident), CL_PROC);
        } else {
            switch_id_to_proc(id);
        }

        ep = declare_external_proc_id(EXPR_SYM(ident), NULL, TRUE);
        if (ep == NULL) {
            fatal("can't allocate an EXT_ID for a module procedure.");
            /* not reached. */
            continue;
        }
        EXT_LINE(ep) = EXPR_LINE(x);
        EXT_PROC_CLASS(ep) = EP_MODULE_PROCEDURE;
        EXT_PROC_IS_MODULE_SPECIFIED(ep) = (EXPR_INT(EXPR_ARG2(x)) == 1);

        if (add_module_procedure(genProcName, SYM_NAME(EXPR_SYM(ident)),
                                 NULL, NULL, NULL) == NULL) {
            fatal("can't add a module procedure '%s' for '%s'.",
                  SYM_NAME(EXPR_SYM(ident)), genProcName);
            /* not reached. */
        }
    }

    if (debug_flag) {
        dump_all_module_procedures(stderr);
    }
}

/*
 * compiles the scene range expression of case label.
 *
 * expr : scene_range_expression*
 * expv : list((value | indexRange )*)
 */
static expv
compile_scene_range_expression_list(expr scene_range_expression_list)
{
    expr r = scene_range_expression_list;
    expv v, value, lower, upper, prev = NULL, next;

    struct list_node *lp;


    if (r == NULL) {
        /* not error, but case DEFAULT.*/
        return NULL;
    }

    if (EXPR_CODE(r) != LIST) {
        error("internal error, unexpected code.");
        abort();
    }

    FOR_ITEMS_IN_LIST(lp,r) {
        v = LIST_ITEM(lp);

        if(EXPR_ARG1(v) != NULL) {
            value = compile_expression(EXPR_ARG1(v));
            next = list3(F_SCENE_RANGE_EXPR, value, NULL, NULL);

        } else {
            lower = compile_expression(EXPR_ARG2(v));
            upper = compile_expression(EXPR_ARG3(v));

            next = list3(F_SCENE_RANGE_EXPR, NULL, lower, upper);
        }

        if(prev == NULL) {
            prev = list1(LIST, next);
        } else {
            prev = list_put_last(prev, next);
        }
    }

    return prev;
}

expv
compile_set_expr(expr x) {
    expv ret = NULL;

    if (EXPR_CODE(x) == F_SET_EXPR) {
        ret = compile_expression(EXPR_ARG2(x));
        if (ret != NULL) {
            char *keyword = SYM_NAME(EXPR_SYM(EXPR_ARG1(x)));
            if (keyword != NULL && *keyword != '\0') {
                EXPV_KWOPT_NAME(ret) = (const char *)strdup(keyword);
            }
        }
    } else {
        fatal("%s: not F_SET_EXPR.", __func__);
    }

    return ret;
}


expv
compile_member_ref(expr x)
{
    ID member_id;
    expr mX;
    expv struct_v, new_v;
    expv shape = list0(LIST);
    TYPE_DESC tp;
    TYPE_DESC stVTyp = NULL;

    if (EXPR_CODE(x) != F95_MEMBER_REF) {
        fatal("%s: not F95_MEMBER_REF", __func__);
        return NULL;
    }

    struct_v = compile_expression(EXPR_ARG1(x));
    if (struct_v == NULL) {
        return NULL;
    }

    if (EXPV_CODE(struct_v) != F95_MEMBER_REF
        && EXPV_CODE(struct_v) != F_VAR
        && EXPV_CODE(struct_v) != ARRAY_REF
        && EXPV_CODE(struct_v) != XMP_COARRAY_REF) {
        error("invalid left operand of '\%%'", EXPV_CODE(struct_v));
        return NULL;
    }

    stVTyp = EXPV_TYPE(struct_v);

    if(IS_ARRAY_TYPE(stVTyp)) {
        shape = list0(LIST);
        generate_shape_expr(EXPV_TYPE(struct_v), shape);
        stVTyp = bottom_type(stVTyp);
    }

    mX = EXPR_ARG2(x);
    assert(EXPR_CODE(mX) == IDENT);

    member_id = find_struct_member(stVTyp, EXPR_SYM(mX));

    if (member_id == NULL) {
        error("'%s' is not a member", SYM_NAME(EXPR_SYM(mX)));
        return NULL;
    }

    // TODO:
    //	merge type override all cases (array/substr/plain scalar).
    if (TYPE_IS_POINTER(stVTyp) ||
        TYPE_IS_TARGET(stVTyp) ||
        TYPE_IS_VOLATILE(stVTyp) ||
        TYPE_IS_COINDEXED(stVTyp)) {
        /*
         * If type of struct_v has pointer/pointee flags on, members
         * should have those flags on too.
         *
         * And if type of struct_v is coarray, members are coarray.
         */
        TYPE_DESC mVTyp = ID_TYPE(member_id);
        TYPE_DESC retTyp = NULL;
        if (IS_ARRAY_TYPE(mVTyp)) {
            generate_shape_expr(mVTyp, shape);
            mVTyp = bottom_type(mVTyp);
        }
        retTyp = wrap_type(mVTyp);

        TYPE_ATTR_FLAGS(retTyp) |= TYPE_IS_POINTER(mVTyp);
        TYPE_ATTR_FLAGS(retTyp) |= TYPE_IS_TARGET(mVTyp);
        TYPE_ATTR_FLAGS(retTyp) |= TYPE_IS_VOLATILE(mVTyp);
        TYPE_ATTR_FLAGS(retTyp) |= TYPE_IS_ALLOCATABLE(mVTyp);

        TYPE_CODIMENSION(retTyp) = TYPE_CODIMENSION(stVTyp);

        /*
         * To avoid overwrite, check original flags before copy.
         */
        if (!TYPE_IS_POINTER(retTyp)) {
            TYPE_ATTR_FLAGS(retTyp) |= TYPE_IS_POINTER(stVTyp);
        }
        if (!TYPE_IS_TARGET(retTyp)) {
            TYPE_ATTR_FLAGS(retTyp) |= TYPE_IS_TARGET(stVTyp);
        }
        if (!TYPE_IS_VOLATILE(retTyp)) {
            TYPE_ATTR_FLAGS(retTyp) |= TYPE_IS_VOLATILE(stVTyp);
        }

        tp = retTyp;
	tp = compile_dimensions(tp, shape);
    } else {
        tp = ID_TYPE(member_id);

    }

    //tp = compile_dimensions(tp, shape);
    fix_array_dimensions(tp);

    new_v = expv_cons(F95_MEMBER_REF, tp, struct_v, mX);
    EXPV_LINE(new_v) = EXPR_LINE(x);

    return new_v;
}


static void
compile_STOP_PAUSE_statement(expr x)
{
    expr x1;
    expv v1;

    x1 = EXPR_ARG1(x);
    if(x1 != NULL) {
        v1 = expv_reduce(compile_expression(x1), FALSE);
        if(v1 == NULL)
            return;
        if(EXPR_CODE(v1) != INT_CONSTANT &&
            EXPR_CODE(v1) != STRING_CONSTANT) {
            error("bad expression in %s statement",
                  EXPR_CODE(x) == F_STOP_STATEMENT ? "STOP":"PAUSE");
            return;
        }
    }
    output_statement(list1(EXPR_CODE(x), x1));
}


static void
compile_NULLIFY_statement (expr x)
{
    expv args, v;
    list lp;

    args = list0(LIST);
    FOR_ITEMS_IN_LIST(lp, EXPR_ARG1(x)) {
        expv ev = compile_lhs_expression(LIST_ITEM(lp));
        if (ev == NULL)
            continue;
        if (EXPV_CODE(ev) != F95_MEMBER_REF && EXPV_CODE(ev) != F_VAR) {
            error("argument is not a variable nor structure element");
            continue;
        }
        if (!TYPE_IS_POINTER(EXPV_TYPE(ev))) {
            error("argument is not a pointer type");
            continue;
        }
        args = list_put_last(args, ev);
    }
    v = expv_cons(F95_NULLIFY_STATEMENT, NULL, args, NULL);
    EXPV_LINE(v) = EXPR_LINE(x);
    output_statement(v);
}


static int
isVarSetTypeAttr(expv v, uint32_t typeAttrFlags)
{
    TYPE_DESC tp;

    switch(EXPV_CODE(v)) {
    case F_VAR:
    case F95_MEMBER_REF:
        tp = EXPV_TYPE(v);
        return tp && ((TYPE_ATTR_FLAGS(tp) & typeAttrFlags) > 0);
    case ARRAY_REF:
    case XMP_COARRAY_REF:
        return isVarSetTypeAttr(EXPR_ARG1(v), typeAttrFlags);
    default:
        break;
    }
    abort();
}

extern int is_in_alloc;

static void
compile_ALLOCATE_DEALLOCATE_statement (expr x)
{
    /* (F95_ALLOCATE_STATEMENT args) */
    expr r, kwd;
    expv args, v, vstat = NULL;
    list lp;
    enum expr_code code = EXPR_CODE(x);
    expv tmpAssignV = NULL;

    int isImageControlStatement = FALSE;

    args = list0(LIST);
    FOR_ITEMS_IN_LIST(lp, EXPR_ARG1(x)) {
        r = LIST_ITEM(lp);

        if(EXPR_CODE(r) == F_SET_EXPR) {
            kwd = EXPR_ARG1(r);
            if(vstat || EXPR_CODE(kwd) != IDENT ||
                strcmp(SYM_NAME(EXPR_SYM(kwd)), "stat") != 0) {
                error("invalid keyword list");
                break;
            }
            vstat = compile_expression(EXPR_ARG2(r));
            if(vstat == NULL || (EXPR_CODE(vstat) != F_VAR &&
				 EXPR_CODE(vstat) != ARRAY_REF &&
				 EXPR_CODE(vstat) != F95_MEMBER_REF)){
                error("invalid status variable");
            } else if(IS_INT(EXPV_TYPE(vstat)) == FALSE) {
                error("status variable is not a integer type");
            }
            if (EXPR_CODE(vstat) != F_VAR) {
                expv orgStat = vstat;
                vstat = allocate_temp(type_INT);
                tmpAssignV = expv_assignment(orgStat, vstat);
            }
        } else {
            if(vstat) {
                error("syntax error after status variable");
                continue;
            }

	    is_in_alloc = TRUE;
            expv ev = compile_lhs_expression(r);
	    is_in_alloc = FALSE;

            if (ev == NULL)
                continue;

            if (TYPE_IS_COINDEXED(EXPV_TYPE(ev))) {
                isImageControlStatement = TRUE;
            }

            switch(EXPV_CODE(ev)) {
            case F95_MEMBER_REF:
            case F_VAR:
            case ARRAY_REF:
	    case XMP_COARRAY_REF:
                if(isVarSetTypeAttr(ev,
                    TYPE_ATTR_POINTER | TYPE_ATTR_ALLOCATABLE) == FALSE) {
                    error("argument is not a pointer nor allocatable type");
                    continue;
                }
                args = list_put_last(args, ev);
                break;
            case F_SET_EXPR:
                break;
            default:
                error("argument is not a variable nor array nor structure element");
                break;
            }
        }
    }

    if (isImageControlStatement && !check_image_control_statement_available())
        return;

    v = expv_cons(code, NULL, args, vstat);
    EXPV_LINE(v) = EXPR_LINE(x);
    output_statement(v);
    if (tmpAssignV != NULL) {
        output_statement(tmpAssignV);
    }
}


static void
compile_ASSIGN_LABEL_statement(expr x)
{
    /* (F_ASSIGN_LABEL_STATEMENT label id) */
    ID idLabel;
    expr x1;
    expv v1, v2, w;

    x1 = EXPR_ARG1(x);
    v1 = expr_label_value(x1);
    if (v1 == NULL) {
        error("illegal label");
        return;
    }

    if(EXPV_CODE(v1) != INT_CONSTANT)
        fatal("label is not integer constant");

    idLabel = declare_label(EXPV_INT_VALUE(v1),LAB_EXEC,FALSE);

    if(idLabel == NULL)
        return;

    if(EXPR_CODE(EXPR_ARG2(x)) != IDENT)
        fatal("F_ASSIGN_LABEL_STATEMENT: not ident");

    v2 = compile_lhs_expression(EXPR_ARG2(x));

    if(IS_INT(EXPV_TYPE(v2)) == FALSE) {
        error("variable must be integer type in ASSIGN statement");
        return;
    }

    w = expv_assignment(v2, v1);
    output_statement(w);
}


static void
compile_CALL_statement(expr x)
{
    expr x1;
    ID id;
    expv v;

    /* (F_CALL_STATEMENT identifier args)*/
    x1 = EXPR_ARG1(x);
    if (EXPR_CODE(x1) != IDENT) {
        fatal("compile_exec_statement: bad id in call");
    }
    id = find_external_ident_head(EXPR_SYM(x1));
    if(id == NULL) {
        id = declare_ident(EXPR_SYM(x1), CL_UNKNOWN);
        if (ID_CLASS(id) == CL_UNKNOWN) {
            ID_CLASS(id) = CL_PROC;
        }
        if (is_intrinsic_function(id)) {
            PROC_CLASS(id) = P_INTRINSIC;
            TYPE_SET_INTRINSIC(id);
            ID_STORAGE(id) = STG_NONE;
            ID_IS_DECLARED(id) = TRUE;
        } else if (PROC_CLASS(id) == P_UNKNOWN) {
            PROC_CLASS(id) = P_EXTERNAL;
            TYPE_SET_EXTERNAL(id);
        }
    }
    if (ID_IS_AMBIGUOUS(id)) {
        error("an ambiguous reference to symbol '%s'", ID_NAME(id));
        return;
    }
    if (PROC_CLASS(id) == P_EXTERNAL &&
        (ID_TYPE(id) == NULL || IS_SUBR(ID_TYPE(id)) == FALSE)) {
        TYPE_DESC tp = type_basic(TYPE_SUBR);
        TYPE_UNSET_IMPLICIT(tp);
        TYPE_SET_USED_EXPLICIT(tp);
        if(ID_TYPE(id)) {
            if (!TYPE_IS_IMPLICIT(ID_TYPE(id)) && !IS_GENERIC_TYPE(ID_TYPE(id))) {
                error("called '%s' which has a type like a subroutine", ID_NAME(id));
                return;
            }
            TYPE_ATTR_FLAGS(tp) = TYPE_ATTR_FLAGS(ID_TYPE(id));
        }
        ID_TYPE(id) = tp;

        if(PROC_EXT_ID(id))
            EXT_PROC_TYPE(PROC_EXT_ID(id)) = tp;
    }
    else if (PROC_CLASS(id) == P_INTRINSIC && ID_TYPE(id) != NULL){
      TYPE_DESC tp = ID_TYPE(id);
      TYPE_BASIC_TYPE(tp) = TYPE_SUBR;
      TYPE_UNSET_IMPLICIT(tp);
      TYPE_SET_USED_EXPLICIT(tp);
      ID_TYPE(id) = tp;
      if (PROC_EXT_ID(id)) EXT_PROC_TYPE(PROC_EXT_ID(id)) = tp;
    }

#if 0
    /*
     * FIXME:
     *	Even if the ident is really a subroutine, we can't
     *	determine until it is "CALLED". Furthermore, even if
     *	the ident is declared as an external, we only can know
     *	that the ident is a function or a subroutine. So
     *	technically said, we can't check if a function is
     *	invoked as a subtroutine or not. To do that, we need a
     *	multiple pass parser.
     */

    if (ID_CLASS(id) == CL_PROC && !IS_SUBR(ID_TYPE(id))) {
        if (ID_STORAGE(id) != STG_ARG) {
            error_at_node(x, "function is invoked as subroutine");
        }
    }
#endif

    if (ID_IS_DUMMY_ARG(id)) {
        v = compile_highorder_function_call(id, EXPR_ARG2(x), TRUE);
    } else {
       v = compile_function_call0(id, EXPR_ARG2(x), TRUE);
       if (v == NULL && PROC_CLASS(id) == P_INTRINSIC) {
           TYPE_DESC tp = type_basic(TYPE_SUBR);
           /* Retry to compile as 'CALL external_subroutine(..)' . */

           id = declare_ident(EXPR_SYM(x1), CL_PROC);
           ID_TYPE(id) = tp;

           TYPE_SET_EXTERNAL(id);
           ID_IS_DECLARED(id) = FALSE;
           ID_STORAGE(id) = STG_EXT;
           PROC_CLASS(id) = P_EXTERNAL;

           TYPE_UNSET_IMPLICIT(tp);
           TYPE_SET_USED_EXPLICIT(tp);

           v = compile_function_call(id, EXPR_ARG2(x));

        }
    }

    EXPV_TYPE(v) = type_basic(TYPE_SUBR);
    output_statement(v);
}


static void
compile_RETURN_statement(expr x)
{
    /* (F_RETURN_STATMENT arg) */
    if (check_inside_CRITICAL_construct()) {
        error("RETURN statement in CRITICAL block");
        return;
    }

    if(EXPR_ARG1(x) != NULL){
        error("alternative return is not supported");
        return;
    }
    if(CURRENT_PROC_CLASS != CL_PROC)
        warning("RETURN statement in main or block data");
    output_statement(list0(F_RETURN_STATEMENT));
}


static void
compile_GOTO_statement(expr x)
{
    /* (F_GOTO_STATEMENT label) */
    expr x1;
    expv stLabel;
    ID id;

    x1 = EXPR_ARG1(x);
    stLabel = expr_label_value(x1);
    if (stLabel == NULL) {
        error("illegal label");
        return;
    }
    id = declare_label(EXPV_INT_VALUE(stLabel), LAB_EXEC,FALSE);
    if (id == NULL) return;
    output_statement(list1(GOTO_STATEMENT,
                           expv_sym_term(IDENT,NULL,ID_SYM(id))));
}

static void
compile_COMPGOTO_statement(expr x)
{
    /* (F_COMPGOTO_STATEMENT (LIST ) expr) */
    expv stLabel;
    expr x1;
    expv v1;
    ID id;
    list lp;

    v1 = compile_expression(EXPR_ARG2(x));
    if(EXPR_ARG1(x) == NULL) return; /* error recovery */
    FOR_ITEMS_IN_LIST(lp,EXPR_ARG1(x)){
        x1 = LIST_ITEM(lp);
        if (EXPR_CODE(x1) != INT_CONSTANT) {
            error("illegal label in computed GOTO");
            v1 = NULL;
            return;
        }
    }
    if(v1 == NULL) return;
    if(!IS_INT(EXPV_TYPE(v1))){
        error("expression must be integer in computed GOTO");
        return;
    }
    FOR_ITEMS_IN_LIST(lp,EXPR_ARG1(x)){
        x1 = LIST_ITEM(lp);
        stLabel = expr_label_value(x1);
        if (stLabel == NULL) {
            error("illegal label in computed GOTO");
            return;
        }
        if((id = declare_label(EXPV_INT_VALUE(stLabel),LAB_EXEC,FALSE)) == NULL){
            return;
        }
    }
    output_statement(list2(F_COMPGOTO_STATEMENT, EXPR_ARG1(x), v1));
}


static void
compile_ASGOTO_statement(expr x)
{
    /* (F_ASGOTO_STATEMENT IDENT list) */
    expr x1;
    expv v1, v2, stLabel, cases, w;
    list lp;
    ID idLabel;

    if(EXPR_ARG2(x) == NULL){
        error("line number list must be specified in assigned GOTO");
        return;
    }

    if(EXPR_CODE(EXPR_ARG1(x)) != IDENT)
        fatal("F_ASGOTO_STATEMENT: not ident");
    v1 = compile_lhs_expression(EXPR_ARG1(x));
    if(v1 == NULL) return;
    if(!IS_INT(EXPV_TYPE(v1)))
        error("variable must be integer type in assigned GOTO");

    cases = EMPTY_LIST;
    EXPV_LINE(cases) = EXPR_LINE(x);

    FOR_ITEMS_IN_LIST(lp,EXPR_ARG2(x)){
        x1 = LIST_ITEM(lp);
        if (EXPR_CODE(x1) != INT_CONSTANT) {
            error("illegal label in assigned GOTO");
            cases = NULL;
            break;
        }
        stLabel = expr_label_value(x1);
        if (stLabel == NULL) {
            error("illegal label in assigned GOTO");
            cases = NULL;
            break;
        }
        idLabel = declare_label(EXPV_INT_VALUE(stLabel),LAB_EXEC,FALSE);
        if(idLabel == NULL){
            cases = NULL;
            break;
        }
        v2 = list3(F_CASELABEL_STATEMENT,
                list3(F_SCENE_RANGE_EXPR,
                    expv_int_term(INT_CONSTANT,
                        type_INT,EXPV_INT_VALUE(stLabel)),
                    NULL, NULL),
                list1(GOTO_STATEMENT,
                    expv_sym_term(IDENT, NULL, ID_SYM(idLabel))),
                NULL);
        EXPV_LINE(v2) = EXPR_LINE(x);
        list_put_last(cases, v2);
    }

    if(cases == NULL) return;

    w = list3(F_SELECTCASE_STATEMENT, v1, cases, NULL);
    EXPV_LINE(w) = EXPR_LINE(x);
    output_statement(w);
}


static void
compile_ARITHIF_statement(expr x)
{
    /* (F_ARITHIF_STATEMENT expr l1 l2 l3) */
    expv w, cond, vTmp, stIf, stElse;
    expv label[3];
    ID idLabel;
    int i;
    static enum expr_code compops[] =
        { LOG_LT_EXPR, LOG_EQ_EXPR, LOG_GT_EXPR };

    cond = compile_expression(EXPR_ARG1(x));
    if(cond == NULL) return;

    if (EXPR_CODE(EXPR_ARG2(x)) != INT_CONSTANT ||
        EXPR_CODE(EXPR_ARG3(x)) != INT_CONSTANT ||
        EXPR_CODE(EXPR_ARG4(x)) != INT_CONSTANT) {
        error("illegal label in arithmetic IF");
        return;
    }

    label[0] = expr_label_value(EXPR_ARG2(x));
    label[1] = expr_label_value(EXPR_ARG3(x));
    label[2] = expr_label_value(EXPR_ARG4(x));

    if(!IS_INT(EXPV_TYPE(cond)) && !IS_REAL(EXPV_TYPE(cond))){
        error("expression must be integer or real in arithmetic IF");
        return;
    }

    /*
     * To avoid side effect by evaluating v1 more than once,
     * have to generate temporary variable.
     */
    vTmp = allocate_temp(EXPV_TYPE(cond));
    EXPV_LINE(vTmp) = EXPR_LINE(x);
    output_statement(expv_assignment(vTmp, cond));

    stIf = NULL;
    stElse = NULL;

    for(i = 0; i < 3; ++i) {
        idLabel = declare_label(
            EXPV_INT_VALUE(label[i]),LAB_EXEC,FALSE);
        if(idLabel == NULL) return;

        stIf = list5(IF_STATEMENT,
            expv_cons(
                compops[i], type_LOGICAL, vTmp, expv_constant_0),
            list1(GOTO_STATEMENT,
                expv_sym_term(IDENT, NULL, ID_SYM(idLabel))),
	    stElse, NULL, NULL);
        stElse = stIf;
    }

    w = stIf;
    EXPV_LINE(w) = EXPR_LINE(x);
    output_statement(w);
}


static int markAsPublic(ID id)
{
    TYPE_DESC tp = ID_TYPE(id);
    if (TYPE_IS_PRIVATE(id) || (tp != NULL && TYPE_IS_PRIVATE(tp))) {
        error("'%s' is already specified as private.", ID_NAME(id));
        return FALSE;
    }
    if (TYPE_IS_PROTECTED(id) || (tp != NULL && TYPE_IS_PROTECTED(tp))) {
        error("'%s' is already specified as protected.", ID_NAME(id));
        return FALSE;
    }
    TYPE_SET_PUBLIC(id);
    TYPE_UNSET_PRIVATE(id);

    return TRUE;
}

static int markAsPrivate(ID id)
{
    TYPE_DESC tp = ID_TYPE(id);
    if (TYPE_IS_PUBLIC(id) || (tp != NULL && TYPE_IS_PUBLIC(tp))) {
        error("'%s' is already specified as public.", ID_NAME(id));
        return FALSE;
    }
    if (TYPE_IS_PROTECTED(id) || (tp != NULL && TYPE_IS_PROTECTED(tp))) {
        error("'%s' is already specified as protected.", ID_NAME(id));
        return FALSE;
    }
    TYPE_UNSET_PUBLIC(id);
    TYPE_SET_PRIVATE(id);

    return TRUE;
}

static int markAsProtected(ID id)
{
    TYPE_DESC tp = ID_TYPE(id);
    if (TYPE_IS_PRIVATE(id) || (tp != NULL && TYPE_IS_PRIVATE(tp))) {
        error("'%s' is already specified as private.", ID_NAME(id));
        return FALSE;
    }
    if (TYPE_IS_PUBLIC(id) || (tp != NULL && TYPE_IS_PUBLIC(tp))) {
        error("'%s' is already specified as public.", ID_NAME(id));
        return FALSE;
    }
    TYPE_UNSET_PUBLIC(id);
    TYPE_SET_PROTECTED(id);

    return TRUE;
}

static void
compile_PUBLIC_PRIVATE_statement(expr id_list, int (*markAs)(ID))
{
    list lp;
    expr ident;
    ID id;

    if (!INMODULE()) {
        error("not in module.");
        return;
    }

    if (id_list == NULL) {
        /*
         * for single private/public statement
         */

        if ((CTL_TYPE(ctl_top) == CTL_STRUCT)
                     && (markAs == markAsPrivate)) {
            TYPE_DESC struct_tp = CTL_STRUCT_TYPEDESC(ctl_top);
            TYPE_SET_INTERNAL_PRIVATE(struct_tp);
            return;
        } else if (markAs == markAsPublic) {
            current_module_state = M_PUBLIC;
        } else if (markAs == markAsPrivate)  {
            current_module_state = M_PRIVATE;
        } else if (markAs == markAsProtected) {
            current_module_state = M_PROTECTED;
        }

        /* private/public is set to ids, later in end_declaration */

        return;
    }

    FOR_ITEMS_IN_LIST(lp, id_list) {
        ident = LIST_ITEM(lp);
        switch (EXPR_CODE(ident)) {
            case IDENT: {
                if ((id = find_ident_local(EXPR_SYM(ident))) == NULL) {
                    id = declare_ident(EXPR_SYM(ident), CL_UNKNOWN);
                    if (id == NULL) {
                        /* must not happen. */
                        continue;
                    }
                    ID_COULD_BE_IMPLICITLY_TYPED(id) = TRUE;
                }
                (void)markAs(id);
                break;
            }
            case F95_GENERIC_SPEC: {
                expr arg;
                arg = EXPR_ARG1(ident);
                SYMBOL sym = find_symbol(EXPR_CODE_SYMBOL(EXPR_CODE(arg)));
                if ((id = find_ident_local(sym)) == NULL) {
                    id = declare_ident(sym, CL_UNKNOWN);
                    if (id == NULL) {
                        /* must not happen. */
                        continue;
                    }
                }
                (void)markAs(id);
                break;
            }
            case F95_USER_DEFINED: {
                expr arg;
                arg = EXPR_ARG1(ident);
                if ((id = find_ident_local(EXPR_SYM(arg))) == NULL) {
                    id = declare_ident(EXPR_SYM(arg), CL_UNKNOWN);
                    if (id == NULL) {
                        /* must not happen. */
                        continue;
                    }
                }
                (void)markAs(id);
                break;
            }
            default: {
                fatal("illegal item(s) in public/private statement. %d", EXPR_CODE(ident));
                break;
            }
        }
    }
}


static void
compile_POINTER_SET_statement(expr x) {
    list lp;
    int nArgs = 0;
    expv vPointer = NULL;
    expv vPointee = NULL;
    TYPE_DESC vPtrTyp = NULL;
    TYPE_DESC vPteTyp = NULL;
    expv v = NULL;

    FOR_ITEMS_IN_LIST(lp, x) {
        nArgs++;
    }

    if (nArgs != 2) {
        fatal("%s: Invalid arguments number, expect 2 but %d.",
              __func__, nArgs);
        return;
    }

    vPointer = compile_lhs_expression(EXPR_ARG1(x));
    vPointee = compile_expression(EXPR_ARG2(x));
    if (vPointer == NULL || vPointee == NULL) {
        return;
    }

    if(EXPV_CODE(vPointee) == FUNCTION_CALL)
        goto accept;

    vPtrTyp = EXPV_TYPE(vPointer);
    if (vPtrTyp == NULL || TYPE_BASIC_TYPE(vPtrTyp) == TYPE_UNKNOWN) {
        fatal("%s: Undetermined type for a pointer.", __func__);
        return;
    }
    vPteTyp = EXPV_TYPE(vPointee);
    if (vPteTyp == NULL || TYPE_BASIC_TYPE(vPteTyp) == TYPE_UNKNOWN) {
        fatal("%s: Undetermined type for a pointee.", __func__);
        return;
    }

    if (!TYPE_IS_POINTER(vPtrTyp)) {
        error_at_node(x, "'%s' is not a pointer.",
                      SYM_NAME(EXPR_SYM(EXPR_ARG1(x))));
        return;
    }
    if (!TYPE_IS_TARGET(vPteTyp) && !TYPE_IS_POINTER(vPteTyp)) {
        if(EXPR_CODE(EXPR_ARG2(x)) == IDENT)
            error_at_node(x, "'%s' is not a pointee.",
                          SYM_NAME(EXPR_SYM(EXPR_ARG2(x))));
        else
            error_at_node(x, "right hand side expression is not a pointee.");
        return;
    }

    if (TYPE_N_DIM(IS_REFFERENCE(vPtrTyp)?TYPE_REF(vPtrTyp):vPtrTyp) !=
        TYPE_N_DIM(IS_REFFERENCE(vPteTyp)?TYPE_REF(vPteTyp):vPteTyp)) {
#if 0
    if (TYPE_N_DIM(vPtrTyp) != TYPE_N_DIM(vPteTyp)) {
#endif
        error_at_node(x, "Rank mismatch.");
        return;
    }

    if (get_basic_type(vPtrTyp) != get_basic_type(vPteTyp)) {
        error_at_node(x, "Type mismatch.");
        return;
    }

    if (TYPE_IS_VOLATILE(vPtrTyp) != TYPE_IS_VOLATILE(vPteTyp)) {
        error_at_node(x, "VOLATILE attribute mismatch.");
        return;
    }

    if (IS_STRUCT_TYPE(vPtrTyp) &&
        !struct_type_is_compatible_for_assignment(vPtrTyp, vPteTyp, TRUE)) {
        error_at_node(x, "Derived-type mismatch.");
    }

accept:

    EXPV_LINE(vPointer) = EXPR_LINE(x);
    EXPV_LINE(vPointee) = EXPR_LINE(x);
    v = list2(F95_POINTER_SET_STATEMENT,
              (expr)vPointer,
              (expr)vPointee);
    EXPV_LINE(v) = EXPR_LINE(x);
    if (TYPE_BASIC_TYPE(EXPV_TYPE(vPointee)) == TYPE_LHS) {
        EXPV_TYPE(vPointee) = EXPV_TYPE(vPointer);
    }

    output_statement(v);
}


static void
compile_TARGET_POINTER_ALLOCATABLE_statement(expr x)
{
    list lp;
    expr aloc, ident, dims;
    ID id;

    assert(EXPR_CODE(x) == F95_TARGET_STATEMENT ||
        EXPR_CODE(x) == F95_POINTER_STATEMENT ||
        EXPR_CODE(x) == F95_ALLOCATABLE_STATEMENT);

    FOR_ITEMS_IN_LIST(lp, EXPR_ARG1(x)) {
        aloc = LIST_ITEM(lp);
        ident = EXPR_ARG1(aloc);
        dims = EXPR_ARG2(aloc);

        assert(EXPR_CODE(aloc) == F95_ARRAY_ALLOCATION);
        assert(EXPR_CODE(ident) == IDENT);
        assert(dims == NULL || EXPR_CODE(dims) == LIST);

        id = declare_ident(EXPR_SYM(ident), CL_VAR);
        if(id == NULL)
            return;
        if(ID_IS_OFMODULE(id)) {
            error("can't change attributes of USE-assoicated symbol '%s'", ID_NAME(id));
            return;
        } else if (ID_IS_AMBIGUOUS(id)) {
            error("an ambiguous reference to symbol '%s'", ID_NAME(id));
            return;
        }

        ID_COULD_BE_IMPLICITLY_TYPED(id) = TRUE;

        switch(EXPR_CODE(x)) {
        case F95_TARGET_STATEMENT:
            TYPE_SET_TARGET(id);
            break;
        case F95_POINTER_STATEMENT:
            TYPE_SET_POINTER(id);
            break;
        case F95_ALLOCATABLE_STATEMENT:
            TYPE_SET_ALLOCATABLE(id);
            break;
        default:
            abort();
        }

        if(dims) {
            compile_type_decl(NULL, NULL, list1(LIST, aloc), NULL);
        }
    }
}


static void
compile_OPTIONAL_statement(expr x)
{
    list lp;
    expr ident;
    ID id;

    assert(EXPR_CODE(x) == F95_OPTIONAL_STATEMENT);

    FOR_ITEMS_IN_LIST(lp, EXPR_ARG1(x)) {
        ident = LIST_ITEM(lp);

        assert(EXPR_CODE(ident) == IDENT);

        /*
         * Dummy args must be declared as local symbol.
         */
        id = find_ident_local(EXPR_SYM(ident));
        if (id == NULL) {
            error_at_node(x, "\"%s\" is not declared yet.",
                          SYM_NAME(EXPR_SYM(ident)));
            continue;
        }
        if (!ID_IS_DUMMY_ARG(id)) {
            error_at_node(x, "\"%s\" is not a dummy argument.",
                          SYM_NAME(ID_SYM(id)));
            continue;
        }

        if(ID_IS_OFMODULE(id)) {
            error("can't change attributes of USE-assoicated symbol '%s'",
                  ID_NAME(id));
            return;
        } else if (ID_IS_AMBIGUOUS(id)) {
            error("an ambiguous reference to symbol '%s'", ID_NAME(id));
            return;
        }

        /*
         * Like any variable, any function/subroutine also could
         * have optional attribute.
         */
        if (ID_CLASS(id) == CL_UNKNOWN ||
            ID_CLASS(id) == CL_VAR ||
            ID_CLASS(id) == CL_PROC) {
            /*
             * NOTE:
             *	Don't fix the type/class, not even calling
             *	declare_ident(), here.
             */
            TYPE_SET_OPTIONAL(id);

#if 0
            /*
             * XXX FIXME:
             *	Not sure I could overwrite the storage class here, but
             *	it seems here could be the place.
             */
            ID_STORAGE(id) = STG_ARG;
#else
            /*
             * A fix:
             *  Since we checked this id IS dummy arg now, no need to
             *	overwrite it. Furthermore, the id could be STG_EXT if
             *	it is function/subroutine.
             */
#endif
        }
    }
}


static void
compile_INTENT_statement(expr x)
{
    list lp;
    expr spec, ident;
    ID id;

    assert(EXPR_CODE(x) == F95_INTENT_STATEMENT);

    spec = EXPR_ARG1(x);

    FOR_ITEMS_IN_LIST(lp, EXPR_ARG2(x)) {
        ident = LIST_ITEM(lp);

        assert(EXPR_CODE(ident) == IDENT);

        /*
         * Dummy args must be declared as local symbol.
         */
        id = find_ident_local(EXPR_SYM(ident));
        if (id == NULL) {
            error_at_node(x, "\"%s\" is not declared yet.",
                          SYM_NAME(EXPR_SYM(ident)));
            continue;
        }
        if (!ID_IS_DUMMY_ARG(id)) {
            error_at_node(x, "\"%s\" is not a dummy argument.",
                          SYM_NAME(ID_SYM(id)));
            continue;
        }

        if(ID_IS_OFMODULE(id)) {
            error("can't change attributes of USE-assoicated symbol '%s'",
                  ID_NAME(id));
            return;
        } else if (ID_IS_AMBIGUOUS(id)) {
            error("an ambiguous reference to symbol '%s'", ID_NAME(id));
            return;
        }

        switch(EXPR_CODE(spec)) {
        case F95_IN_EXTENT:
            TYPE_SET_INTENT_IN(id);
            break;
        case F95_OUT_EXTENT:
            TYPE_SET_INTENT_OUT(id);
            break;
        case F95_INOUT_EXTENT:
            TYPE_SET_INTENT_INOUT(id);
            break;
        default:
            abort();
        }
    }
}


static void
fix_array_dimensions_recursive(ID ip)
{
    ID memp;
    TYPE_DESC tp = ID_TYPE(ip);

    if (IS_ARRAY_TYPE(tp)) {
        fix_array_dimensions(tp);
        implicit_declaration(ip);
        if (ID_TYPE(ip) == NULL) {
            error("can't determine type of '%s'", ID_NAME(ip));
        }
    } else if (IS_STRUCT_TYPE(tp)) {
        FOREACH_MEMBER(memp, tp) {
            fix_array_dimensions_recursive(memp);
        }
    }
}

static void
fix_pointer_pointee_recursive(TYPE_DESC tp)
{
    if (tp == NULL) {
        return;
    }
    if (TYPE_IS_TARGET(tp) ||
        TYPE_IS_POINTER(tp) ||
        TYPE_IS_ALLOCATABLE(tp)) {

        TYPE_DESC refT = TYPE_REF(tp);

        if (refT != NULL) {
            if (TYPE_IS_TARGET(tp)) {
                TYPE_SET_TARGET(refT);
            }
            if (TYPE_IS_POINTER(tp)) {
                TYPE_SET_POINTER(refT);
            }
            if (TYPE_IS_ALLOCATABLE(tp)) {
                TYPE_SET_ALLOCATABLE(refT);
            }
            fix_pointer_pointee_recursive(refT);
        } else {
            if (IS_STRUCT_TYPE(tp) && !TYPE_IS_CLASS(tp)) {
                /*
                 * TYPE_STRUCT base. Don't mark this node as
                 * pointer/pointee, EXCEPT 'CLASS(*)'.
                 */
                TYPE_UNSET_POINTER(tp);
                TYPE_UNSET_TARGET(tp);
                TYPE_UNSET_ALLOCATABLE(tp);
            }
        }
    }
}

expv
create_implicit_decl_expv(TYPE_DESC tp, char * first, char * second)
{
    expr impl_expv, first_symbol, second_symbol;

    first_symbol = list0(IDENT);
    EXPR_SYM(first_symbol) = XMALLOC(SYMBOL, sizeof(struct symbol));
    SYM_NAME(EXPR_SYM(first_symbol)) = first;

    second_symbol = list0(IDENT);
    EXPR_SYM(second_symbol) = XMALLOC(SYMBOL, sizeof(struct symbol));
    SYM_NAME(EXPR_SYM(second_symbol)) = second;

    impl_expv = list2(LIST,first_symbol,second_symbol);
    EXPV_TYPE(impl_expv) = tp;

    return impl_expv;
}

void
set_parent_implicit_decls()
{
    int i;
    expv v;
    list lp;

    for (i = 0; i < unit_ctl_level; i++) {
        FOR_ITEMS_IN_LIST(lp, UNIT_CTL_IMPLICIT_DECLS(unit_ctls[i])) {
            v = LIST_ITEM(lp);
            if(EXPR_CODE(v) == IDENT)
                set_implicit_type_uc(CURRENT_UNIT_CTL,
                                     EXPV_TYPE(v),
                                     *(SYM_NAME(EXPR_SYM(v))),
                                     * (SYM_NAME(EXPR_SYM(v))),
                                     TRUE);
            else
                set_implicit_type_uc(CURRENT_UNIT_CTL,
                                     EXPV_TYPE(v),
                                     *SYM_NAME(EXPR_SYM(EXPR_ARG1(v))),
                                     *SYM_NAME(EXPR_SYM(EXPR_ARG2(v))),
                                     TRUE);
        }
    }
}

/**
 * cleanup UNIT_CTL for each procedure
 * Notes: local_external_symbols is not null cleared.
 */
void
cleanup_unit_ctl(UNIT_CTL uc)
{
    UNIT_CTL_CURRENT_PROC_NAME(uc) = NULL;
    UNIT_CTL_CURRENT_PROC_CLASS(uc) = CL_UNKNOWN;
    UNIT_CTL_CURRENT_PROCEDURE(uc) = NULL;
    UNIT_CTL_CURRENT_STATEMENTS(uc) = NULL;
    UNIT_CTL_CURRENT_BLK_LEVEL(uc) = 1;
    UNIT_CTL_CURRENT_EXT_ID(uc) = NULL;
    UNIT_CTL_CURRENT_STATE(uc) = OUTSIDE;
    UNIT_CTL_LOCAL_SYMBOLS(uc) = NULL;
    UNIT_CTL_LOCAL_STRUCT_DECLS(uc) = NULL;
    UNIT_CTL_LOCAL_COMMON_SYMBOLS(uc) = NULL;
    UNIT_CTL_LOCAL_LABELS(uc) = NULL;
    UNIT_CTL_LOCAL_INTERFACES(uc) = NULL;
    UNIT_CTL_IMPLICIT_DECLS(uc) = list0(LIST);
    UNIT_CTL_EQUIV_DECLS(uc) = list0(LIST);
    UNIT_CTL_LOCAL_USE_DECLS(uc) = list0(LIST);

    /* UNIT_CTL_LOCAL_EXTERNAL_SYMBOLS(uc) is not cleared */
    //if (unit_ctl_level == 0) { /* for main */
      if (doImplicitUndef == TRUE) {
        UNIT_CTL_IMPLICIT_NONE(uc) = TRUE;
	set_implicit_type_uc(uc, NULL, 'a', 'z', TRUE);
        UNIT_CTL_IMPLICIT_TYPE_DECLARED(uc) = 0;
	list_put_last(UNIT_CTL_IMPLICIT_DECLS(uc), create_implicit_decl_expv(NULL, "a", "z"));
      } else {
	/* default implicit type */
        /* implicit none is not set */
        UNIT_CTL_IMPLICIT_NONE(uc) = FALSE;
        /* implicit type is not declared yet */
        UNIT_CTL_IMPLICIT_TYPE_DECLARED(uc) = 0;
	/* a - z : initialize all to real. */
	set_implicit_type_uc(uc, BASIC_TYPE_DESC(defaultSingleRealType), 'a', 'z', TRUE);
	list_put_last(UNIT_CTL_IMPLICIT_DECLS(uc),
		      create_implicit_decl_expv(BASIC_TYPE_DESC(defaultSingleRealType), "a", "z"));
	/* i - n : initialize to int. */
	set_implicit_type_uc(uc, BASIC_TYPE_DESC(TYPE_INT), 'i', 'n', TRUE);
	list_put_last(UNIT_CTL_IMPLICIT_DECLS(uc),
		      create_implicit_decl_expv(BASIC_TYPE_DESC(TYPE_INT), "i", "n"));
      }
      //    }
    set_implicit_storage_uc(uc, default_stg, 'a', 'z');        /* set class */
}

static UNIT_CTL
new_unit_ctl()
{
    UNIT_CTL uc;

    uc = XMALLOC(UNIT_CTL, sizeof(*uc));
    if (uc == NULL)
        fatal("memory allocation failed");
    cleanup_unit_ctl(uc);
    UNIT_CTL_LOCAL_EXTERNAL_SYMBOLS(uc) = NULL;
    UNIT_CTL_INITIALIZE_DECLS(uc) = EMPTY_LIST;
    return uc;
}

static void
initialize_unit_ctl()
{
    int i;

    for (i = 0; i < MAX_UNIT_CTL; ++i) {
        unit_ctls[i] = NULL;
    }
    unit_ctls[0] = new_unit_ctl();
    unit_ctl_level = 0;
    unit_ctl_contains_level = 0;

    current_local_env = UNIT_CTL_LOCAL_ENV(CURRENT_UNIT_CTL);
    current_local_env->parent = NULL;
}

/**
 * save current context before contains/interface statement to UNIT_CTL,
 * then push program unit control stack.
 */
void
push_unit_ctl(enum prog_state state)
{
    ID top_proc;
    int max_unit_ctl_contains = MAX_UNIT_CTL_CONTAINS;

    if (unit_ctl_level < 0) {
        fatal("push_unit_ctl() bug");
        return;
    }
    top_proc = UNIT_CTL_CURRENT_PROCEDURE(unit_ctls[0]);
    if (top_proc != NULL && ID_CLASS(top_proc) != CL_MODULE) {
        /* if top procedure is not module, stack len restriction become -1 */
        max_unit_ctl_contains --;
    }
    if (state == INCONT && unit_ctl_contains_level + 1 >= max_unit_ctl_contains) {
        error("Too many CONTAINS nest");
        return;
    }
    if (unit_ctl_level + 1 >= MAX_UNIT_CTL) {
        error("Too many nest");
        return;
    }
    if (CURRENT_EXT_ID && EXT_PROC_CONT_EXT_LINE(CURRENT_EXT_ID) == NULL)
       EXT_PROC_CONT_EXT_LINE(CURRENT_EXT_ID) = current_line;

    CURRENT_STATE = state;
    unit_ctl_level ++;

    if(state == INCONT)
        unit_ctl_contains_level ++;

    assert(unit_ctls[unit_ctl_level] == NULL);
    unit_ctls[unit_ctl_level] = new_unit_ctl();
    if (check_inside_INTERFACE_body() == FALSE) {
        set_parent_implicit_decls();
    }

    push_env(UNIT_CTL_LOCAL_ENV(CURRENT_UNIT_CTL));
}


/**
 * define EXT_ID for contains function/subroutine
 */
static void
define_internal_subprog(EXT_ID child_ext_ids)
{
    ID ip;
    EXT_ID ep, ext_id;
    TYPE_DESC tp;

    FOREACH_EXT_ID(ep, child_ext_ids) {
        if(EXT_PROC_CLASS(ep) == EP_PROC || EXT_PROC_CLASS(ep) == EP_INTERFACE) {
	    EXT_PROC_IS_INTERNAL(ep) = TRUE;
            tp = EXT_PROC_TYPE(ep);
            ip = find_ident(EXT_SYM(ep));
            if (PROC_EXT_ID(ip) == ep)
                continue;
            if (PROC_CLASS(ip) == P_UNDEFINEDPROC) {
                continue;
            }
            if (ip != NULL && ID_TYPE(ip) != NULL)
                tp = ID_TYPE(ip);
            ext_id = declare_external_proc_id(EXT_SYM(ep), tp, TRUE);
            if (ip != NULL) {
                PROC_EXT_ID(ip) = ext_id;
                ID_STORAGE(ip) = STG_EXT;
                PROC_CLASS(ip) = P_DEFINEDPROC;
            }
        }
    }
}


/**
 * pop program unit control stack,
 * then restore the context.
 */
void
pop_unit_ctl()
{
    if (unit_ctl_level >= MAX_UNIT_CTL) {
        fatal("pop_unit_ctl() bug");
        return;
    }
    if (unit_ctl_level - 1 < 0) {
        error("Too many end procedure");
        return;
    }
    unit_ctls[unit_ctl_level] = NULL;
    unit_ctl_level --;
    pop_env();

    if(CURRENT_STATE == INCONT)
        unit_ctl_contains_level --;
}

void
cleanup_ctl(CTL ctl) {
    CTL_TYPE(ctl) = CTL_NONE;
}


CTL
new_ctl() {
    CTL ctl;
    ctl = XMALLOC(CTL, sizeof(*ctl));
    if (ctl == NULL)
        fatal("memory allocation failed");
    cleanup_ctl(ctl);
    CTL_BLOCK_LOCAL_EXTERNAL_SYMBOLS(ctl) = NULL;
    return ctl;
}


/**
 * for type declaration with data style initializer
 * compile 'data .../... /' after compiling type declarations
 **/
static
void
compile_data_style_decl(expr decl_list)
{
    expr x, value;
    list lp;
    if( decl_list == NULL )return;
    FOR_ITEMS_IN_LIST(lp, decl_list) {
        x = LIST_ITEM(lp);
        if( x == NULL )continue;
        value  = EXPR_ARG4(x);
        if( value != NULL && EXPR_CODE(value) == F_DATA_DECL ){
            /* compilataion is executed later in end_declaration */
            list_put_last(CURRENT_INITIALIZE_DECLS,
                list1(F_DATA_DECL, EXPR_ARG1(value)));
        }
    }
}

/*
 * Common function for compile_sync_stat_args and compile_lock_stat_args
 */
static int
compile_stat_args(expv st, expr x, int expect_acquired_lock) {
    list lp;
    int has_keyword_acquired_lock = FALSE;
    int has_keyword_stat = FALSE;
    int has_keyword_errmsg = FALSE;

    if (x == NULL)
        return TRUE;

    FOR_ITEMS_IN_LIST(lp, x) {
        expr v, arg;

        v = LIST_ITEM(lp);

        if (EXPR_CODE(v) != F_SET_EXPR) {
            fatal("%s: not F_SET_EXPR.", __func__);
        }

        arg = compile_expression(EXPR_ARG2(v));

        char *keyword = SYM_NAME(EXPR_SYM(EXPR_ARG1(v)));
        if (keyword == NULL || *keyword == '\0') {
            fatal("%s: invalid F_SET_EXPR.", __func__);
        }

        if (strcmp("stat", keyword) == 0) {
            if (has_keyword_stat == TRUE) {
                error("no specifier shall appear more than once");
                return FALSE;
            }
            has_keyword_stat = TRUE;

            if (!IS_INT(EXPV_TYPE(arg))) {
                error("stat variable should be interger");
                return FALSE;
            }

        } else if (strcmp("errmsg", keyword) == 0) {
            if (has_keyword_errmsg == TRUE) {
                error("no specifier shall appear more than once");
                return FALSE;
            }
            has_keyword_errmsg = TRUE;

            if (!IS_CHAR(EXPV_TYPE(arg))) {
                error("errmsg variable should be character");
                return FALSE;
            }

        } else if (expect_acquired_lock &&
                   strcmp("acquired_lock", keyword) == 0) {
            if (has_keyword_acquired_lock == TRUE) {
                error("no specifier shall appear more than once");
                return FALSE;
            }
            has_keyword_acquired_lock = TRUE;

            if (!IS_LOGICAL(EXPV_TYPE(arg))) {
                error("acquired_lock variable should be logical");
                return FALSE;
            }


        } else {
            error("unexpected specifier '%s'", keyword);
            return FALSE;
        }

        EXPV_KWOPT_NAME(arg) = (const char *)strdup(keyword);

        list_put_last(st, arg);
    }
    return TRUE;
}


static int
compile_sync_stat_args(expv st, expr x) {
    return compile_stat_args(st, x, FALSE);
}


static int
compile_lock_stat_args(expv st, expr x) {
    return compile_stat_args(st, x, TRUE);
}


static void
replace_CALL_statement(const char * subroutine_name, expv args)
{
    expr callStaement= list2(
        F_CALL_STATEMENT,
        make_enode(IDENT, (void *)find_symbol(subroutine_name)),
        args);
    compile_CALL_statement(callStaement);
}


static void
compile_SYNCALL_statement(expr x) {
    expv st;

    if (!check_image_control_statement_available()) return;

    st = list0(F2008_SYNCALL_STATEMENT);
    /* Check and compile sync stat args */
    if (!compile_sync_stat_args(st, EXPR_ARG1(x))) return;

    if (XMP_coarray_flag) {
        if (EXPR_ARG1(x) == NULL) {
            replace_CALL_statement("xmpf_sync_all", NULL);
        } else {
            replace_CALL_statement("xmpf_sync_all_stat", EXPR_ARG1(x));
        }
    } else {
        output_statement(st);
    }
}


/*
 *  (F2008_SYNCALL_STATEMENT
 *     expr
 *     (LIST expr*))
 */
static void
compile_SYNCIMAGES_statement(expr x) {
    expv sync_stat;
    expv image_set = NULL;

    if (EXPR_ARG1(x) != NULL) {
        image_set = compile_expression(EXPR_ARG1(x));

        if (!IS_INT(EXPV_TYPE(image_set))) {
            error("The first argument of SYNC IMAGES statement must be INTEGER");
            return;
        }
    }

    if (!check_image_control_statement_available()) return;

    sync_stat = list0(LIST);
    /* Check and compile sync stat args */
    if (!compile_sync_stat_args(sync_stat, EXPR_ARG2(x))) return;

    if (XMP_coarray_flag) {
        expr args;
        if (EXPR_ARG1(x) == NULL) {
            /* if NULL, change the argment to '*' for xmpf_sync_images */
            EXPR_ARG1(x) = make_enode(STRING_CONSTANT,  (void *)strdup("*"));
        }
        if (EXPR_HAS_ARG2(x) && EXPR_ARG2(x) != NULL) {
            args = list_cons(EXPR_ARG1(x), EXPR_ARG2(x));
        } else {
            args = list1(LIST, EXPR_ARG1(x));
        }

        replace_CALL_statement("xmpf_sync_images", args);

    } else {
        output_statement(list2(F2008_SYNCIMAGES_STATEMENT, image_set, sync_stat));
    }
}


/*
 *  (F2008_SYNCMEMORY_STATEMENT
 *     (LIST expr*))
 */
static void
compile_SYNCMEMORY_statement(expr x) {
    expv st;

    if (!check_image_control_statement_available()) return;

    st = list0(F2008_SYNCMEMORY_STATEMENT);
    /* Check and compile sync stat args */
    if (!compile_sync_stat_args(st, EXPR_ARG1(x))) return;

    if (XMP_coarray_flag) {
        replace_CALL_statement("xmpf_sync_memory", EXPR_ARG1(x));
    } else {
        output_statement(st);
    }
}

/*
 * Check a type is LOCK_TYPE of the intrinsic module ISO_FORTRAN_ENV
 */
static int
type_is_LOCK_TYPE(TYPE_DESC tp) {
    ID tagname;

    if (!IS_STRUCT_TYPE(tp))
        return FALSE;

    while (TYPE_REF(tp) && IS_STRUCT_TYPE(tp)) {
        tp = TYPE_REF(tp);
    }
    tagname = TYPE_TAGNAME(tp);

    if (tagname != NULL &&
        ID_USEASSOC_INFO(tagname) != NULL &&
        strcmp("lock_type",
               SYM_NAME(ID_USEASSOC_INFO(tagname)->original_name)) == 0 &&
        strcmp("iso_fortran_env",
               SYM_NAME(ID_USEASSOC_INFO(tagname)->module_name)) == 0 &&
        ID_USEASSOC_INFO(tagname)->module->is_intrinsic) {
        return TRUE;
    }

    return FALSE;
}


/*
 *  (F2008_LOCK_STATEMENT
 *     expr
 *     (LIST expr*))
 */
static void
compile_LOCK_statement(expr x) {
    expv lock_variable;
    expv sync_stat_list;

    if (!check_image_control_statement_available()) return;

    lock_variable = compile_expression(EXPR_ARG1(x));
    /* CHECK lock_variable */
    if (!type_is_LOCK_TYPE(EXPV_TYPE(lock_variable))) {
        error("The first argument of lock statement must be LOCK_TYPE");
        return;
    }

    sync_stat_list = list0(LIST);
    /* Check and compile lock stat args */
    if (!compile_lock_stat_args(sync_stat_list, EXPR_ARG2(x))) return;

    if (XMP_coarray_flag) {
        expr args;
        if (EXPR_HAS_ARG2(x) && EXPR_ARG2(x) != NULL) {
            args = list_cons(EXPR_ARG1(x), EXPR_ARG2(x));
        } else {
            args = list1(LIST, EXPR_ARG1(x));
        }

        replace_CALL_statement("xmpf_lock", args);

    } else {
        output_statement(
            list2(F2008_LOCK_STATEMENT, lock_variable, sync_stat_list));
    }
}


/*
 *  (F2008_UNLOCK_STATEMENT
 *     expr
 *     (LIST expr*))
 */
static void
compile_UNLOCK_statement(expr x) {
    expv lock_variable;
    expv sync_stat_list;

    if (!check_image_control_statement_available()) return;

    lock_variable = compile_expression(EXPR_ARG1(x));
    /* CHECK lock_variable */
    if (!type_is_LOCK_TYPE(EXPV_TYPE(lock_variable))) {
        error("The first argument of unlock statement must be LOCK_TYPE");
        return;
    }

    sync_stat_list = list0(LIST);
    /* Check and compile sync stat args */
    if (!compile_sync_stat_args(sync_stat_list, EXPR_ARG2(x))) return;

    if (XMP_coarray_flag) {
        expr args;
        if (EXPR_HAS_ARG2(x) && EXPR_ARG2(x) != NULL) {
            args = list_cons(EXPR_ARG1(x), EXPR_ARG2(x));
        } else {
            args = list1(LIST, EXPR_ARG1(x));
        }

        replace_CALL_statement("xmpf_unlock", args);

    } else {
        output_statement(
            list2(F2008_UNLOCK_STATEMENT, lock_variable, sync_stat_list));
    }
}


/*
 *  (F2008_CRITICAL_STATEMENT expr)
 */
static void
compile_CRITICAL_statement(expr x) {
    expv st;

    if (!check_image_control_statement_available()) return;

    push_ctl(CTL_CRITICAL);

    st = list2(F2008_CRITICAL_STATEMENT, NULL, NULL);
    output_statement(st);
    CTL_BLOCK(ctl_top) = CURRENT_STATEMENTS;
    CTL_CRIT_STATEMENT(ctl_top) = st;

    /* save construct name */
    if (EXPR_HAS_ARG1(x)) {
        CTL_CRIT_CONST_NAME(ctl_top) = EXPR_ARG1(x);
    }

    CURRENT_STATEMENTS = NULL;

    if (XMP_coarray_flag) {
        replace_CALL_statement("xmpf_critical", NULL);
        /* No need to return. */
    }

    if (endlineno_flag){
        if (current_line->end_ln_no) {
            EXPR_END_LINE_NO(CTL_BLOCK(ctl_top)) = current_line->end_ln_no;
        } else {
            EXPR_END_LINE_NO(CTL_BLOCK(ctl_top)) = current_line->ln_no;
        }
    }
}


/*
 *  (F2008_ENDCRITICAL_STATEMENT expr)
 */
static void
compile_ENDCRITICAL_statement(expr x) {
    if (CTL_TYPE(ctl_top) != CTL_CRITICAL) {
        error("'endcritical', out of place");
        return;
    }

    /* check construct name */
    if (CTL_CRIT_CONST_NAME(ctl_top) != NULL && EXPR_ARG1(x) == NULL) {
        error("expect construnct name");
        return;
    } else if (CTL_CRIT_CONST_NAME(ctl_top) == NULL && EXPR_ARG1(x) != NULL) {
        error("unexpected construnct name");
        return;
    } else if ((CTL_CRIT_CONST_NAME(ctl_top) != NULL) && EXPR_ARG1(x) != NULL) {
        if (EXPR_SYM(CTL_CRIT_CONST_NAME(ctl_top))
            != EXPR_SYM(EXPR_ARG1(x))) {
            error("unmatched construct name");
            return;
        }
    }

    if (XMP_coarray_flag) {
        replace_CALL_statement("xmpf_end_critical", NULL);
    }

    CTL_CRIT_BODY(ctl_top) = CURRENT_STATEMENTS;

    if (endlineno_flag) {
        EXPR_END_LINE_NO(CTL_BLOCK(ctl_top)) = current_line->ln_no;
    }

    pop_ctl();

}


/*
 * Check if the statemenet exists inside CRITICAL construct
 */
static int
check_inside_CRITICAL_construct() {
    CTL cp;
    FOR_CTLS_BACKWARD(cp) {
        if (CTL_TYPE(cp) == CTL_CRITICAL) {
            return TRUE;
        }
    }
    return FALSE;
}

/*
 * Check if image control statement can exist
 */
static int
check_image_control_statement_available() {
    if (check_inside_CRITICAL_construct()) {
        error("Image control statement in CRITICAL block");
        return FALSE;
    }

    return TRUE;
}

<<<<<<< HEAD
/*
 * IMPORT statement
 */
static void
compile_IMPORT_statement(expr x)
{
    output_statement(list1(F03_IMPORT_STATEMENT, EXPR_ARG1(x)));
=======

static void
compile_BLOCK_statement(expr x)
{
    expv st;

    push_ctl(CTL_BLOCK);

    st = list2(F2008_BLOCK_STATEMENT, NULL, NULL);
    output_statement(st);
    CTL_BLOCK(ctl_top) = CURRENT_STATEMENTS;
    CTL_BLOCK_STATEMENT(ctl_top) = st;
    EXPR_BLOCK(CTL_BLOCK_STATEMENT(ctl_top)) = NULL;

    /* save construct name */
    if (EXPR_HAS_ARG1(x)) {
        CTL_BLOCK_CONST_NAME(ctl_top) = EXPR_ARG1(x);
    }

    CURRENT_STATE = INDCL;
    CURRENT_STATEMENTS = NULL;
    current_proc_state = P_DEFAULT;

    if (endlineno_flag){
        if (current_line->end_ln_no) {
            EXPR_END_LINE_NO(CTL_BLOCK(ctl_top)) = current_line->end_ln_no;
        } else {
            EXPR_END_LINE_NO(CTL_BLOCK(ctl_top)) = current_line->ln_no;
        }
    }
}


static void
compile_ENDBLOCK_statement(expr x)
{
    BLOCK_ENV current_block;
    BLOCK_ENV bp, tail;

    if (CTL_TYPE(ctl_top) != CTL_BLOCK) {
        error("'endblock', out of place");
        return;
    }

    /* check construct name */
    if (CTL_BLOCK_CONST_NAME(ctl_top) != NULL) {
        if (EXPR_ARG1(x) == NULL) {
            error("expects construnct name");
            return;
        } else if (EXPR_SYM(CTL_BLOCK_CONST_NAME(ctl_top)) !=
                   EXPR_SYM(EXPR_ARG1(x))) {
            error("unmatched construct name");
            return;
        }
    } else if (EXPR_ARG1(x) != NULL) {
        error("unexpected construnct name");
        return;
    }

    if (debug_flag) {
        fprintf(debug_fp,"\n*** IN BLOCK:\n");
        print_IDs(LOCAL_SYMBOLS, debug_fp, TRUE);
        print_types(LOCAL_STRUCT_DECLS, debug_fp);
        expv_output(CURRENT_STATEMENTS, debug_fp);
    }

    CTL_BLOCK_BODY(ctl_top) = CURRENT_STATEMENTS;

    if (endlineno_flag) {
        EXPR_END_LINE_NO(CTL_BLOCK(ctl_top)) = current_line->ln_no;
    }

    current_block = XMALLOC(BLOCK_ENV, sizeof(*current_block));
    BLOCK_LOCAL_SYMBOLS(current_block) = LOCAL_SYMBOLS;
    BLOCK_LOCAL_LABELS(current_block) = LOCAL_LABELS;
    BLOCK_LOCAL_INTERFACES(current_block) = LOCAL_INTERFACES;
    BLOCK_LOCAL_EXTERNAL_SYMBOLS(current_block) = LOCAL_EXTERNAL_SYMBOLS;
    BLOCK_CHILDREN(current_block) = LOCAL_BLOCKS;
    EXPR_BLOCK(CTL_BLOCK_STATEMENT(ctl_top)) = current_block;

    end_procedure();
    pop_ctl();

    FOREACH_BLOCKS(bp, LOCAL_BLOCKS) {
        tail = bp;
    }
    BLOCK_LINK_ADD(current_block, LOCAL_BLOCKS, tail);

    CURRENT_STATE = INEXEC;
>>>>>>> 5fca4232
}<|MERGE_RESOLUTION|>--- conflicted
+++ resolved
@@ -121,12 +121,9 @@
 static void compile_CRITICAL_statement(expr x);
 static void compile_ENDCRITICAL_statement(expr x);
 
-<<<<<<< HEAD
 static void compile_IMPORT_statement(expr x); // IMPORT statement
-=======
 static void compile_BLOCK_statement(expr x);
 static void compile_ENDBLOCK_statement(expr x);
->>>>>>> 5fca4232
 
 void init_for_OMP_pragma();
 void check_for_OMP_pragma(expr x);
@@ -1081,11 +1078,11 @@
         compile_PUBLIC_PRIVATE_statement(EXPR_ARG1(x), markAsProtected);
         break;
 
-<<<<<<< HEAD
     case F03_IMPORT_STATEMENT: // IMPORT statement
         check_INDCL();
         compile_IMPORT_statement(x);
-=======
+        break;
+
     case F2008_BLOCK_STATEMENT:
         check_INEXEC();
         compile_BLOCK_statement(x);
@@ -1099,7 +1096,6 @@
     case F03_VOLATILE_STATEMENT:
         check_INDCL();
         compile_VOLATILE_statement(EXPR_ARG1(x));
->>>>>>> 5fca4232
         break;
 
     default:
@@ -5927,7 +5923,6 @@
     return TRUE;
 }
 
-<<<<<<< HEAD
 /*
  * IMPORT statement
  */
@@ -5935,7 +5930,7 @@
 compile_IMPORT_statement(expr x)
 {
     output_statement(list1(F03_IMPORT_STATEMENT, EXPR_ARG1(x)));
-=======
+}
 
 static void
 compile_BLOCK_statement(expr x)
@@ -6025,5 +6020,4 @@
     BLOCK_LINK_ADD(current_block, LOCAL_BLOCKS, tail);
 
     CURRENT_STATE = INEXEC;
->>>>>>> 5fca4232
 }