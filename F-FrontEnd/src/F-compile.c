--- conflicted
+++ resolved
@@ -972,7 +972,6 @@
         compile_PUBLIC_PRIVATE_statement(EXPR_ARG1(x), markAsPrivate);
         break;
 
-<<<<<<< HEAD
     case F2008_CRITICAL_STATEMENT:
         check_INEXEC();
         compile_CRITICAL_statement(x);
@@ -983,14 +982,11 @@
         compile_ENDCRITICAL_statement(x);
         break;
 
-
-=======
     case F03_PROTECTED_STATEMENT:
         check_INDCL();
         compile_PUBLIC_PRIVATE_statement(EXPR_ARG1(x), markAsProtected);
         break;
 
->>>>>>> ff47eb32
     default:
         compile_exec_statement(x);
         break;
@@ -5232,7 +5228,6 @@
                 list1(F_DATA_DECL, EXPR_ARG1(value)));
         }
     }
-<<<<<<< HEAD
 }
 
 /*
@@ -5639,6 +5634,4 @@
     }
 
     return TRUE;
-=======
->>>>>>> ff47eb32
 }