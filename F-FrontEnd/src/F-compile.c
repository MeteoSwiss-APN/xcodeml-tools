/**
 * \file F-compile.c
 */

#include "F-front.h"
#include "F-module-procedure.h"
#include "module-manager.h"

#include <sys/wait.h>

/* program unit control stack */
UNIT_CTL unit_ctls[MAX_UNIT_CTL];
int unit_ctl_level;
int unit_ctl_contains_level;

ENV current_local_env;

expr preceding_pragmas = NULL;

/* flags and defaults */
int save_all = FALSE;
int sub_stars = FALSE;
enum storage_class default_stg = STG_SAVE;

/* procedure context */
enum procedure_state current_proc_state;

/* module context */
enum module_state current_module_state = M_DEFAULT;

SYMBOL current_module_name = NULL;
#define INMODULE()    (current_module_name != NULL)

/* for partial module compile with fork.  */
static long module_start_offset = 0;
extern long last_initial_line_pos;
extern long prelast_initial_line_pos;

extern char xmodule_path[MAX_PATH_LEN];
extern char *myName;
extern int  flag_module_compile;
extern char *original_source_file_name;
extern int fixed_line_len_kind;
extern int auto_save_attr_kb;


/* Translate image control statements to xmp subroutine call statements */
int XMP_coarray_flag = TRUE;


/* control stack */
static struct control _ctl_base = {0};
CTL ctl_base = &_ctl_base;
CTL ctl_top;
CTL ctl_top_saved = NULL;

expv CURRENT_STATEMENTS_saved = NULL;

/* current statement label */
ID this_label;

TYPE_DESC type_REAL, type_INT, type_SUBR, type_CHAR, type_LOGICAL;
TYPE_DESC type_DREAL, type_COMPLEX, type_DCOMPLEX;
TYPE_DESC type_VOID;
TYPE_DESC type_MODULE;
TYPE_DESC type_GNUMERIC_ALL;
TYPE_DESC type_NAMELIST;
TYPE_DESC basic_type_desc[N_BASIC_TYPES];
expv expv_constant_1,expv_constant_0,expv_constant_m1;
expv expv_float_0;

static int isInFinalizer = FALSE;

static void cleanup_unit_ctl(UNIT_CTL uc);
static void initialize_unit_ctl(void);
static void begin_procedure(void);
static void end_procedure(void);
static void compile_exec_statement(expr x);
static void compile_DO_statement(int range_st_no,
                            expr construct_name,
                            expr var, expr init,
                            expr limit, expr incr);
static void compile_DOWHILE_statement(int range_st_no, expr cond,
                            expr construct_name);
static void compile_DOCONCURRENT_statement(expr range_st_no, expr cond,
                            expr construct_name);
static void check_DO_end(ID label);
static void end_declaration(void);
static void end_interface(void);
static void begin_type_bound_procedure_decls(void);
static void end_type_bound_procedure_decls(void);
static void compile_CALL_statement(expr x);
static void compile_RETURN_statement(expr x);
static void compile_STOP_PAUSE_statement(expr x);
static void compile_NULLIFY_statement(expr x);
static void compile_ALLOCATE_DEALLOCATE_statement(expr x);
static void compile_ARITHIF_statement(expr x);
static void compile_GOTO_statement(expr x);
static void compile_COMPGOTO_statement(expr x);
static void compile_ASSIGN_LABEL_statement(expr x);
static void compile_ASGOTO_statement(expr x);
static void compile_PUBLIC_PRIVATE_statement(expr x, int (*markAs)(ID));
static void compile_PROTECTED_statement(expr x);
static void compile_TARGET_POINTER_ALLOCATABLE_statement(expr x);
static void compile_OPTIONAL_statement(expr x);
static void compile_INTENT_statement(expr x);
static void compile_INTERFACE_statement(expr x);
static void compile_MODULEPROCEDURE_statement(expr x);
static int  markAsPublic(ID id);
static int  markAsPrivate(ID id);
static void compile_POINTER_SET_statement(expr x);
static void compile_USE_decl(expr x, expr x_args, int is_intrinsic);
static void compile_USE_ONLY_decl(expr x, expr x_args, int is_intrinsic);
static expv compile_scene_range_expression_list(
                            expr scene_range_expression_list);
static void fix_array_dimensions_recursive(ID ip);
static void check_array_length(ID ip);
static void fix_pointer_pointee_recursive(TYPE_DESC tp);
static void compile_data_style_decl(expr x);

static int check_image_control_statement_available();
static int check_inside_CRITICAL_construct();

static void compile_SYNCALL_statement(expr x);
static void compile_SYNCIMAGES_statement(expr x);
static void compile_SYNCMEMORY_statement(expr x);
static void compile_LOCK_statement(expr x);
static void compile_UNLOCK_statement(expr x);
static void compile_CRITICAL_statement(expr x);
static void compile_ENDCRITICAL_statement(expr x);

static void compile_IMPORT_statement(expr x); // IMPORT statement
static void compile_BLOCK_statement(expr x);
static void compile_ENDBLOCK_statement(expr x);
static void compile_FORALL_statement(int st_no, expr x);
static void compile_ENDFORALL_statement(expr x);

static void compile_ENUM_statement(expr x);
static void compile_ENDENUM_statement(expr x);
static void compile_ENUMERATOR_statement(expr x);

static void compile_ASSOCIATE_statement(expr x);
static void compile_ENDASSOCIATE_statement(expr x);

static int check_valid_construction_name(expr x, expr y);
static void move_vars_to_parent_from_type_guard(void);
static void check_select_types(expr x, TYPE_DESC tp);

static void   compile_end_forall_header(expv init);
static ID     unify_id_list(ID parents, ID childs, int overshadow);
static void   unify_submodule_symbol_table(void);
static EXT_ID unify_ext_id_list(EXT_ID parents, EXT_ID childs, int overshadow);

static expr get_generic_spec_symbol(int expr_code);

void init_for_OMP_pragma();
void check_for_OMP_pragma(expr x);

expv OMP_pragma_list(enum OMP_pragma pragma,expv arg1,expv arg2);
expv OMP_FOR_pragma_list(expv clause,expv statements);

void init_for_XMP_pragma();
int check_for_XMP_pragma(int st_no, expr x);

void init_for_ACC_pragma();
void check_for_ACC_pragma(expr x);

void set_parent_implicit_decls(void);

void
push_env(ENV env)
{
    ENV parent_local_env;
    parent_local_env = current_local_env;
    current_local_env = env;
    current_local_env->parent = parent_local_env;
}


void
clean_env(ENV env)
{
    env->symbols = NULL;
    env->struct_decls = NULL;
    env->common_symbols = NULL;
    env->labels = NULL;
    env->external_symbols = NULL;
    env->interfaces = NULL;
    env->blocks = NULL;
    env->use_decls = list0(LIST);
}

void
pop_env()
{
    ENV old = current_local_env;
    if (current_local_env->parent == NULL) {
        error("no more parent environments");
        return;
    }
    current_local_env = current_local_env->parent;
    clean_env(old);
}

void
initialize_compile()
{
    int t;
    TYPE_DESC tp;

    for(t = 0; t < N_BASIC_TYPES; t++){
        if((BASIC_DATA_TYPE)t == TYPE_UNKNOWN ||
           (BASIC_DATA_TYPE)t == TYPE_ARRAY){
            basic_type_desc[t] = NULL;
            continue;
        }
        tp = new_type_desc();
        TYPE_BASIC_TYPE(tp) = (BASIC_DATA_TYPE)t;

        basic_type_desc[t] = tp;
    }
    type_REAL = BASIC_TYPE_DESC(TYPE_REAL);
    type_DREAL= BASIC_TYPE_DESC(TYPE_DREAL);
    type_COMPLEX = BASIC_TYPE_DESC(TYPE_COMPLEX);
    type_DCOMPLEX = BASIC_TYPE_DESC(TYPE_DCOMPLEX);
    type_INT = BASIC_TYPE_DESC(TYPE_INT);
    type_SUBR = BASIC_TYPE_DESC(TYPE_SUBR);
    type_LOGICAL = BASIC_TYPE_DESC(TYPE_LOGICAL);
    type_CHAR = BASIC_TYPE_DESC(TYPE_CHAR);
    TYPE_CHAR_LEN(type_CHAR) = 1;
    type_GNUMERIC_ALL = BASIC_TYPE_DESC(TYPE_GNUMERIC_ALL);
    type_NAMELIST = BASIC_TYPE_DESC(TYPE_NAMELIST);

    expv_constant_1 = expv_int_term(INT_CONSTANT,type_INT,1);
    expv_constant_0 = expv_int_term(INT_CONSTANT,type_INT,0);
    expv_constant_m1 = expv_int_term(INT_CONSTANT,type_INT,-1);
    expv_float_0 = expv_float_term(FLOAT_CONSTANT,type_REAL,0.0, "0.0");

    type_VOID = BASIC_TYPE_DESC(TYPE_VOID);

    type_MODULE = BASIC_TYPE_DESC(TYPE_MODULE);

    initialize_intrinsic();

    initialize_compile_procedure();
    initialize_unit_ctl();

    isInFinalizer = FALSE;
}

void finalize_compile()
{
    isInFinalizer = TRUE;
    begin_procedure();
}

/* initialize for each procedure */
void
initialize_compile_procedure()
{
    save_all = FALSE;
    sub_stars = FALSE;

    this_label = NULL;
    need_keyword = 0;

    /* control stack */
    ctl_top = ctl_base;
    CTL_TYPE(ctl_top) = CTL_NONE;

    init_for_OMP_pragma();
    init_for_XMP_pragma();
}

void
output_statement(v)
     expv v;
{
    if (v == NULL)
        return;
    /* check line number */
    if(EXPR_LINE(v) == NULL) EXPR_LINE(v) = current_line;

    if (CURRENT_STATEMENTS == NULL) {
        CURRENT_STATEMENTS = list1(LIST, v);
    } else if(EXPV_CODE(CURRENT_STATEMENTS) == LIST) {
        CURRENT_STATEMENTS = list_put_last(CURRENT_STATEMENTS, v);
    } else {
        CURRENT_STATEMENTS = list2(LIST, CURRENT_STATEMENTS, v);
    }
}


/* enter control block */
void
push_ctl(ctl)
     enum control_type ctl;
{
    if (CTL_NEXT(ctl_top) == NULL) {
        CTL_NEXT(ctl_top) = new_ctl();
        CTL_PREV(CTL_NEXT(ctl_top)) = ctl_top;
    } else {
        cleanup_ctl(CTL_NEXT(ctl_top));
        CTL_TYPE(CTL_NEXT(ctl_top)) = CTL_NONE;
    }
    ctl_top = CTL_NEXT(ctl_top);

    CTL_TYPE(ctl_top) = ctl;
    CTL_SAVE(ctl_top) = CURRENT_STATEMENTS;
    CURRENT_STATEMENTS = NULL;
    CURRENT_BLK_LEVEL++;
}

/* pop control block and output statement block */
void
pop_ctl()
{
    /* restore previous statements */
    CURRENT_STATEMENTS = CTL_SAVE(ctl_top);
    output_statement(CTL_BLOCK(ctl_top));

    /* pop */
    if(CTL_PREV(ctl_top) == NULL) fatal("control stack empty");
    ctl_top = CTL_PREV(ctl_top);
    CTL_NEXT(ctl_top) = NULL;
    CURRENT_BLK_LEVEL--;
}

static expr
list_find_type_expr(const expr lst)
{
    list lp;
    expr x;
    expr type_expr = NULL;

    if (lst == NULL)
        return NULL;

    FOR_ITEMS_IN_LIST(lp, lst) {
        x = LIST_ITEM(lp);
        switch (EXPR_CODE(x)) {
            case LIST:
                if (EXPR_HAS_ARG1(x) &&
                    EXPR_ARG1(x) &&
                    EXPR_CODE(EXPR_ARG1(x)) == F_TYPE_NODE)
                    type_expr = x;
                break;
            case IDENT:
            case F03_PARAMETERIZED_TYPE:
            case F03_CLASS:
                type_expr = x;
                break;
            default:
                continue;
        }
        if (type_expr)
            break;
    }

    return type_expr;
}


void compile_pragma_decl(expr x);
void compile_pragma_outside(expr x);


void
compile_statement(st_no,x)
     int st_no;
     expr x;
{
    int doCont = 0;
    if(x == NULL) return; /* error recovery */

    if(debug_flag){
        fprintf(debug_fp,"##line(%d):\n",st_no);
        expr_print(x,debug_fp);
    }

    check_for_ACC_pragma(x);
    check_for_OMP_pragma(x);
    doCont = check_for_XMP_pragma(st_no, x);

    if (st_no != 0 && doCont == 1) {
        this_label = declare_label(st_no, LAB_UNKNOWN, TRUE);
        if (LAB_TYPE(this_label) != LAB_FORMAT) {
            output_statement(list1(STATEMENT_LABEL, ID_ADDR(this_label)));
        }
    } else this_label = NULL;

    if (doCont == 1)
        compile_statement1(st_no,x);

    /* check do range */
    if(this_label) check_DO_end(this_label);
}

void
compile_statement1(int st_no, expr x)
{
    expv v,st;
    list lp;

    // TODO inside where statement, only assign statement available.
    // TODO inside select statement, only case label available.

    /* If top level in contains statement, */
    if (unit_ctl_level > 0
        && CURRENT_STATE == OUTSIDE
        /* FUNCTION, SUBROUTINE statement is allowed */
        && EXPR_CODE(x) != F_FUNCTION_STATEMENT
        && EXPR_CODE(x) != F_SUBROUTINE_STATEMENT
        /* END of parent's statement is allowed */
        && EXPR_CODE(x) != F95_ENDFUNCTION_STATEMENT
        && EXPR_CODE(x) != F95_ENDSUBROUTINE_STATEMENT
        && EXPR_CODE(x) != F95_ENDPROGRAM_STATEMENT
        && EXPR_CODE(x) != F95_ENDMODULE_STATEMENT
        && EXPR_CODE(x) != F95_ENDINTERFACE_STATEMENT
        && EXPR_CODE(x) != F08_ENDSUBMODULE_STATEMENT
        && EXPR_CODE(x) != F08_ENDPROCEDURE_STATEMENT
        && EXPR_CODE(x) != F_END_STATEMENT
        /* differ CONTAIN from INTERFASE */
        && PARENT_STATE != ININTR
        && EXPR_CODE(x) != F95_MODULEPROCEDURE_STATEMENT
        && EXPR_CODE(x) != F_INCLUDE_STATEMENT)
    {
        /* otherwise error */
        error("only function/subroutine statement are allowed "
            "in contains top level");
        return;
    }
    else if(unit_ctl_level > 0
            && PARENT_STATE == ININTR)
    {
        if(
        CURRENT_STATE == OUTSIDE
        &&EXPR_CODE(x) != F95_ENDINTERFACE_STATEMENT
        /* FUNCTION, SUBROUTINE statement is allowed */
        && EXPR_CODE(x) != F_FUNCTION_STATEMENT
        && EXPR_CODE(x) != F_SUBROUTINE_STATEMENT
        /* MODULE PROCEDURE statement is allower under INTERFACE */
        && EXPR_CODE(x) != F95_MODULEPROCEDURE_STATEMENT
        && EXPR_CODE(x) != F08_PROCEDURE_STATEMENT
        && EXPR_CODE(x) != F_INCLUDE_STATEMENT)
        {
        error("only function/subroutine/module procedure statement are allowed "
            "in contains top level");
        return;
        }
    }

    switch(EXPR_CODE(x)){

    case F95_MODULE_STATEMENT: /* (F95_MODULE_STATEMENT) */
        begin_procedure();
        declare_procedure(CL_MODULE, EXPR_ARG1(x), type_MODULE, NULL, NULL, NULL, NULL);
        begin_module(EXPR_ARG1 (x));
        break;

    case F95_ENDMODULE_STATEMENT: /* (F95_ENDMODULE_STATEMENT) */
    do_end_module:
        check_INDCL();
        // move into end_procedure()
        //if (endlineno_flag)
        //ID_END_LINE_NO(CURRENT_PROCEDURE) = current_line->ln_no;
        end_procedure();
        end_module(EXPR_HAS_ARG1(x)?EXPR_ARG1(x):NULL);
        break;


    case F08_SUBMODULE_STATEMENT: /* (F08_SUBMODULE_STATEMENT submodule_name ancester_name parent_name ) */
        begin_procedure();
        declare_procedure(CL_SUBMODULE, EXPR_ARG1(x), type_MODULE, NULL, NULL, NULL, NULL);
        begin_submodule(EXPR_ARG1(x), EXPR_ARG2(x), EXPR_ARG3(x));
        break;

    case F08_ENDSUBMODULE_STATEMENT: /* (F08_ENDSUBMODULE_STATEMENT submodule_name) */
    do_end_submodule:
        check_INDCL();
        unify_submodule_symbol_table();
        end_procedure();
        end_submodule(EXPR_HAS_ARG1(x)?EXPR_ARG1(x):NULL);
        break;


    /* (F_PROGRAM_STATEMENT name) need: option or lias */
    case F95_USE_STATEMENT:
        check_INDCL();
        compile_USE_decl(EXPR_ARG1(x), EXPR_ARG2(x), FALSE);
        break;
    case F03_USE_INTRINSIC_STATEMENT:
        check_INDCL();
        compile_USE_decl(EXPR_ARG1(x), EXPR_ARG2(x), TRUE);
        break;

    case F95_USE_ONLY_STATEMENT:
        check_INDCL();
        compile_USE_ONLY_decl(EXPR_ARG1(x), EXPR_ARG2(x), FALSE);
        break;
    case F03_USE_ONLY_INTRINSIC_STATEMENT:
        check_INDCL();
        compile_USE_ONLY_decl(EXPR_ARG1(x), EXPR_ARG2(x), TRUE);
        break;

    case F95_INTERFACE_STATEMENT:
        check_INDCL();
        compile_INTERFACE_statement(x);
        break;

    case F95_ENDINTERFACE_STATEMENT:
        end_interface();
        break;

    case F08_PROCEDURE_STATEMENT: /* fall through */
    case F95_MODULEPROCEDURE_STATEMENT:
        compile_MODULEPROCEDURE_statement(x);
        break;

    case F_PROGRAM_STATEMENT:   /* (F_PROGRAM_STATEMENT name) */
        begin_procedure();
        declare_procedure(CL_MAIN, EXPR_ARG1(x), NULL, NULL, NULL, NULL, NULL);
        break;
    case F_BLOCK_STATEMENT:     /* (F_BLOCK_STATEMENT name) */
        begin_procedure();
        declare_procedure(CL_BLOCK, EXPR_ARG1(x), NULL, NULL, NULL, NULL, NULL);
        break;
    case F_SUBROUTINE_STATEMENT:
        /* (F_SUBROUTINE_STATEMENT name dummy_arg_list) */
        begin_procedure();
        declare_procedure(CL_PROC,
                          EXPR_ARG1(x), subroutine_type(), EXPR_ARG2(x), 
                          EXPR_ARG3(x), NULL, EXPR_ARG4(x));
        break;
        /* entry statements */
    case F_FUNCTION_STATEMENT: {
        /* (F_FUNCTION_STATEMENT name dummy_arg_list type) */
        TYPE_DESC tp;
        expr type_expr;
        expr prefixes = EXPR_ARG3(x);
        begin_procedure();
        type_expr = list_find_type_expr(prefixes);
        if (type_expr)
            prefixes = list_delete_item(prefixes, type_expr);
        tp = compile_type(type_expr, TRUE);
        declare_procedure(CL_PROC, EXPR_ARG1(x),
                          function_type(tp),
                          EXPR_ARG2(x), prefixes, EXPR_ARG4(x),
                          EXPR_ARG5(x));
        break;
    }
    case F_ENTRY_STATEMENT:
        /* (F_ENTRY_STATEMENT name dummy_arg_list) */
        if(CURRENT_STATE == OUTSIDE ||
           CURRENT_PROC_CLASS == CL_MAIN ||
           CURRENT_PROC_CLASS == CL_BLOCK ||
           CURRENT_PROC_CLASS == CL_MODULE ||
           CURRENT_PROC_CLASS == CL_SUBMODULE){
            error("misplaced entry statement");
            break;
        }
        declare_procedure(CL_ENTRY,
                          EXPR_ARG1(x), NULL, EXPR_ARG2(x),
                          NULL, EXPR_ARG3(x), NULL);
        break;
    case F_INCLUDE_STATEMENT:
        /* (F_INCLUDE_STATEMENT filename) */
        v = EXPR_ARG1(x);
        if(v == NULL) break; /* error recovery */
        if(EXPR_CODE(v) == STRING_CONSTANT) {
            include_file(EXPR_STR(v), FALSE);
        }
        else error("bad file name in include statement");
        break;


    case F08_ENDPROCEDURE_STATEMENT: /* (F08_END_PROCEDURE_STATEMENT) */
    case F95_ENDFUNCTION_STATEMENT:  /* (F95_END_FUNCTION_STATEMENT) */
    case F95_ENDSUBROUTINE_STATEMENT:  /* (F95_END_SUBROUTINE_STATEMENT) */
    case F95_ENDBLOCKDATA_STATEMENT:
        check_INEXEC();
	// move into end_procedure()
	//if (endlineno_flag)
	//ID_END_LINE_NO(CURRENT_PROCEDURE) = current_line->ln_no;
        end_procedure();
        break;

    case F95_ENDPROGRAM_STATEMENT:  /* (F95_END_PROGRAM_STATEMENT) */
        check_INEXEC();
        if (!check_image_control_statement_available()) return;
	// move into end_procedure()
	//if (endlineno_flag)
	//if (CURRENT_EXT_ID && EXT_LINE(CURRENT_EXT_ID))
	//EXT_END_LINE_NO(CURRENT_EXT_ID) = current_line->ln_no;
        end_procedure();
        break;
    case F_END_STATEMENT:       /* (F_END_STATEMENT) */
        if (!check_image_control_statement_available()) return;
        if (CURRENT_PROC_CLASS == CL_SUBMODULE ||
            (CURRENT_PROC_CLASS == CL_UNKNOWN &&
             unit_ctl_level > 1 &&
             PARENT_PROC_CLASS == CL_SUBMODULE)) {
            goto do_end_submodule;

        } else if (CURRENT_PROC_CLASS == CL_MODULE ||
            (CURRENT_PROC_CLASS == CL_UNKNOWN &&
             unit_ctl_level > 1 &&
             PARENT_PROC_CLASS == CL_MODULE)) {
            goto do_end_module;

        } else {
            check_INEXEC();
            // move into end_procedure()
            //if (endlineno_flag){
            //	      if (CURRENT_PROCEDURE)
            //ID_END_LINE_NO(CURRENT_PROCEDURE) = current_line->ln_no;
            //else if (CURRENT_EXT_ID && EXT_LINE(CURRENT_EXT_ID))
            //EXT_END_LINE_NO(CURRENT_EXT_ID) = current_line->ln_no;
            //}
            check_for_OMP_pragma(x); /* close DO directives if any */
            check_for_ACC_pragma(x); /* close LOOP directives if any */
            check_for_XMP_pragma(st_no, x); /* close LOOP directives if any */
            end_procedure();
        }
        break;
    case F95_CONTAINS_STATEMENT:
        if (CTL_TYPE(ctl_top) == CTL_STRUCT) {
            /* For type bound procedure */
            begin_type_bound_procedure_decls();
        } else {
            check_INEXEC();
            push_unit_ctl(INCONT);
        }
        break;

        /*
         * declaration statement
         */
    case F_TYPE_DECL: /* (F_TYPE_DECL type (LIST data ....) (LIST attr ...)) */
        if (CURRENT_STATE != IN_TYPE_PARAM_DECL)
            check_INDCL();

        compile_type_decl(EXPR_ARG1(x), NULL, EXPR_ARG2(x),EXPR_ARG3(x));
        /* in case of data-style initializer like "INTEGER A / 10 /",
         * F_TYPE_DECL has data structure like, (LIST, IDENTIFIER,
         * dims, length, (F_DATA_DECL, LIST(..) ), data_val_list) so
         * separate and compile data declarations after type
         * declarations. */
        compile_data_style_decl(EXPR_ARG2(x));
        break;

    case F95_DIMENSION_DECL: /* (F95_DIMENSION_DECL (LIST data data)) */
        check_INDCL();
        compile_type_decl(NULL, NULL, EXPR_ARG1(x), NULL);
        break;

    case F_COMMON_DECL: /* (F_COMMON_DECL common_decl) */
        check_INDCL();
        check_NOT_INBLOCK();
        /* common_decl = (LIST common_name (LIST var dims) ...) */
        compile_COMMON_decl(EXPR_ARG1(x));
        break;

    case F_EQUIV_DECL: /* (F_EQUIVE_DECL (LIST lhs ...) ...) */
        check_INDCL();
        check_NOT_INBLOCK();

        if (UNIT_CTL_EQUIV_DECLS(CURRENT_UNIT_CTL) == NULL) {
            UNIT_CTL_EQUIV_DECLS(CURRENT_UNIT_CTL) = list0(LIST);
        }
        list_put_last(UNIT_CTL_EQUIV_DECLS(CURRENT_UNIT_CTL), EXPR_ARG1(x));
        break;

    case F_IMPLICIT_DECL:
        check_INDCL();
        check_NOT_INBLOCK();
        if (EXPR_ARG1(x)){
            FOR_ITEMS_IN_LIST(lp,EXPR_ARG1(x)){
                v = LIST_ITEM(lp);
                /* implicit none?  result in peek the data structture.  */
                if (EXPR_CODE(EXPR_ARG1(EXPR_ARG1(v))) == F_TYPE_NODE) {
                    compile_IMPLICIT_decl(EXPR_ARG1(v), EXPR_ARG2(v));
                } else if (EXPR_CODE(EXPR_ARG1(EXPR_ARG1(v))) == F03_PARAMETERIZED_TYPE) {
                    compile_IMPLICIT_decl(EXPR_ARG1(EXPR_ARG1(v)), EXPR_ARG2(v));
                } else if (EXPR_CODE(EXPR_ARG1(EXPR_ARG1(v))) == F03_CLASS) {
                    compile_IMPLICIT_decl(EXPR_ARG1(EXPR_ARG1(v)), EXPR_ARG2(v));
                } else {
                    v = EXPR_ARG1(v);
                    compile_IMPLICIT_decl(EXPR_ARG1(v), EXPR_ARG2(v));
                }
            }
        } else { /* implicit none */
            if (UNIT_CTL_IMPLICIT_TYPE_DECLARED(CURRENT_UNIT_CTL))
                error("IMPLICIT NONE and IMPLICIT type declaration "
                      "cannot co-exist");
            UNIT_CTL_IMPLICIT_NONE(CURRENT_UNIT_CTL) = TRUE;
            set_implicit_type_uc(CURRENT_UNIT_CTL, NULL, 'a', 'z', TRUE);
            list_put_last(UNIT_CTL_IMPLICIT_DECLS(CURRENT_UNIT_CTL),
                          create_implicit_decl_expv(NULL, "a", "z"));
        }

        break;

    case F_FORMAT_DECL: {
        if (CURRENT_STATE != INEXEC) check_INDCL();
        if (this_label == NULL) {
            error("format without statement label.");
            break;
        }
        this_label = declare_label(st_no, LAB_FORMAT, FALSE);
        if (LAB_TYPE(this_label) != LAB_FORMAT) {
            fatal("can't generate label for format.");
        }
        compile_FORMAT_decl(st_no, x);
        break;
    }

    case F_PARAM_DECL:
        check_INDCL();
        compile_PARAM_decl(EXPR_ARG1(x));
        break;

    case F_CRAY_POINTER_DECL:
        NOT_YET();
        break;

    case F_EXTERNAL_DECL:
        check_INDCL();
        compile_EXTERNAL_decl(EXPR_ARG1(x));
        break;

    case F_DATA_DECL:
        if(CURRENT_STATE == INEXEC) {
            compile_DATA_decl_or_statement(EXPR_ARG1(x), FALSE);
        } else {
            check_INDCL();
            /* compilataion is executed later in end_declaration */
            list_put_last(CURRENT_INITIALIZE_DECLS, x);
        }
        break;

    case F_INTRINSIC_DECL:
        check_INDCL();
        compile_INTRINSIC_decl(EXPR_ARG1(x));
        break;

    case F_SAVE_DECL:
        check_INDCL();
        compile_SAVE_decl(EXPR_ARG1(x));
        break;

    case F95_TARGET_STATEMENT:
    case F95_POINTER_STATEMENT:
    case F95_ALLOCATABLE_STATEMENT:
        check_INDCL();
        compile_TARGET_POINTER_ALLOCATABLE_statement(x);
        break;

    case F95_OPTIONAL_STATEMENT:
        check_INDCL();
        check_NOT_INBLOCK();
        compile_OPTIONAL_statement(x);
        break;

    case F95_INTENT_STATEMENT:
        check_INDCL();
        check_NOT_INBLOCK();
        compile_INTENT_statement(x);
        break;

    case F_NAMELIST_DECL:
        check_INDCL();
        check_NOT_INBLOCK();
        compile_NAMELIST_decl(EXPR_ARG1(x));
        break;

    case F_IF_STATEMENT: /* (F_IF_STATEMENT condition statement) */
        check_INEXEC();

        push_ctl(CTL_IF);
        /* evaluate condition and make IF_STATEMENT clause */
        v = compile_logical_expression(EXPR_ARG1(x));
        st = list5(IF_STATEMENT,v,NULL,NULL,NULL,NULL);
        output_statement(st);
        CTL_BLOCK(ctl_top) = CURRENT_STATEMENTS;
        CURRENT_STATEMENTS = NULL;

        /* construct name */
        if (EXPR_HAS_ARG3(x)) {
	        //list_put_last(st, EXPR_ARG3(x));
	        EXPR_ARG4(st) = EXPR_ARG3(x);
        }
        /* set current IF_STATEMENT */
        CTL_IF_STATEMENT(ctl_top) = st;
        if(EXPR_ARG2(x)){
            if(EXPR_CODE(EXPR_ARG2(x)) == F_WHERE_STATEMENT) {
                compile_statement1(st_no, EXPR_ARG2(x));
            } else {
                compile_exec_statement(EXPR_ARG2(x));
            }
            CTL_IF_THEN(ctl_top) = CURRENT_STATEMENTS;
	        if (endlineno_flag){
	            if (current_line->end_ln_no){
		            EXPR_END_LINE_NO(CTL_BLOCK(ctl_top)) = current_line->end_ln_no;
	            } else {
		            EXPR_END_LINE_NO(CTL_BLOCK(ctl_top)) = current_line->ln_no;
	            }
	        }
            pop_ctl();  /* pop and output */
            break;
        }
        break;
    case F_ELSE_STATEMENT: /* (F_ELSE_STATEMENT) */
        check_INEXEC();
        if(CTL_TYPE(ctl_top) == CTL_IF){
            /* store current statements to 'then' part, and clear */
            CTL_IF_THEN(ctl_top) = CURRENT_STATEMENTS;
            CURRENT_STATEMENTS = NULL;

            /* change to CTL_ELSE */
            CTL_TYPE(ctl_top) = CTL_ELSE;

	    if (endlineno_flag){
	      st = list0(F_ELSE_STATEMENT);
	      output_statement(st);
	      CURRENT_STATEMENTS = NULL;
	      EXPR_ARG5(CTL_IF_STATEMENT(ctl_top)) = st;
	    }

        } else error("'else', out of place");
        break;
    case F_ELSEIF_STATEMENT: /* (F_IF_STATEMENT condition) */
        check_INEXEC();
        if(CTL_TYPE(ctl_top) == CTL_IF){
            /* store current statements to 'then' part, and clear */
            CTL_IF_THEN(ctl_top) = CURRENT_STATEMENTS;
            CURRENT_STATEMENTS = NULL;

            /* evaluate condition and make IF_STATEMENT clause */
            v = compile_logical_expression(EXPR_ARG1(x));
            st = list5(IF_STATEMENT,v,NULL,NULL,NULL,NULL);
            output_statement(st);
            CTL_IF_ELSE(ctl_top) = CURRENT_STATEMENTS;
            CURRENT_STATEMENTS = NULL;

            /* set current IF_STATEMENT clause */
            CTL_IF_STATEMENT(ctl_top) = st;

        } else {
            v = compile_logical_expression(EXPR_ARG1(x)); /* error check */
            error("'elseif', out of place");
        }
        break;
    case F_ENDIF_STATEMENT: /* (F_ENDIF_STATEMENT) */
        check_INEXEC();
        if(CTL_TYPE(ctl_top) == CTL_IF){
            /* use current_statements */
            CTL_IF_THEN(ctl_top) = CURRENT_STATEMENTS;

	    if (endlineno_flag)
	      EXPR_END_LINE_NO(CTL_BLOCK(ctl_top)) = current_line->ln_no;

            pop_ctl();
        }  else if(CTL_TYPE(ctl_top) == CTL_ELSE) {
            CTL_IF_ELSE(ctl_top) = CURRENT_STATEMENTS;

	    if (endlineno_flag)
	      EXPR_END_LINE_NO(CTL_BLOCK(ctl_top)) = current_line->ln_no;

            pop_ctl();
        } else error("'endif', out of place");

        break;

    case F_DO_STATEMENT: {
        int doStNo = -1;
        check_INEXEC();
        /* (F_DO_STATEMENT label do_spec) */
        /* do_spec := (LIST id  e1 e2 e3) */

        if (EXPR_ARG1(x) != NULL) {
            expv stLabel = expr_label_value(EXPR_ARG1(x));
            if (stLabel == NULL) {
                error("illegal label in DO");
                break;
            }
            doStNo = EXPV_INT_VALUE(stLabel);
        }
        if (EXPR_ARG2(x) == NULL) {
            /* f95 type do */
            compile_DO_statement(doStNo,
                                 EXPR_ARG3(x), /* construct name */
                                 NULL,
                                 NULL,
                                 NULL,
                                 NULL);
        } else {
            compile_DO_statement(doStNo,
                                 EXPR_ARG3(x), /* construct name */
                                 EXPR_ARG1(EXPR_ARG2(x)),
                                 EXPR_ARG2(EXPR_ARG2(x)),
                                 EXPR_ARG3(EXPR_ARG2(x)),
                                 EXPR_ARG4(EXPR_ARG2(x)));
        }
        break;
    }

    case F_ENDDO_STATEMENT: {
        check_INEXEC();

	expr parent_const_name = NULL;
	if (EXPR_CODE(CTL_BLOCK(ctl_top)) == F_DO_STATEMENT)
	  parent_const_name = CTL_DO_CONST_NAME(ctl_top);
	else if (EXPR_CODE(CTL_BLOCK(ctl_top)) == F08_DOCONCURRENT_STATEMENT)
	  parent_const_name = CTL_DOCONCURRENT_CONST_NAME(ctl_top);
	else if (EXPR_CODE(CTL_BLOCK(ctl_top)) == F_DOWHILE_STATEMENT)
	  parent_const_name = CTL_DOWHILE_CONST_NAME(ctl_top);
	expr const_name = EXPR_HAS_ARG1(x) ? EXPR_ARG1(x) : NULL;
	(void)check_valid_construction_name(parent_const_name, const_name);

	check_DO_end(NULL);

	if (CTL_TYPE(ctl_top) == CTL_OMP){
	  if (CTL_OMP_ARG_DIR(ctl_top) == OMP_F_PARALLEL_DO){
	    CTL_BLOCK(ctl_top) =
		OMP_pragma_list(OMP_PARALLEL, CTL_OMP_ARG_PCLAUSE(ctl_top),
				OMP_FOR_pragma_list(
				    CTL_OMP_ARG_DCLAUSE(ctl_top),
				    CURRENT_STATEMENTS));
	    EXPR_LINE(CTL_BLOCK(ctl_top)) = EXPR_LINE(CTL_OMP_ARG(ctl_top));
	    pop_ctl();
	  }
	  else if (CTL_OMP_ARG_DIR(ctl_top) == OMP_F_DO){
	    expv dclause = CTL_OMP_ARG_DCLAUSE(ctl_top);
	    //if (EXPR_ARG2(x) != NULL) list_put_last(dclause, EXPR_ARG2(x));
	    CTL_BLOCK(ctl_top) =
		OMP_FOR_pragma_list(dclause, CURRENT_STATEMENTS);
	    EXPR_LINE(CTL_BLOCK(ctl_top)) = EXPR_LINE(CTL_OMP_ARG(ctl_top));
	    ctl_top_saved = ctl_top;
	    CURRENT_STATEMENTS_saved = CURRENT_STATEMENTS;
	    pop_ctl();
	  }
	}

        break;
    }

    case F_DOWHILE_STATEMENT: {
        int doStNo = -1;
        check_INEXEC();
        /* (F_DOWHILE_STATEMENT label cond_expr) */

        if (EXPR_ARG1(x) != NULL) {
            expv stLabel = expr_label_value(EXPR_ARG1(x));
            if (stLabel == NULL) {
                error("illegal label in DO WHILE");
                break;
            }
            doStNo = EXPV_INT_VALUE(stLabel);
        }

	compile_DOWHILE_statement(doStNo, EXPR_ARG2(x), EXPR_ARG3(x));

        break;

	//    case F_DOWHILE_STATEMENT:
	//        check_INEXEC();
	//        /* (F_DOWHILE_STATEMENT cond_expr) */
	//        compile_DOWHILE_statement(EXPR_ARG2(x), EXPR_ARG3(x));
	//        break;
    }

    /* case where statement*/
    case F_WHERE_STATEMENT:
        check_INEXEC();
        push_ctl(CTL_WHERE);

        /* evaluate condition and make WHERE_STATEMENT clause */
        v = compile_logical_expression_with_array(EXPR_ARG1(x));

        st = list5(F_WHERE_STATEMENT,v,NULL,NULL,NULL,NULL);
        output_statement(st);

        CTL_BLOCK(ctl_top) = CURRENT_STATEMENTS;
        CURRENT_STATEMENTS = NULL;

        /* construct name */
        if (EXPR_HAS_ARG3(x)) {
	  EXPR_ARG4(st) = EXPR_ARG3(x);
        }
	
        /* set current WHERE_STATEMENT */
        CTL_WHERE_STATEMENT(ctl_top) = st;
        if(EXPR_ARG2(x) != NULL) {
            compile_statement1(st_no, EXPR_ARG2(x));
            /* TODO x must be array assignment expression,
             * and shape of array is equal to v
             */

            CTL_WHERE_THEN(ctl_top) = CURRENT_STATEMENTS;
            pop_ctl();  /* pop and output */
            break;
        }
        break;
    case F_ELSEWHERE_STATEMENT:
        check_INEXEC();
        if(CTL_TYPE(ctl_top) == CTL_WHERE){ /* check WHERE-BLOCK  */
            if( EXPR_LIST(x)==NULL ){ /*  no condition  */
                /* store current statements to 'then' part, and clear */
                CTL_WHERE_THEN(ctl_top) = CURRENT_STATEMENTS;
                CURRENT_STATEMENTS = NULL;

                /* change to CTL_ELSE_WHERE */
                CTL_TYPE(ctl_top) = CTL_ELSE_WHERE;

                if (endlineno_flag){
                    st = list0(F_ELSEWHERE_STATEMENT);
                    output_statement(st);
                    CURRENT_STATEMENTS = NULL;
                    EXPR_ARG5(CTL_WHERE_STATEMENT(ctl_top)) = st;
                }
            }else{ /*  has condition  */
                CTL_WHERE_THEN(ctl_top) = CURRENT_STATEMENTS;
                CURRENT_STATEMENTS = NULL;

                /* evaluate condition and make WHERE_STATEMENT clause */
                v = compile_logical_expression_with_array(EXPR_ARG1(x));

                st = list5(F_WHERE_STATEMENT,v,NULL,NULL,NULL,NULL);
                output_statement(st);

                CTL_WHERE_ELSE(ctl_top) = CURRENT_STATEMENTS;
                CURRENT_STATEMENTS = NULL;

                /* set current WHERE_STATEMENT */
                CTL_WHERE_STATEMENT(ctl_top) = st;

                if(EXPR_ARG2(x) != NULL) {
                    compile_statement1(st_no, EXPR_ARG2(x));
                    /* TODO x must be array assignment expression,
                     * and shape of array is equal to v
                     */

                    CTL_WHERE_THEN(ctl_top) = CURRENT_STATEMENTS;
                    pop_ctl();  /* pop and output */
                    break;
                }
            }
        } else error("'elsewhere', out of place");
        break;
    case F_ENDWHERE_STATEMENT:
        if(CTL_TYPE(ctl_top) == CTL_WHERE) {
            /* store current statements to 'then' part, and clear */
            CTL_WHERE_THEN(ctl_top) = CURRENT_STATEMENTS;

	    if (endlineno_flag)
	      EXPR_END_LINE_NO(CTL_BLOCK(ctl_top)) = current_line->ln_no;

            pop_ctl();

        } else if(CTL_TYPE(ctl_top) == CTL_ELSE_WHERE){
            /* store current statements to 'else' part, and clear */
            CTL_WHERE_ELSE(ctl_top) = CURRENT_STATEMENTS;

	    if (endlineno_flag)
	      EXPR_END_LINE_NO(CTL_BLOCK(ctl_top)) = current_line->ln_no;

            pop_ctl();

        } else error("'end where', out of place");
        break;
    /* end case where statement */

    case F_SELECTCASE_STATEMENT:
        check_INEXEC();

        push_ctl(CTL_SELECT);

        v = compile_expression(EXPR_ARG1(x));
        st = list3(F_SELECTCASE_STATEMENT, v, NULL, EXPR_ARG2(x));

        CTL_BLOCK(ctl_top) = st;

        break;

    case F03_SELECTTYPE_STATEMENT: {
        ID selector = NULL;

        check_INEXEC();
        push_ctl(CTL_SELECT_TYPE);

        if (EXPR_CODE(EXPR_ARG1(x)) == IDENT) {
            selector = find_ident(EXPR_SYM(EXPR_ARG1(x)));
        }

        v = compile_expression(EXPR_ARG1(x));
        if (EXPR_HAS_ARG3(x)){
            ID associate_name = find_ident(EXPR_SYM(EXPR_ARG3(x)));
            if(associate_name == NULL){
                /* Define the associate variable */
                associate_name = declare_ident(EXPR_SYM(EXPR_ARG3(x)), CL_VAR);
                ID_IS_ASSOCIATIVE(associate_name) = TRUE;
                ID_TYPE(associate_name) = EXPV_TYPE(v);
            }
            expv tmp = expv_sym_term(IDENT, ID_TYPE(associate_name),
                                     ID_SYM(associate_name));

            st = list4(F03_SELECTTYPE_STATEMENT, v, NULL, EXPR_ARG2(x), tmp);
        } else {
            if (selector == NULL) {
                error_at_node(x, "If selector is an expression, associate name is required");
            }
            st = list4(F03_SELECTTYPE_STATEMENT, v, NULL, EXPR_ARG2(x), NULL);
        }

        CTL_BLOCK(ctl_top) = st;
    } break;
    case F_CASELABEL_STATEMENT:
        if(CTL_TYPE(ctl_top) == CTL_SELECT  ||
           CTL_TYPE(ctl_top) == CTL_CASE) {
            expr const_name = EXPR_ARG2(x);
            expr parent_const_name = NULL;

            if (CTL_TYPE(ctl_top) == CTL_CASE) {
                CTL_CASE_BLOCK(ctl_top) = CURRENT_STATEMENTS;
                CURRENT_STATEMENTS = NULL;

                if (endlineno_flag)
                    EXPR_END_LINE_NO(CTL_BLOCK(ctl_top)) = current_line->ln_no;

                parent_const_name = CTL_CASE_CONST_NAME(ctl_top);

                pop_ctl();
            } else {
                parent_const_name = CTL_SELECT_CONST_NAME(ctl_top);
            }

            v = compile_scene_range_expression_list(EXPR_ARG1(x));
            push_ctl(CTL_CASE);

            if (const_name) (void)check_valid_construction_name(parent_const_name, const_name);

            /*
             *  (F_CASELABEL_STATEMENT
             *    (LIST (scene range expression) ...)
             *    (LIST (exec statement) ...)
             *    (IDENTIFIER))
             */
            st = list3(F_CASELABEL_STATEMENT, v, NULL, const_name);

            CTL_BLOCK(ctl_top) = st;
	    CTL_CASE_CONST_NAME(ctl_top) = parent_const_name;

        } else error("'case label', out of place");
        break;
    case F03_TYPEIS_STATEMENT:
    case F03_CLASSIS_STATEMENT:
        if(CTL_TYPE(ctl_top) == CTL_SELECT_TYPE ||
           CTL_TYPE(ctl_top) == CTL_TYPE_GUARD)
        {
            ID id = NULL;
            TYPE_DESC tp = NULL;
            expr const_name = EXPR_ARG2(x);
            expr parent_const_name = NULL;
            expv type = NULL;
            expv selector = NULL;
            expv shape = NULL;


            if (CTL_TYPE(ctl_top) == CTL_TYPE_GUARD) {
                CTL_CASE_BLOCK(ctl_top) = CURRENT_STATEMENTS;
                CURRENT_STATEMENTS = NULL;

                if (endlineno_flag)
                    EXPR_END_LINE_NO(CTL_BLOCK(ctl_top)) = current_line->ln_no;
                pop_ctl();
                move_vars_to_parent_from_type_guard();
                pop_env();

<<<<<<< HEAD
                push_ctl(CTL_TYPE_GUARD);
                push_env(CTL_ENV(ctl_top));
=======
                parent_const_name = CTL_TYPE_GUARD_CONST_NAME(ctl_top);
            } else {
                parent_const_name = CTL_SELECT_CONST_NAME(ctl_top);
            }
>>>>>>> d77d1e28

            (void)check_valid_construction_name(parent_const_name, const_name);

            selector = EXPR_ARG1(CTL_BLOCK(ctl_top));
            if (IS_ARRAY_TYPE(EXPV_TYPE(selector))) {
                shape = list0(LIST);
                generate_shape_expr(EXPV_TYPE(selector), shape);
            }

            push_ctl(CTL_TYPE_GUARD);
            push_env(CTL_TYPE_GUARD_LOCAL_ENV(ctl_top));

            if (EXPR_ARG1(x) != NULL) { // NULL for CLASS DEFAULT
                tp = compile_type(EXPR_ARG1(x), /* allow_predecl=*/ FALSE);
                type = expv_sym_term(IDENT, tp, EXPR_SYM(EXPR_ARG1(x)));
            }
            if (EXPR_CODE(x) == F03_CLASSIS_STATEMENT) {
                if (tp != NULL && !IS_STRUCT_TYPE(tp)) {
                    error("'class is' accepts only derived-type");
                    break;
                }
            }

            tp = compile_dimensions(tp, shape);
            fix_array_dimensions(tp);

            check_select_types(x, tp);

            selector = CTL_SELECT_TYPE_ASSICIATE(CTL_PREV(ctl_top))?:CTL_SELECT_TYPE_SELECTOR(CTL_PREV(ctl_top));
            id = declare_ident(EXPR_SYM(selector), CL_VAR);
            declare_id_type(id, tp);

            st = list3(EXPR_CODE(x), type, NULL, const_name);
            CTL_BLOCK(ctl_top) = st;
        } else {
            error("'class is/type is label', out of place");
        }
        break;
    case F_ENDSELECT_STATEMENT:
        if (CTL_TYPE(ctl_top) == CTL_SELECT ||
            CTL_TYPE(ctl_top) == CTL_SELECT_TYPE) {
            expr const_name = EXPR_HAS_ARG1(x)?EXPR_ARG1(x):NULL;
            expr parent_const_name = NULL;
            CTL_SELECT_STATEMENT_BODY(ctl_top) = CURRENT_STATEMENTS;

            parent_const_name = CTL_SELECT_CONST_NAME(ctl_top);
            (void)check_valid_construction_name(parent_const_name, const_name);

            if (endlineno_flag)
                EXPR_END_LINE_NO(CTL_BLOCK(ctl_top)) = current_line->ln_no;

        } else if (CTL_TYPE(ctl_top) == CTL_CASE ||
                   CTL_TYPE(ctl_top) == CTL_TYPE_GUARD) {
            expr const_name = EXPR_HAS_ARG1(x)?EXPR_ARG1(x):NULL;
            expr parent_const_name = NULL;

            CTL_CASE_BLOCK(ctl_top) = CURRENT_STATEMENTS;

            if (CTL_TYPE(ctl_top) == CTL_CASE) {
                parent_const_name = CTL_CASE_CONST_NAME(ctl_top);
            } else {
                parent_const_name = CTL_TYPE_GUARD_CONST_NAME(ctl_top);
            }

            (void)check_valid_construction_name(parent_const_name, const_name);

            // For previous CASE.
            if (endlineno_flag)
                EXPR_END_LINE_NO(CTL_BLOCK(ctl_top)) = current_line->ln_no;

            pop_ctl();

            if (CTL_TYPE(ctl_top) == CTL_SELECT_TYPE) {
                move_vars_to_parent_from_type_guard();
                pop_env();
            }

            if (CTL_TYPE(ctl_top) != CTL_SELECT &&
                CTL_TYPE(ctl_top) != CTL_SELECT_TYPE) {
                error("'end select', out of place");
            }

            CTL_SELECT_STATEMENT_BODY(ctl_top) = CURRENT_STATEMENTS;

            // For SELECT
            if (endlineno_flag)
                EXPR_END_LINE_NO(CTL_BLOCK(ctl_top)) = current_line->ln_no;

        } else {
            error("'end select', out of place");
        }

        pop_ctl();

        break;

    case F_PRAGMA_STATEMENT:
      if (CURRENT_STATE == OUTSIDE)
	compile_pragma_outside(x);
      else { // others should be issued at the next statemet.
	char *str = strdup(EXPR_STR(EXPR_ARG1(x)));
	expr new_pragma = list1(F_PRAGMA_STATEMENT, make_enode(STRING_CONSTANT, str));
	if (!preceding_pragmas) preceding_pragmas = list0(LIST);
	preceding_pragmas = list_put_last(preceding_pragmas, new_pragma);
      }
      break;

    case F95_TYPEDECL_STATEMENT:
        check_INDCL();
        /* (F95_TYPEDECL_STATEMENT (LIST <I> <NULL> <NULL> <NULL>) */
        CURRENT_STATE = IN_TYPE_PARAM_DECL;
        compile_struct_decl(EXPR_ARG1(x), EXPR_ARG2(x), EXPR_ARG3(x));
        break;

    case F95_ENDTYPEDECL_STATEMENT:
        /* if the current state is in:
         * - the type-parameter declaration part
         * - the type-bound procedure dclaration part
         * turn the state into the declaration part
         */
        if (CURRENT_STATE == IN_TYPE_PARAM_DECL ||
            CURRENT_STATE == IN_TYPE_BOUND_PROCS) {
            end_type_bound_procedure_decls();
            CURRENT_STATE = INDCL;
        } else {
            check_INDCL();
        }

        /* (F95_ENDTYPEDECL_STATEMENT <NULL>) */
        compile_struct_decl_end();
        break;

    case F95_SEQUENCE_STATEMENT:
        compile_SEQUENCE_statement();
        break;

    case F95_NULLIFY_STATEMENT:
        check_INEXEC();
        compile_NULLIFY_statement(x);
        break;

    case F95_PUBLIC_STATEMENT:
        check_INDCL();
        compile_PUBLIC_PRIVATE_statement(EXPR_ARG1(x), markAsPublic);
        break;

    case F95_PRIVATE_STATEMENT:
        if (CURRENT_STATE == IN_TYPE_PARAM_DECL) {
            /* Expects inside the derived-type declaration */
            /* NOTE: PRIVATE and PROTECTED can be written in the derived-type declaration */
            CURRENT_STATE = INDCL;
        } else if (CURRENT_STATE != IN_TYPE_BOUND_PROCS) {
            /* PRIVATE statement in type-bound procedure is allowed*/
            check_INDCL();
        }
        compile_PUBLIC_PRIVATE_statement(EXPR_ARG1(x), markAsPrivate);
        break;

    case F2008_CRITICAL_STATEMENT:
        check_INEXEC();
        compile_CRITICAL_statement(x);
        break;

    case F2008_ENDCRITICAL_STATEMENT:
        check_INEXEC();
        compile_ENDCRITICAL_statement(x);
        break;

    case F03_PROTECTED_STATEMENT:
        check_INDCL();
        compile_PROTECTED_statement(EXPR_ARG1(x));
        break;

    case F03_IMPORT_STATEMENT: // IMPORT statement
        check_INDCL();
        compile_IMPORT_statement(x);
        break;

    case F2008_BLOCK_STATEMENT:
        check_INEXEC();
        compile_BLOCK_statement(x);
        break;

    case F2008_ENDBLOCK_STATEMENT:
        check_INEXEC();
        compile_ENDBLOCK_statement(x);
        break;

    case F03_VOLATILE_STATEMENT:
        check_INDCL();
        compile_VOLATILE_statement(EXPR_ARG1(x));
        break;

    case F03_ASYNCHRONOUS_STATEMENT:
        check_INDCL();
        compile_ASYNCHRONOUS_statement(EXPR_ARG1(x));
        break;

    case F03_BIND_STATEMENT:
        check_INDCL();
        compile_BIND_statement(EXPR_ARG1(x), EXPR_ARG2(x));
        break;

    case F03_TYPE_BOUND_PROCEDURE_STATEMENT:
        if (CURRENT_STATE != IN_TYPE_BOUND_PROCS) {
            error("TYPE-BOUDNED PROCEDURE out of the derived-type declaration");
        }
        compile_type_bound_procedure(x);
        break;

    case F03_TYPE_BOUND_GENERIC_STATEMENT:
        if (CURRENT_STATE != IN_TYPE_BOUND_PROCS) {
            error("TYPE-BOUND GENERIC out of the derived-type declaration");
        }
        compile_type_bound_generic_procedure(x);
        break;

    case F03_TYPE_BOUND_FINAL_STATEMENT:
        if (CURRENT_STATE != IN_TYPE_BOUND_PROCS) {
            error("FINAL statement is out of the derived-type declaration");
            return;
        }
        if (!INMODULE()) {
            error("FINAL statement should be inside a MODULE specification part");
            return;
        }

        compile_FINAL_statement(x);
        break;

    case F03_PROCEDURE_DECL_STATEMENT:
        if (CURRENT_STATE == IN_TYPE_PARAM_DECL) {
            CURRENT_STATE = INDCL;
        }
        check_INDCL();
        compile_procedure_declaration(x);
        break;

    case F03_VALUE_STATEMENT:
        check_INDCL();
        compile_VALUE_statement(EXPR_ARG1(x));
        break;

    case F_FORALL_STATEMENT:
        check_INEXEC();
        compile_FORALL_statement(st_no, x);
        break;

    case F_ENDFORALL_STATEMENT:
        check_INEXEC();
        compile_ENDFORALL_statement(x);
        break;

    case F03_ENUM_STATEMENT:
        check_INDCL();
        compile_ENUM_statement(x);
        break;

    case F03_ENUMERATOR_STATEMENT:
        check_INENUM();
        compile_ENUMERATOR_statement(x);
        break;

    case F03_ENDENUM_STATEMENT:
        check_INENUM();
        compile_ENDENUM_statement(x);
        break;

    case F08_DOCONCURRENT_STATEMENT: {
        check_INEXEC();
        compile_DOCONCURRENT_statement(EXPR_ARG1(x), EXPR_ARG2(x), EXPR_ARG3(x));
    } break;

    case F03_ASSOCIATE_STATEMENT:
        check_INEXEC();
        compile_ASSOCIATE_statement(x);
        break;

    case F03_ENDASSOCIATE_STATEMENT:
        check_INEXEC();
        compile_ENDASSOCIATE_statement(x);
        break;

    case F08_CONTIGUOUS_STATEMENT:
        compile_CONTIGUOUS_statement(x);
        check_INDCL();
        break;

    default:
        compile_exec_statement(x);
        break;
    }
}


int temp_gen = 0;

SYMBOL
gen_temp_symbol(const char *leader)
{
    char name[128];
    sprintf(name,"%s%03d", leader, temp_gen++);
    return find_symbol(name);
}


static expv
allocate_temp(TYPE_DESC tp)
{
    ID id;
    SYMBOL sym;

    sym = gen_temp_symbol("omnitmp");
    id = declare_ident(sym,CL_VAR);
    ID_TYPE(id) = tp;
    ID_STORAGE(id) = STG_AUTO;
    ID_LINE(id) = new_line_info(get_file_id(source_file_name),0);
    declare_variable(id);
    return ID_ADDR(id);
}

/*
 * executable statement
 */
static void
compile_exec_statement(expr x)
{
    expr x1;
    expv w,v1,v2;
    SYMBOL s;
    ID id;

    extern void OMP_check_LET_statement();
    extern int OMP_output_st_pragma(expv w);
    extern void XMP_check_LET_statement();
    extern int XMP_output_st_pragma(expv w);

    if(EXPR_CODE(x) != F_LET_STATEMENT) check_INEXEC();

    switch(EXPR_CODE(x)){

    case F_LET_STATEMENT: /* (F_LET_STATEMENT lhs rhs) */
        OMP_check_LET_statement();
        XMP_check_LET_statement();

        if (CURRENT_STATE == OUTSIDE) {
            begin_procedure();
            //declare_procedure(CL_MAIN, NULL, NULL, NULL, NULL, NULL);
            declare_procedure(CL_MAIN, make_enode(IDENT, find_symbol(NAME_FOR_NONAME_PROGRAM)),
                              NULL, NULL, NULL, NULL, NULL);
        }

        x1 = EXPR_ARG1(x);
        switch (EXPR_CODE(x1)) {

            case F_ARRAY_REF: /* for a statement function because it looks like an array reference. */

                if (EXPR_CODE(EXPR_ARG1(x1)) == IDENT){
                    s = EXPR_SYM(EXPR_ARG1(x1));
                    v1 = EXPR_ARG2(x1);
                    v2 = EXPR_ARG2(x);

                    /* If the first argument is a triplet,
                     * it is not a function statement .*/
                    if (EXPR_LIST(v1) == NULL ||
                        EXPR_ARG1(v1) == NULL ||
                        EXPR_CODE(EXPR_ARG1(v1)) != F95_TRIPLET_EXPR){
                        id = find_ident(s);
                        if (id == NULL)
                            id = declare_ident(s, CL_UNKNOWN);
                        if (ID_IS_AMBIGUOUS(id)) {
                            error_at_node(x, "an ambiguous reference to symbol '%s'", ID_NAME(id));
                            return;
                        }
                        if (ID_CLASS(id) == CL_UNKNOWN){
                            if (CURRENT_STATE != INEXEC) {
                                declare_statement_function(id,v1,v2);
                                break;
                            }
                        }
                    }
                }
                /* fall through */

            case IDENT:
            case F_SUBSTR_REF:
            case F95_MEMBER_REF:
            case XMP_COARRAY_REF:

	        check_INEXEC();

                if (NOT_INDATA_YET) end_declaration();
                if ((v1 = compile_lhs_expression(x1)) == NULL ||
                    (v2 = compile_expression(EXPR_ARG2(x))) == NULL) {
                    break;
                }

                if (TYPE_IS_PROTECTED(EXPV_TYPE(v1)) && TYPE_IS_READONLY(EXPV_TYPE(v1))) {
                    error_at_node(x, "assignment to a PROTECTED variable");
                }

                if (TYPE_BASIC_TYPE(EXPV_TYPE(v1)) == TYPE_FUNCTION) {
                    /*
                     * If a left expression is a function result,
                     * the type of compile_lhs_expression(x) is a non-function type.
                     */
                    error_at_node(x, "a lhs expression is function or subroutine");
                    break;
                }

                if (!expv_is_lvalue(v1) && !expv_is_str_lvalue(v1)) {
                    error_at_node(x, "bad lhs expression in assignment");
                    break;
                }
                if ((w = expv_assignment(v1,v2)) == NULL) {
                    break;
                }

                if(OMP_output_st_pragma(w)) break;
                if(XMP_output_st_pragma(w)) break;

                output_statement(w);
                break;

            default:
                error("assignment to a non-variable");
      }

      break;

    case F_CONTINUE_STATEMENT:
        output_statement(list0(F_CONTINUE_STATEMENT));
        break;

    case F_GOTO_STATEMENT:
        compile_GOTO_statement(x);
        break;

    case F_CALL_STATEMENT:
        compile_CALL_statement(x);
        break;

    case F_RETURN_STATEMENT:
        compile_RETURN_statement(x);
        break;

        /*
         * action statement 95
         */
    case F95_CYCLE_STATEMENT:
    case F95_EXIT_STATEMENT:
        output_statement(list1(EXPR_CODE(x), EXPR_ARG1(x)));
        break;

    case F_STOP_STATEMENT:
    case F08_ERROR_STOP_STATEMENT:
        if (!check_image_control_statement_available()) return;
    case F_PAUSE_STATEMENT:
        compile_STOP_PAUSE_statement(x);
        break;

    case F_ARITHIF_STATEMENT:
        compile_ARITHIF_statement(x);
        break;

    case F_COMPGOTO_STATEMENT:
        compile_COMPGOTO_statement(x);
        break;


    case F95_NULLIFY_STATEMENT:
        compile_NULLIFY_statement(x);
        break;

        /*
         * I/O statements
         */
    case F_WRITE_STATEMENT:
    case F_PRINT_STATEMENT:
    case F_READ_STATEMENT:
    case F_READ1_STATEMENT:
        compile_IO_statement(x);
        break;

    case F_OPEN_STATEMENT:
        compile_OPEN_statement(x);
        break;

    case F_CLOSE_STATEMENT:
        compile_CLOSE_statement(x);
        break;

    case F_BACKSPACE_STATEMENT:
    case F_ENDFILE_STATEMENT:
    case F_REWIND_STATEMENT:
        compile_FPOS_statement(x);
        break;

    case F_INQUIRE_STATEMENT:
        compile_INQUIRE_statement(x);
        break;

    case F_ASSIGN_LABEL_STATEMENT:
        compile_ASSIGN_LABEL_statement(x);
        break;

    case F_ASGOTO_STATEMENT:
        compile_ASGOTO_statement(x);
        break;

    case F95_ALLOCATE_STATEMENT:
        compile_ALLOCATE_DEALLOCATE_statement(x);
        break;

    case F95_DEALLOCATE_STATEMENT:
        compile_ALLOCATE_DEALLOCATE_statement(x);
        break;

    case F95_POINTER_SET_STATEMENT:
        compile_POINTER_SET_statement(x);
        break;

    case F2008_SYNCALL_STATEMENT:
        compile_SYNCALL_statement(x);
        break;

    case F2008_SYNCIMAGES_STATEMENT:
        compile_SYNCIMAGES_statement(x);
        break;

    case F2008_SYNCMEMORY_STATEMENT:
        compile_SYNCMEMORY_statement(x);
        break;

    case F2008_LOCK_STATEMENT:
        compile_LOCK_statement(x);
        break;

    case F2008_UNLOCK_STATEMENT:
        compile_UNLOCK_statement(x);
        break;

    case F03_WAIT_STATEMENT:
        compile_WAIT_statement(x);
        break;
        
    case F03_FLUSH_STATEMENT:
        compile_FLUSH_statement(x);
        break;

    default:
        fatal("unknown statement");
    }
}

/*
 * context control. keep track of context
 */
/* add the in module state virtually.  */
static void
begin_procedure()
{
    if (isInFinalizer == FALSE &&
        CURRENT_STATE >= INSIDE) {
        error("unexpected procedure start.");
        return;
    }

    if(CURRENT_STATE != OUTSIDE) {
        end_procedure();
    }
    CURRENT_STATE = INSIDE;
    CURRENT_PROC_CLASS = CL_MAIN;       /* default */
    current_proc_state = P_DEFAULT;

    free(preceding_pragmas); preceding_pragmas = NULL;
    
    /*
     * NOTE:
     * The function/subroutine in the interface body
     * don't host-assciate with the outer scope,
     * and the implicit type conversion rule can be propagated
     * only from the host-associated scopes
     */
    if (unit_ctl_level > 0 && in_interface() == FALSE) {
        set_parent_implicit_decls();
    }

    if (isInFinalizer == FALSE) {
        module_procedure_manager_init();
    }
}

/* now this is not called.  */
void
check_INDATA()
{
    if (CURRENT_STATE == OUTSIDE) {
        begin_procedure();
        declare_procedure(CL_MAIN, NULL, NULL, NULL, NULL, NULL, NULL);
    }
    if (CURRENT_STATE == INENUM) {
        error("unexpected DATA in the ENUM construct");
    }
    if(NOT_INDATA_YET){
        end_declaration();
        CURRENT_STATE = INDATA;
    }
}

void
check_INDCL()
{
    switch (CURRENT_STATE) {
    case OUTSIDE:
        begin_procedure();
        if (unit_ctl_level == 0)
            //declare_procedure(CL_MAIN, NULL, NULL, NULL, NULL, NULL);
            declare_procedure(CL_MAIN, make_enode(IDENT, find_symbol(NAME_FOR_NONAME_PROGRAM)),
                              NULL, NULL, NULL, NULL, NULL);
    case INSIDE:
        CURRENT_STATE = INDCL;
    case INDCL:
        break;
    case INENUM:
        error("declaration in the ENUM construct");
        break;
    case IN_TYPE_PARAM_DECL:
        error("declaration in TYPE PARAMETER DECLARATION part");
        break;
    case IN_TYPE_BOUND_PROCS:
        error("declaration in TYPE BOUND PROCEDURE DECLARATION part");
        break;
    default:
        error("declaration among executables");
    }

    list lp;
    FOR_ITEMS_IN_LIST(lp, preceding_pragmas){
      expv x = LIST_ITEM(lp);
      compile_pragma_decl(x);
      free(EXPR_STR(EXPR_ARG1(x)));
      free(x);
    }
    if (preceding_pragmas){
      delete_list(preceding_pragmas);
      preceding_pragmas = NULL;
    }
    
}

void
check_INEXEC()
{
    if (CURRENT_STATE == INENUM)
        error("an action statement in the ENUM construct");

    if (CURRENT_STATE == OUTSIDE) {
        begin_procedure();
        if (unit_ctl_level == 0)
            declare_procedure(CL_MAIN, make_enode(IDENT, find_symbol(NAME_FOR_NONAME_PROGRAM)),
                              NULL, NULL, NULL, NULL, NULL);
        else {
            if (PARENT_STATE != INCONT) {
                /* Don't make MAIN program in the CONTAINS block*/
                declare_procedure(CL_MAIN, NULL, NULL, NULL, NULL, NULL, NULL);
            }
        }
    }
    if(NOT_INDATA_YET) end_declaration();

    list lp;
    FOR_ITEMS_IN_LIST(lp, preceding_pragmas){
      expv x = LIST_ITEM(lp);
      compile_pragma_statement(x);
      free(EXPR_STR(EXPR_ARG1(x)));
      free(x);
    }
    if (preceding_pragmas){
      delete_list(preceding_pragmas);
      preceding_pragmas = NULL;
    }

}


void
check_INENUM()
{
    if (CURRENT_STATE != INENUM) {
        error("outside from ENUM construct");
    }
}

int
inblock()
{
    CTL cp;
    FOR_CTLS_BACKWARD(cp) {
        switch (CTL_TYPE(cp)) {
            case CTL_BLK:
                return TRUE;
                break;
            case CTL_INTERFACE:
                /* INTERFACE has its own scoping unit which differs from BLOCK's one */
                return FALSE;
            default:
                continue;
                break;
        }
    }
    return FALSE;
}

void
check_NOT_INBLOCK()
{
    if (inblock()) {
        error("unexpected statement in the block construct");
    }
}


/**
 * Checks if the current context is inside interface block
 * (between `INTERFACE` and `END INTERFACE`)
 */
int
in_interface()
{
    int i;
    CTL cp;
    FOR_CTLS_BACKWARD(cp) {
        if (CTL_TYPE(cp) == CTL_INTERFACE)
            return TRUE;
    }
    for (i = 0; i < unit_ctl_level; i++) {
        if (UNIT_CTL_CURRENT_STATE(unit_ctls[i]) == ININTR)
            return TRUE;
    }
    return FALSE;
}

/**
 * Checks if the current context is inside MODULE PROCEDURE/FUNCTION/SUBROUTINE
 */
int
in_module_procedure()
{
    int i;
    ID id;
    for (i = unit_ctl_level; i >= 0; i--) {
        id = UNIT_CTL_CURRENT_PROCEDURE(unit_ctls[i]);
        if (id != NULL &&
            ID_TYPE(id) != NULL &&
            TYPE_IS_MODULE(ID_TYPE(id))) {
            return TRUE;
        }
    }
    return FALSE;
}


/**
 * Checks if the current context is inside MODULE PROCEDURE/FUNCTION/SUBROUTINE
 */
int
has_import_all()
{
    int i;
    ID id;
    for (i = unit_ctl_level; i >= 0; i--) {
        id = UNIT_CTL_CURRENT_PROCEDURE(unit_ctls[i]);
        if (id != NULL && PROC_HAS_IMPORT_ALL(id)) {
            return TRUE;
        }
    }
    return FALSE;
}

void
checkTypeRef(ID id) {
    TYPE_DESC tp = ID_TYPE(id);

    while (tp != NULL) {
        if (TYPE_REF(tp) == tp) {
            fatal("%s: TYPE_REF(tp) == tp 0x%p, %s.",
                  __func__,
                  tp,
                  SYM_NAME(ID_SYM(id)));
        }
        tp = TYPE_REF(tp);
    }
}


#define classNeedFix(ip) \
(ID_CLASS(ip) == CL_UNKNOWN ||                  \
 ID_CLASS(ip) == CL_VAR ||                      \
 ID_CLASS(ip) == CL_PARAM ||                                    \
 (ID_CLASS(ip) == CL_PROC && (PROC_CLASS(ip) != P_EXTERNAL && PROC_CLASS(ip) != P_DEFINEDPROC)) || \
 ID_CLASS(ip) == CL_ENTRY)


void
fix_type(ID id) 
{
    if (classNeedFix(id)) {
        implicit_declaration(id);
    }
    if (VAR_IS_UNCOMPILED(id) == TRUE) {
        TYPE_DESC tp = ID_TYPE(id);
        if (tp != NULL) {
            expr x = VAR_UNCOMPILED_DECL(id);
            ID_TYPE(id) = NULL;
            compile_type_decl(NULL, tp,
                              list1(LIST, EXPR_ARG1(x)), EXPR_ARG2(x));
        }
        VAR_IS_UNCOMPILED(id) = FALSE;
        VAR_IS_UNCOMPILED_ARRAY(id) = FALSE;
        VAR_UNCOMPILED_DECL(id) = NULL;
    }
}


void
unset_save_attr_in_dummy_args(EXT_ID ep)
{
    expv v;
    list lp;
    TYPE_DESC tp;
    ID id;

    FOR_ITEMS_IN_LIST(lp, EXT_PROC_ARGS(ep)) {
        v = LIST_ITEM(lp);
        id = find_ident(EXPV_NAME(EXPR_ARG1(v)));
        if (id != NULL) {
            TYPE_UNSET_SAVE(id);
            tp = ID_TYPE(id);
            if (tp != NULL) {
                TYPE_UNSET_SAVE(tp);
            }
        }
    }
}

static void
union_parent_type(ID id)
{
    ID parent_id;
    TYPE_DESC my_tp, parent_tp;

    if (TYPE_IS_OVERRIDDEN(id)) { /* second time */
        return;
    }
    TYPE_SET_OVERRIDDEN(id);
    if (ID_TYPE(id) == NULL) {
        return;
    }
    parent_id = find_ident_outer_scope(ID_SYM(id));

    if (parent_id == NULL || ID_DEFINED_BY(parent_id) != id) {
        return;
    }

    my_tp = ID_TYPE(id);
    parent_tp = ID_TYPE(parent_id);
    assert(my_tp != NULL);

    if (parent_tp == NULL) {
        ID_TYPE(parent_id) = my_tp;
        return;
    }

    if (ID_CLASS(parent_id) == CL_PROC &&
        PROC_CLASS(parent_id) == P_UNDEFINEDPROC) {
        if (FUNCTION_TYPE_HAS_EXPLICT_INTERFACE(ID_TYPE(parent_id))) {
            if (!function_type_is_compatible(ID_TYPE(id), ID_TYPE(parent_id))) {
                error_at_id(id,
                            "Type mismatch from the procedure is called");
            }
        }

        if (TYPE_IS_USED_EXPLICIT(ID_TYPE(parent_id))) {
            TYPE_DESC return_type = FUNCTION_TYPE_RETURN_TYPE(ID_TYPE(parent_id));
            *return_type = *FUNCTION_TYPE_RETURN_TYPE(my_tp);
        }
        ID_TYPE(parent_id) = my_tp;
        EXPV_TYPE(ID_ADDR(parent_id)) = my_tp;
        PROC_CLASS(parent_id) = P_DEFINEDPROC;

    } else if (ID_CLASS(parent_id) == CL_PROC &&
               TYPE_IS_EXTERNAL(ID_TYPE(parent_id))) {
        error("external function/subroutine %s in the contain block", ID_NAME(id));

    } else if (TYPE_IS_EXPLICIT(parent_tp)) {
        if (TYPE_IS_EXPLICIT(my_tp) && ID_CLASS(parent_id) != CL_PROC) {
            error("%s is declared both parent and contains", ID_NAME(id));
        } else {
            TYPE_DESC tp;
            if (!IS_PROCEDURE_TYPE(parent_tp)) {
                tp = FUNCTION_TYPE_RETURN_TYPE(my_tp);
                if (tp == parent_tp)
                    return;

                TYPE_BASIC_TYPE(tp)
                        = TYPE_BASIC_TYPE(parent_tp);
                TYPE_REF(tp)
                        = TYPE_REF(parent_tp);

                assert(TYPE_REF(tp) == NULL ||
                       TYPE_BASIC_TYPE(tp) == TYPE_BASIC_TYPE(FUNCTION_TYPE_RETURN_TYPE((my_tp))));

            } else if (TYPE_IS_MODULE(my_tp)){
                /* module funciton/subroutine types should be compatible */
                if (!function_type_is_compatible(my_tp, parent_tp)) {
                    error("The type of the predeclared "
                          "module funcion/subroutine is not compatible");
                }

            } else {
                tp = FUNCTION_TYPE_RETURN_TYPE(my_tp);
                if (tp == parent_tp)
                    return;

                /* copy basic type and ref */
                TYPE_BASIC_TYPE(my_tp) = TYPE_BASIC_TYPE(parent_tp);

                TYPE_BASIC_TYPE(tp)
                        = TYPE_BASIC_TYPE(FUNCTION_TYPE_RETURN_TYPE(parent_tp));
                TYPE_REF(tp)
                        = TYPE_REF(FUNCTION_TYPE_RETURN_TYPE(parent_tp));

                assert(TYPE_REF(tp) == NULL ||
                       TYPE_BASIC_TYPE(tp) == TYPE_BASIC_TYPE(FUNCTION_TYPE_RETURN_TYPE((my_tp))));
            }
        }
    } else {
        if(IS_ARRAY_TYPE(my_tp)) {
            parent_tp = copy_array_type(my_tp);
            ID_TYPE(parent_id) = parent_tp;
        } else {
            TYPE_BASIC_TYPE(parent_tp) = TYPE_BASIC_TYPE(my_tp);
            TYPE_REF(parent_tp) = TYPE_REF(my_tp);

            assert(TYPE_REF(parent_tp) == NULL ||
                TYPE_BASIC_TYPE(parent_tp) == TYPE_BASIC_TYPE(TYPE_REF(parent_tp)));
        }
    }
}

static int isAlreadyMarked(ID id)
{
    TYPE_DESC tp = ID_TYPE(id);

    if (tp == NULL)
        return (TYPE_IS_PUBLIC(id) || TYPE_IS_PRIVATE(id)) || TYPE_IS_PROTECTED(id);
    else
        return (TYPE_IS_PUBLIC(id) || TYPE_IS_PRIVATE(id) || TYPE_IS_PROTECTED(id) ||
                TYPE_IS_PUBLIC(tp) || TYPE_IS_PRIVATE(tp) || TYPE_IS_PROTECTED(tp));
}


/*
 * Resolve a forward declaration of procedure variable's reference.
 *
 * ( 'f' in the following example)
 *
 * ex)
 *
 *  PROCEDURE( f ), POINTER :: p => g ! id is this f
 *
 *  CONTAINS
 *    FUNCTION f(a)
 *    END FUNCTION f           ! target is this f
 *
 */
static void
update_procedure_variable(ID id, const ID target, int is_final)
{
    if (target == NULL) {
        return;
    }

    if (ID_CLASS(target) == CL_VAR) {
        /* target is also a procedure variable, skip */
        return;
    }


    if (ID_TYPE(target) == NULL || !IS_PROCEDURE_TYPE(ID_TYPE(target))) {
        if (is_final) {
            error_at_id(VAR_REF_PROC(id), "not procedure");
        } else {
            return;
        }
    }

    if (!FUNCTION_TYPE_HAS_EXPLICT_INTERFACE(get_bottom_ref_type(ID_TYPE(target)))) {
        if (is_final) {
            error_at_id(VAR_REF_PROC(id),
                        "%s should have an explicit interface",
                        SYM_NAME(ID_SYM(id)));
        } else {
            return;
        }
    }

    if (IS_FUNCTION_TYPE(ID_TYPE(target))) {
        TYPE_DESC ret;
        TYPE_DESC dummy_ret;
        ret = FUNCTION_TYPE_RETURN_TYPE(ID_TYPE(target));

        dummy_ret = FUNCTION_TYPE_RETURN_TYPE(TYPE_REF(ID_TYPE(id)));
        if (ret != dummy_ret && ret != TYPE_REF(dummy_ret)) {
            TYPE_BASIC_TYPE(dummy_ret) = TYPE_BASIC_TYPE(ret);
            TYPE_REF(dummy_ret) = ret;
        }
    } else { /* IS_SUBR(ID_TYPE(target) == TRUE */
        TYPE_BASIC_TYPE(ID_TYPE(VAR_REF_PROC(id))) = TYPE_SUBR;
        TYPE_BASIC_TYPE(ID_TYPE(id)) = TYPE_SUBR;
    }
    TYPE_REF(ID_TYPE(id)) = ID_TYPE(target);
    ID_DEFINED_BY(VAR_REF_PROC(id)) = target;
    PROC_CLASS(VAR_REF_PROC(id)) = P_DEFINEDPROC;
}


/*
 * Update procedure typed variables
 *
 * Assign type bound procedure to explicit interface OR module procedure
 *
 * ids -- procedure variables are in them
 * struct_decls -- the derived-type to check
 * targets -- candidates to which the procedure variables refer
 * is_final -- if TRUE, raise error if the target doesn't have an appropriate type
 */
static void
update_procedure_variables_forall(ID ids, TYPE_DESC struct_decls, BLOCK_ENV block,
                                  const ID targets, int is_final)
{
    ID id;
    ID target;
    TYPE_DESC stp;
    BLOCK_ENV bp;

    FOREACH_ID(id, ids) {
        if (ID_USEASSOC_INFO(id) &&
            current_module_name != ID_MODULE_NAME(id)) {
            continue;
        }

        if (IS_PROCEDURE_POINTER(ID_TYPE(id))) {
            if (VAR_REF_PROC(id) == NULL)
                continue;

            target = find_ident_head(ID_SYM(VAR_REF_PROC(id)), targets);
            update_procedure_variable(id, target, is_final);
        }
    }

    FOREACH_STRUCTDECLS(stp, struct_decls) {
        if (TYPE_TAGNAME(stp) &&
            ID_USEASSOC_INFO(TYPE_TAGNAME(stp)) &&
            current_module_name != ID_MODULE_NAME(TYPE_TAGNAME(stp))) {
            continue;
        }

        update_procedure_variables_forall(TYPE_MEMBER_LIST(stp), NULL, NULL,
                                          targets, is_final);
    }


    FOREACH_BLOCKS(bp, block) {
        update_procedure_variables_forall(BLOCK_LOCAL_SYMBOLS(bp),
                                          BLOCK_LOCAL_STRUCT_DECLS(bp),
                                          BLOCK_CHILDREN(bp),
                                          targets, is_final);
    }
}

void
begin_type_bound_procedure_decls(void)
{
    CURRENT_STATE = IN_TYPE_BOUND_PROCS;
    TYPE_UNSET_INTERNAL_PRIVATE(CTL_STRUCT_TYPEDESC(ctl_top));
    enable_need_type_keyword = FALSE;
}

void
end_type_bound_procedure_decls(void)
{
    enable_need_type_keyword = TRUE;
}


/*
 * Update type_bound_procedures in derived-types of struct declarations.
 *
 * Assign type bound procedure to explicit interface OR module procedure
 */
void
update_type_bound_procedures_forall(TYPE_DESC struct_decls, ID targets)
{
    TYPE_DESC tp;
    ID mem;
    ID target;

    if (struct_decls == NULL || targets == NULL) {
        return;
    }

    FOREACH_STRUCTDECLS(tp, struct_decls) {
        /*
         * First, update type-bound procedure
         */
        FOREACH_TYPE_BOUND_PROCEDURE(mem, tp) {
            if (TYPE_REF(ID_TYPE(mem)) != NULL) {
                continue;
            }

            target = find_ident_head(ID_SYM(TBP_BINDING(mem)), targets);

            if (target != NULL) {
                if (!IS_PROCEDURE_TYPE(ID_TYPE(target))) {
                    continue;
                }

                if (!check_tbp_pass_arg(tp, ID_TYPE(mem), ID_TYPE(target))) {
                    error("%s should have have a PASS argument",
                          SYM_NAME(ID_SYM(target)));
                    return;
                }
                /*
                 * update function type
                 */
                if (debug_flag) {
                    fprintf(debug_fp, "bind %s to %s%%%s\n",
                            SYM_NAME(ID_SYM(target)),
                            SYM_NAME(ID_SYM(TYPE_TAGNAME(tp))),
                            SYM_NAME(ID_SYM(mem)));
                }
                TYPE_REF(ID_TYPE(mem)) = ID_TYPE(target);
                if (IS_FUNCTION_TYPE(ID_TYPE(target))) {
                    /*
                     * update the dummy return type
                     */
                    TYPE_DESC ret;
                    TYPE_DESC dummy_ret;
                    ret = FUNCTION_TYPE_RETURN_TYPE(ID_TYPE(target));
                    dummy_ret = FUNCTION_TYPE_RETURN_TYPE(ID_TYPE(mem));
                    TYPE_BASIC_TYPE(dummy_ret) = TYPE_BASIC_TYPE(ret);
                    TYPE_REF(dummy_ret) = ret;
                } else { /* IS_SUBR(ID_TYPE(target) == TRUE */
                    TYPE_BASIC_TYPE(ID_TYPE(mem)) = TYPE_SUBR;
                }
            }
        }
    }
}


/* called at the end of declaration part */
static void
end_declaration()
{
    ID ip = NULL;
    ID myId = NULL;
    EXT_ID myEId = NULL;
    EXT_ID ep;
    ID vId;
    list lp;
    expv v;
    TYPE_DESC tp;
    UNIT_CTL uc = CURRENT_UNIT_CTL;
    int is_subroutine = FALSE;
    int is_pure = FALSE;
    int is_elemental = FALSE;

    if (CURRENT_STATE == INENUM)
        error("expects END ENUM");

    CURRENT_STATE = INEXEC; /* the next status is EXEC */

    if (debug_flag) {
        fprintf(debug_fp,"--- end_declaration ---\n");
        print_IDs(LOCAL_SYMBOLS, debug_fp, TRUE);
        print_IDs(LOCAL_COMMON_SYMBOLS, debug_fp, TRUE);
        print_interface_IDs(LOCAL_SYMBOLS, debug_fp);
        print_types(LOCAL_STRUCT_DECLS, debug_fp);
    }

    if (CURRENT_PROCEDURE != NULL && CTL_TYPE(ctl_top) != CTL_BLK) {

        myId = CURRENT_PROCEDURE;

        myEId = declare_current_procedure_ext_id();
        assert(myEId != NULL && EXT_PROC_TYPE(myEId) != NULL);

        if (ID_CLASS(myId) == CL_PROC) {
            PROC_EXT_ID(myId) = myEId;
            EXT_PROC_CLASS(myEId) = EP_PROC;
        }

        if (ID_CLASS(myId) == CL_PROC &&
            PROC_RESULTVAR(myId) != NULL) {
            /*
             * If this is function and declared with result variable,
             * fix type of the result variable.
             */
            TYPE_DESC tp = NULL;
            expv resultV = NULL;
            expr resX = PROC_RESULTVAR(myId);
            SYMBOL resS = EXPR_SYM(resX);
            ID resId = find_ident(resS);

            if (resId == NULL) {
                resId = declare_ident(resS, CL_VAR);
            }
            if (ID_TYPE(resId) == NULL) {
                /*
                 * The result var is not fixed. Use function's type.
                 */
                tp = ID_TYPE(myId);
                if (tp == NULL) {
                    fatal("%s: return type of function '%s' "
                          "is not determined.",
                          __func__, SYM_NAME(ID_SYM(myId)));
                    /* not reached. */
                    return;
                }
            } else {
                /*
                 * Otherwise the result var is fixed.
                 */
                tp = ID_TYPE(resId);
            }

            if (IS_FUNCTION_TYPE(tp)) {
                ID_TYPE(myId) = NULL;
                declare_id_type(myId, tp);
                replace_or_assign_type(&FUNCTION_TYPE_RETURN_TYPE(tp), ID_TYPE(resId));
                declare_id_type(resId, FUNCTION_TYPE_RETURN_TYPE(tp));
            } else {
                // declare_id_type(myId, function_type(tp));

                replace_or_assign_type(&FUNCTION_TYPE_RETURN_TYPE(ID_TYPE(myId)), tp);
                declare_id_type(resId, tp);
            }

            if ((TYPE_IS_ELEMENTAL(myId) ||
                 PROC_IS_ELEMENTAL(myId))) {
                TYPE_DESC retType = ID_TYPE(resId);
                if (retType == NULL) {
                    retType = FUNCTION_TYPE_RETURN_TYPE(ID_TYPE(myId));
                }

                if (IS_ARRAY_TYPE(retType)) {
                    error_at_id(myId,
                                "result type of ELEMENTAL procedure "
                                "should not be an array");
                }
                if (TYPE_IS_POINTER(retType) ||
                    TYPE_IS_ALLOCATABLE(retType)) {
                    error_at_id(myId,
                                "result type of ELEMENTAL procedure "
                                "should not have POINTER or ALLOCATABLE attributes");
                }
            }

            resId = declare_function_result_id(resS, ID_TYPE(resId));
            if (resId == NULL) {
                fatal("%s: can't declare function result ident '%s'.",
                      __func__, SYM_NAME(resS));
                /* not reached. */
                return;
            }
            resultV = expv_sym_term(F_VAR, tp, resS);

            /*
             * Set result variable info.
             */
            EXT_PROC_RESULTVAR(myEId) = resultV;
        }

        /*
         * Fix return type of function when it is struct
         */
        if (CURRENT_PROC_CLASS == CL_PROC &&
            CURRENT_PROCEDURE != NULL &&
            IS_STRUCT_TYPE(ID_TYPE(CURRENT_PROCEDURE))) {
            TYPE_DESC tp = ID_TYPE(CURRENT_PROCEDURE);
            TYPE_DESC tq = NULL;
            TYPE_DESC ts = NULL;
            /*
             * to preserve effect of wrap_type(), we substitute TYPE_DESC
             * in TYPE_REF */
            tq = tp;
            while (TYPE_REF(tp) != NULL) {
                tq = tp;
                tp = TYPE_REF(tp);
            }
            if (!TYPE_IS_DECLARED(tp)) {
                /*
                 * since struct defined in contains cannot be reffered
                 * from parent scope, we use find_struct_decl_parent()
                 */
                ts = find_struct_decl_parent(ID_SYM(TYPE_TAGNAME(tp)));
                if (ts != NULL) {
                    TYPE_REF(tq) = ts;
                } else {
                    error_at_id(CURRENT_PROCEDURE, "function returns undeclared "
                                "struct type \"%s\".", ID_NAME(CURRENT_PROCEDURE));
                }
            }
        }

        if (IS_SUBR(ID_TYPE(myId))) {
            is_subroutine = TRUE;
        }

        /* for recursive */
        assert(ID_TYPE(myId) != NULL);
        if (TYPE_IS_RECURSIVE(myId) ||
            PROC_IS_RECURSIVE(myId)) {
            TYPE_SET_RECURSIVE(ID_TYPE(myId));
            TYPE_SET_RECURSIVE(EXT_PROC_TYPE(myEId));
        }
        /* for pure */
        if (TYPE_IS_PURE(myId) ||
            PROC_IS_PURE(myId)) {
            TYPE_SET_PURE(ID_TYPE(myId));
            TYPE_SET_PURE(EXT_PROC_TYPE(myEId));
            is_pure = TRUE;
        }
        /* for elemental */
        if (TYPE_IS_ELEMENTAL(myId) ||
            PROC_IS_ELEMENTAL(myId)) {
            TYPE_SET_ELEMENTAL(ID_TYPE(myId));
            TYPE_SET_ELEMENTAL(EXT_PROC_TYPE(myEId));
            is_elemental = TRUE;
        }
        /* for impure */
        if (TYPE_IS_IMPURE(myId)) {
            TYPE_SET_IMPURE(ID_TYPE(myId));
            TYPE_SET_IMPURE(EXT_PROC_TYPE(myEId));
        }

        /* for bind feature */
        if(TYPE_HAS_BIND(myId) || PROC_HAS_BIND(myId)) {
            TYPE_SET_BIND(ID_TYPE(myId));
            TYPE_SET_BIND(EXT_PROC_TYPE(myEId));
            if(PROC_BIND(myId)) {
                TYPE_BIND_NAME(ID_TYPE(myId)) = PROC_BIND(myId);
                TYPE_BIND_NAME(EXT_PROC_TYPE(myEId)) = PROC_BIND(myId);
            }
        }

    }

    /*
     * Then fix variable and proc definition so far
     */
    FOREACH_ID (ip, LOCAL_SYMBOLS) {
        if (classNeedFix(ip)) {
            /*
             * not declare_variable() but implicit_declaration(), cuz
             * gotta decide type at least.
             */
            implicit_declaration(ip);
        }
        checkTypeRef(ip);
        if (ip != myId) {
            union_parent_type(ip);
        }
    }

    /*
     * Then, before fix arrays dimension, compile type for any IDs if
     * it is not compiled yet.
     */
    FOREACH_ID (ip, LOCAL_SYMBOLS) {
        fix_type(ip);
    }

    /*
     * Fix arrays dimension recursively.
     */
    FOREACH_ID (ip, LOCAL_SYMBOLS) {
        fix_array_dimensions_recursive(ip);
    }

    /*
     * Check if array is too long.
     */
    FOREACH_ID (ip, LOCAL_SYMBOLS) {
        check_array_length(ip);
    }

    /*
     * Fix pointee (is_target) recursively.
     */
    FOREACH_ID (ip, LOCAL_SYMBOLS) {
        fix_pointer_pointee_recursive(ID_TYPE(ip));
    }

    /*
     * Fix type attributes.
     */
    FOREACH_ID (ip, LOCAL_SYMBOLS) {

        struct type_attr_check *check;
        EXT_ID ep;

        tp = ID_TYPE(ip);

        if (tp == NULL) {
            implicit_declaration(ip);
            tp = ID_TYPE(ip);
        }

        /* fix external identifier whose type is not fixed */
        if (tp == NULL &&
            ID_CLASS(ip) == CL_PROC &&
            PROC_CLASS(ip) == P_EXTERNAL) {
            ep = find_ext_id(ID_SYM(ip));
            if (ep != NULL && EXT_PROC_TYPE(ep) != NULL) {
                tp = EXT_PROC_TYPE(ep);
            } else {
                tp = subroutine_type();
                PROC_IS_FUNC_SUBR_AMBIGUOUS(ip) = TRUE;
            }
            declare_id_type(ip, tp);
        }

        if(tp == NULL)
            continue;

        /* public or private attribute is handled only in module. */
        if (CURRENT_PROC_CLASS == CL_MODULE) {
            if (ID_MAY_HAVE_ACCECIBILITY(ip) && !isAlreadyMarked(ip)) {
                if (current_module_state == M_PUBLIC) {
                    TYPE_SET_PUBLIC(ip);
                }
                if (current_module_state == M_PRIVATE) {
                    TYPE_SET_PRIVATE(ip);
                }
            }
        }

        if (TYPE_IS_UNCHANGABLE(tp)) {
            if ((TYPE_ATTR_FLAGS(tp) | TYPE_ATTR_FLAGS(ip)) != TYPE_ATTR_FLAGS(tp)) {
                error_at_id(ip, "The type of '%s' can not be changed",
                            SYM_NAME(ID_SYM(ip)));
            }
        }

        /* merge type attribute flags except SAVE attr*/
        TYPE_ATTR_FLAGS(tp) |= (TYPE_ATTR_FLAGS(ip) & ~TYPE_ATTR_SAVE);
        if (TYPE_HAS_BIND(ip)) {
            TYPE_BIND_NAME(tp) = ID_BIND(ip);
        }
        if (IS_FUNCTION_TYPE(tp) && TYPE_REF(tp) == NULL) {
            /*
             * The type attributes for the function (PURE, ELEMENETAL, etc) are
             * never set to local symbol, so there is no need to filter out them.
             */
            TYPE_ATTR_FLAGS(FUNCTION_TYPE_RETURN_TYPE(tp))
                    |= (TYPE_ATTR_FLAGS(ip) & ~(TYPE_ATTR_SAVE|TYPE_ATTR_BIND|TYPE_ATTR_PUBLIC|TYPE_ATTR_PRIVATE));
        }
        if (TYPE_IS_EXTERNAL(tp) && !IS_PROCEDURE_TYPE(tp)) {
            tp = function_type(tp);
            TYPE_UNSET_SAVE(tp);
            ID_TYPE(ip) = tp;
        }

        if (FUNCTION_TYPE_IS_VISIBLE_INTRINSIC(tp)) {
            if (!IS_PROCEDURE_TYPE(tp)) {
                tp = function_type(tp);
                TYPE_SET_INTRINSIC(tp);
                ID_TYPE(ip) = tp;
            }
            if (FUNCTION_TYPE_IS_VISIBLE_INTRINSIC(tp)) {
                ID_STORAGE(ip) = STG_EXT;
            }
        }

        /* copy type attribute flags to EXT_PROC_TYPE */
        ep = PROC_EXT_ID(ip);
        if (ep != NULL && EXT_PROC_TYPE(ep) != NULL)
            TYPE_ATTR_FLAGS(EXT_PROC_TYPE(ep)) = TYPE_ATTR_FLAGS(tp);

        if (TYPE_IS_EXTERNAL(tp)) {
            if(ID_STORAGE(ip) != STG_ARG)
                ID_STORAGE(ip) = STG_EXT;
            if(PROC_CLASS(ip) == P_UNKNOWN)
                PROC_CLASS(ip) = P_EXTERNAL;
            else if(PROC_CLASS(ip) != P_EXTERNAL) {
                error_at_id(ip, "invalid external declaration");
                continue;
            }
            if(ID_CLASS(ip) == CL_UNKNOWN)
                ID_CLASS(ip) = CL_PROC;
            else if(ID_CLASS(ip) != CL_PROC && ID_STORAGE(ip) != STG_ARG) {
                error_at_id(ip, "invalid external declaration");
                continue;
            }
        }

        if (ID_CLASS(ip) == CL_MAIN ||
            ID_CLASS(ip) == CL_PROC ||
            ID_CLASS(ip) == CL_ENTRY) {
            continue;
        }

        /* for save */
        if (TYPE_IS_PARAMETER(tp) ||
            TYPE_IS_PARAMETER(ip) ||
            ID_STORAGE(ip) == STG_ARG ||
            (IS_ARRAY_TYPE(tp) &&
             is_array_size_const(tp) == FALSE &&
             !TYPE_IS_ALLOCATABLE(tp) &&
             !TYPE_IS_POINTER(tp))) {
            /*
             * parameter, dummy args, variable size array
             * must not saved.
             */
            TYPE_UNSET_SAVE(ip);
            TYPE_UNSET_SAVE(tp);
        } else if ((TYPE_IS_SAVE(ip) || current_proc_state == P_SAVE) &&
                   (ID_CLASS(ip) != CL_TAGNAME)) {
            /*
             * others can be saved.
             */
            TYPE_SET_SAVE(tp);
        }

        if (ID_CLASS(ip) != CL_MODULE) {
            /* multiple type attribute check */
            for (check = type_attr_checker; check->flag; check++) {
                if (TYPE_ATTR_FLAGS(tp) & check->flag) {
                    uint32_t mask = 0xFFFFFFFF;
                    if (TYPE_IS_PROCEDURE(tp)) {
                        /*
                         * The procedure pointer can have a BIND attribute.
                         */
                        mask &= ~(TYPE_ATTR_POINTER | TYPE_ATTR_BIND);
                    }
                    uint32_t a = TYPE_ATTR_FLAGS(tp) &
                        ~check->acceptable_flags & mask;
                    if (debug_flag) {
                        fprintf(debug_fp,
                                "ID '%s' attr 0x%08x : "
                                "matches 0x%08x ('%s'), "
                                "flags allowed 0x%08x (negation: 0x%08x), "
                                "logical AND: 0x%08x\n",
                                ID_NAME(ip), TYPE_ATTR_FLAGS(tp),
                                check->flag,
                                check->flag_name,
                                check->acceptable_flags,
                                ~check->acceptable_flags,
                                a);
                    }
                    if (TYPE_ATTR_FLAGS(tp) & ~check->acceptable_flags & mask) {
                        struct type_attr_check *e;
                        for (e = type_attr_checker; e->flag; e++) {
                            if (TYPE_ATTR_FLAGS(tp) & e->flag) {
                                warning_at_id(ip, "%s has %s\n",
                                              ID_NAME(ip), e->flag_name);

                            }
                        }
                        fatal("type attr error: "
                              "symbol=%s attribute=%s flags=0x%08x",
                              ID_NAME(ip),
                              check->flag_name,
                              TYPE_ATTR_FLAGS(tp));
                    }
                }
            }
        }
    }

    /*
     * Check type parameter values like '*' or ':'
     */
    FOREACH_ID (ip, LOCAL_SYMBOLS) {
        if (ID_TYPE(ip) == NULL)
            continue;

        TYPE_DESC tp = bottom_type(ID_TYPE(ip));

        if (IS_STRUCT_TYPE(tp)) {

            if (TYPE_IS_CLASS(tp)) {
                /*
                 * CLASS() shoule be a POINTER object, an ALLOCATABLE object, or a dummy argument
                 */
                if (!TYPE_IS_POINTER(tp) && !TYPE_IS_POINTER(ID_TYPE(ip)) &&
                    !TYPE_IS_ALLOCATABLE(tp) && !TYPE_IS_ALLOCATABLE(ID_TYPE(ip)) &&
                    !ID_IS_DUMMY_ARG(ip)) {
                    error_at_id(ip,
                                "CLASS should be used "
                                "to a POINTER object, an ALLOCATABLE object, or a dummy argument");
                }
            }

            if (TYPE_TYPE_PARAM_VALUES(tp)) {

                FOR_ITEMS_IN_LIST(lp, TYPE_TYPE_PARAM_VALUES(tp)) {
                    if (EXPV_CODE(LIST_ITEM(lp)) == F08_LEN_SPEC_COLON) {
                        if (!TYPE_IS_POINTER(tp) && !TYPE_IS_POINTER(ID_TYPE(ip)) &&
                            !TYPE_IS_ALLOCATABLE(tp) && !TYPE_IS_ALLOCATABLE(ID_TYPE(ip))) {
                            error_at_id(ip,
                                        "type parameter value ':' should be used "
                                        "with a POINTER or ALLOCATABLE object");
                        }
                    } else if (EXPV_CODE(LIST_ITEM(lp)) == LEN_SPEC_ASTERISC) {
                        if (!ID_IS_DUMMY_ARG(ip)) {
                            error_at_id(ip,
                                        "type parameter value '*' should be used "
                                        "with a dummy argument");
                        }
                    }
                }

            }
        }
    }

    /*
     * Generate PROC_EXT_ID and function_type() for externals.
     */
    FOREACH_ID (ip, LOCAL_SYMBOLS) {
        if (PROC_CLASS(ip) == P_EXTERNAL && PROC_EXT_ID(ip) == NULL) {
            assert(ID_TYPE(ip));

            /* don't call declare_externa_id() */
            EXT_ID ep = new_external_id_for_external_decl(
                ID_SYM(ip), ID_TYPE(ip));
            PROC_EXT_ID(ip) = ep;
        }
    }

    /*
     * If a variable is in a common, it should't have save attr
     * otherwise gfortran can't live like that. So make it sure that
     * those variable don't have save attr.
     */
    FOREACH_ID (ip, LOCAL_COMMON_SYMBOLS) {
        if (COM_IS_SAVE(ip)) {
            FOR_ITEMS_IN_LIST(lp, COM_VARS(ip)) {
                v = LIST_ITEM(lp);
                vId = find_ident(EXPV_NAME(v));
                if (vId != NULL) {
                    TYPE_UNSET_SAVE(vId);
                    tp = ID_TYPE(vId);
                    if (tp != NULL) {
                        TYPE_UNSET_SAVE(tp);
                    }
                }
            }
        }
    }

    /*
     * Eliminate save attr from dummy args.
     */
    if (CURRENT_EXT_ID != NULL) {
        unset_save_attr_in_dummy_args(CURRENT_EXT_ID);
    }
    FOREACH_ID (ip, LOCAL_SYMBOLS) {
        if (ID_CLASS(ip) == CL_ENTRY ||
            ID_CLASS(ip) == CL_PROC) {
            ep = find_ext_id(ID_SYM(ip));
            if (ep == NULL) {
                ep = PROC_EXT_ID(ip);
            }
            if (ep != NULL) {
                unset_save_attr_in_dummy_args(ep);
            }
        }
    }

    /*
     * Fix dummy argument types
     */

    FOREACH_ID (ip, LOCAL_SYMBOLS) {
        if(ID_CLASS(ip) != CL_PROC)
            continue;
        ep = find_ext_id(ID_SYM(ip));
        if(ep == NULL || EXT_PROC_ARGS(ep) == NULL)
            continue;
        FOR_ITEMS_IN_LIST (lp, EXT_PROC_ARGS(ep)) {
            expv varg, vid;
            ID idarg;

            varg = LIST_ITEM(lp);
            vid = EXPR_ARG1(varg);
            idarg = find_ident(EXPR_SYM(vid));
            if(idarg == NULL)
                continue;
            if(ID_CLASS(idarg) == CL_PROC) {
                // for high order function
                EXPV_PROC_EXT_ID(vid) = PROC_EXT_ID(idarg);
            }
            EXPV_TYPE(vid) = ID_TYPE(idarg);
        }
    }

    /*
     * Check errors
     */
    FOREACH_ID (ip, LOCAL_SYMBOLS) {

        tp = ID_TYPE(ip);

        if (tp) {
            if (TYPE_IS_OPTIONAL(tp) && !(ID_IS_DUMMY_ARG(ip))) {
                warning_at_id(ip, "OPTIONAL is applied only "
                              "to dummy argument");
            } else if ((TYPE_IS_INTENT_IN(tp) ||
                        TYPE_IS_INTENT_OUT(tp) ||
                        TYPE_IS_INTENT_INOUT(tp)) &&
                       !(ID_IS_DUMMY_ARG(ip))) {
                warning_at_id(ip, "INTENT is applied only "
                              "to dummy argument");
            } else if (TYPE_IS_VALUE(tp) &&
                       !(ID_IS_DUMMY_ARG(ip))) {
                warning_at_id(ip, "VALUE is applied only "
                              "to dummy argument");
            } else if (ID_STORAGE(ip) != STG_TAGNAME && type_is_nopolymorphic_abstract(tp)) {
                error_at_id(ip, "No derived type should not have the ABSTRACT attribute");
            } else if (TYPE_IS_CONTIGUOUS(tp) &&
                       !(IS_ARRAY_TYPE(tp) && (TYPE_IS_POINTER(tp) || TYPE_IS_ARRAY_ASSUMED_SHAPE(tp)))) {
                error_at_id(ip, "Only an array pointer or an assumed-shape array can have the CONTIGUOUS attribute");
            } else if (IS_PROCEDURE_TYPE(tp) && TYPE_IS_PROCEDURE(tp)) {
                if (ID_STORAGE(ip) != STG_ARG) {
                    if (VAR_INIT_VALUE(ip) && !TYPE_IS_POINTER(tp)) {
                        error_at_id(ip, "PROCEDURE variable with an inilial pointer should have the POINTER attribute");
                    }
                    if (TYPE_IS_OPTIONAL(tp)) {
                        error_at_id(ip, "PROCEDURE variable should not have the OPTINAL attribute");
                    }
                    if (TYPE_IS_INTENT_IN(tp) || TYPE_IS_INTENT_OUT(tp) || TYPE_IS_INTENT_INOUT(tp)) {
                        error_at_id(ip, "PROCEDURE variable should not have the INTENT attribute");
                    }
                }
            }

            if (myId) {
                if (is_pure) {
                    if (is_subroutine) {
                        if (ID_IS_DUMMY_ARG(ip) &&
                            !TYPE_IS_POINTER(tp) &&
                            !TYPE_IS_INTENT_IN(tp) &&
                            !TYPE_IS_INTENT_OUT(tp) &&
                            !TYPE_IS_INTENT_INOUT(tp) &&
                            !TYPE_IS_VALUE(tp)) {
                            error_at_id(ip,
                                        "nonpointer argument of PURE function "
                                        "should have INTENT(*) or VALUE attribute");
                        }
                    } else {
                        if (ID_IS_DUMMY_ARG(ip) &&
                            !TYPE_IS_POINTER(tp) && !TYPE_IS_INTENT_IN(tp) && !TYPE_IS_VALUE(tp)) {
                            error_at_id(ip,
                                        "nonpointer argument of PURE subroutine "
                                        "should have INTENT(IN) or VALUE attribute");
                        }
                    }
                }
                if (is_elemental) {
                    if (ID_IS_DUMMY_ARG(ip)) {
                        if (TYPE_IS_POINTER(tp) || TYPE_IS_ALLOCATABLE(tp)) {
                            error_at_id(ip,
                                        "argument of ELEMENTAL procedure "
                                        "should not have PONTER or ALLOCATABLE attribute");
                        }
                        if (TYPE_IS_COINDEXED(tp)) {
                            error_at_id(ip,
                                        "argument of ELEMENTAL procedure "
                                        "should not be a coarray");
                        }
                    }
                }
            }
        }
    }

    if (myId != NULL) {
        /*
         * Update function type
         */
        implicit_declaration(myId);
        function_type_udpate(ID_TYPE(myId), LOCAL_SYMBOLS);
        union_parent_type(myId);

        if (unit_ctl_level > 0) {
            update_procedure_variables_forall(PARENT_LOCAL_SYMBOLS,
                                              PARENT_LOCAL_STRUCT_DECLS,
                                              UNIT_CTL_LOCAL_BLOCKS(PARENT_UNIT_CTL),
                                              myId,
                                              /*is_final = */ FALSE);

            FOREACH_EXT_ID(ep, LOCAL_EXTERNAL_SYMBOLS) {
                update_procedure_variables_forall(EXT_PROC_ID_LIST(ep),
                                                  EXT_PROC_STRUCT_DECLS(ep),
                                                  EXT_PROC_BLOCKS(ep),
                                                  myId,
                                                  /*is_final = */ FALSE);
            }
        }


        /*
         * Update type bound procedure
         */
        if (unit_ctl_level > 0 && is_in_module()) {
            update_type_bound_procedures_forall(PARENT_LOCAL_STRUCT_DECLS, myId);
        }

        if (TYPE_IS_MODULE(ID_TYPE(myId)) && unit_ctl_level > 0) {
            ID parent = find_ident_outer_scope(ID_SYM(myId));

            if (parent && ID_TYPE(parent)) {
                if (ID_TYPE(myId) != ID_TYPE(parent) &&
                    FUNCTION_TYPE_IS_DEFINED(ID_TYPE(parent)) &&
                    PARENT_STATE != ININTR) {
                    error_at_id(myId,
                                "A module function/subroutine '%s' is already defined",
                                SYM_NAME(ID_SYM(myId)));
                }

                if (!function_type_is_compatible(ID_TYPE(myId), ID_TYPE(parent))) {
                    error_at_id(myId,
                                "A module function/subroutine type is not compatible");
                }

            }
        }
    }

    /*
     * Update type bound procedure against exteranl functions
     */
    update_type_bound_procedures_forall(LOCAL_STRUCT_DECLS, LOCAL_SYMBOLS);

    FOR_ITEMS_IN_LIST (lp, UNIT_CTL_EQUIV_DECLS(uc)) {
        compile_EQUIVALENCE_decl(LIST_ITEM(lp));
    }

    /* execute postponed compilation of initial values */
    FOR_ITEMS_IN_LIST (lp, CURRENT_INITIALIZE_DECLS) {
        v = LIST_ITEM(lp);
        switch (EXPR_CODE(v)) {
        case F_PARAM_DECL:
            postproc_PARAM_decl(EXPR_ARG1(v), EXPR_ARG2(v));
            break;
        case F_DATA_DECL:
            compile_DATA_decl_or_statement(EXPR_ARG1(v), TRUE);
            break;
        default:
            continue;
        }
    }
    delete_list(CURRENT_INITIALIZE_DECLS);
    CURRENT_INITIALIZE_DECLS = EMPTY_LIST;

    /*
     * Finally, ready for exec-statements.
     */
    if (CURRENT_PROCEDURE != NULL) {
        /*
         * Mark here.
         */
        output_statement(make_enode(FIRST_EXECUTION_POINT, (void *)NULL));
    }
}


EXT_ID
define_external_function_id(ID id) {
    expr args;
    TYPE_DESC tp = NULL;
    TYPE_DESC tq = NULL;
    list lp;
    SYMBOL sp;
    ID ip;
    expr x;
    EXT_ID ext_id = NULL;

    if (ID_TYPE(id) == NULL || TYPE_IS_IMPLICIT(ID_TYPE(id))) {
        /*
         * The type is not yet fixed.
         * or type is implicit.
         */
        if (PROC_RESULTVAR(id) != NULL) {
            /*
             * The procedure has a result variable, check the type of
             * it.
             */
            ID resId = find_ident(EXPR_SYM(PROC_RESULTVAR(id)));
            if (resId == NULL) {
                resId = declare_ident(EXPR_SYM(PROC_RESULTVAR(id)), CL_VAR);
            }
            if (ID_TYPE(resId) != NULL) {
                tp = ID_TYPE(resId);
            }
        }
    } else {
        tp = ID_TYPE(id);
    }
    if (tp == NULL || (IS_FUNCTION_TYPE(tp) && FUNCTION_TYPE_RETURN_TYPE(tp) == NULL)) {
        /*
         * Both the id and resId has no TYPE_DESC. Try implicit.
         */
        implicit_declaration(id);
        tp = ID_TYPE(id);
    }

    ID pid;
    if (tp && (pid = find_ident_outer_scope(ID_SYM(id)))){
        if (TYPE_IS_PUBLIC(pid)) TYPE_SET_PUBLIC(tp);
        else if (TYPE_IS_PRIVATE(pid)) TYPE_SET_PRIVATE(tp);
        else if (TYPE_IS_PROTECTED(pid)) TYPE_SET_PROTECTED(tp);
    }

    args = EMPTY_LIST;
    /* make external entry */
    ext_id = declare_external_proc_id(ID_SYM(id), tp, TRUE);

    /* copy arg list */
    FOR_ITEMS_IN_LIST(lp, PROC_ARGS(id)){
        x = LIST_ITEM(lp);
        if (EXPR_CODE(x) != IDENT) {
            error("%s: not ident", __func__);
            return NULL;
        }
        sp = EXPR_SYM(x);
        if ((ip = find_ident(sp)) == NULL) {
            fatal("%s: ident is not found", __func__);
        }

        if (ID_CLASS(ip) == CL_PROC) {
            /* dummy procedure must be declared by 'external' */
            implicit_declaration(ip);
            /* make ID_ADDR */
            tq = function_type(ID_TYPE(ip));
            ID_ADDR(ip) = expv_sym_term(F_FUNC, tq, ID_SYM(ip));
        } else {
	  tq = NULL;
        }
        x = list2(LIST, expv_sym_term(IDENT, tq, sp), ID_ADDR(ip));
        list_put_last(args, x);
    }

    EXT_PROC_ARGS(ext_id) = args;
    EXT_PROC_TYPE(ext_id) = tp;

    return ext_id;
}


static void
setLocalInfoToCurrentExtId(int asModule)
{

    EXT_PROC_BODY(CURRENT_EXT_ID) = CURRENT_STATEMENTS;
    EXT_PROC_ID_LIST(CURRENT_EXT_ID) = LOCAL_SYMBOLS;
    EXT_PROC_STRUCT_DECLS(CURRENT_EXT_ID) = LOCAL_STRUCT_DECLS;
    EXT_PROC_BLOCKS(CURRENT_EXT_ID) = LOCAL_BLOCKS;
    EXT_PROC_INTERFACES(CURRENT_EXT_ID) = LOCAL_INTERFACES;
    EXT_PROC_COMMON_ID_LIST(CURRENT_EXT_ID) = LOCAL_COMMON_SYMBOLS;
    EXT_PROC_LABEL_LIST(CURRENT_EXT_ID) = LOCAL_LABELS;
}


static void define_internal_subprog(EXT_ID child_ext_ids);

static void
end_contains()
{
    EXT_ID localExtSyms;

    if (PARENT_STATE != INCONT) {
        fatal("unexpected end of CONTAINS");
    }

    if(PARENT_CONTAINS == NULL) {
        PARENT_CONTAINS = LOCAL_EXTERNAL_SYMBOLS;
    } else {
        error("multiple CONTAINS");
        goto error;
    }

    localExtSyms = LOCAL_EXTERNAL_SYMBOLS;
    define_internal_subprog(localExtSyms);
    pop_unit_ctl();

    return;

  error:

    pop_unit_ctl();
    return;
}

/**
 * search for the defined procedure from the unit ctl procedure stack.
 */
static EXT_ID
procedure_defined(ID f_id, EXT_ID unit_ctl_procs[], int redefine_unit_ctl_level)
{
    EXT_ID ep, defined_proc;
    int i;

    if(f_id == NULL || ID_CLASS(f_id) != CL_PROC) {
        if(debug_flag)
            warning("unexpected id '%s' in '%s', id is not procedure",ID_NAME(f_id), __func__);
        return NULL;
    }

    if(PROC_CLASS(f_id) != P_UNDEFINEDPROC) {
        if(debug_flag)
            warning("unexpected id '%s' in '%s', id is already defined",ID_NAME(f_id), __func__);
        return NULL;
    }

    for(i = redefine_unit_ctl_level; i >= 0; i--) {
        defined_proc = unit_ctl_procs[i];
        FOREACH_EXT_ID(ep, defined_proc) {
            if(EXT_SYM(ep) == ID_SYM(f_id))
                return ep;
        }
    }

    return NULL;
}

/*
 * fix undefined procedure with already defined procedure.
 */
static void
redefine_procedures(EXT_ID proc, EXT_ID unit_ctl_procs[], int redefine_unit_ctl_level)
{
    EXT_ID ep;
    ID id, local_ids;
    int i;

    if (proc == NULL)
        return;
    unit_ctl_procs[redefine_unit_ctl_level] = EXT_PROC_CONT_EXT_SYMS(proc);

    if(debug_flag) {
        for(i = redefine_unit_ctl_level; i >= 0; i--) fprintf(debug_fp,"  ");
        if (EXT_SYM(proc)) {
            fprintf(debug_fp,"redefine '%s'\n", SYM_NAME(EXT_SYM(proc)));
        } else {
            fprintf(debug_fp,"redefine (anonymous)\n");
        }

        for(i = redefine_unit_ctl_level; i >= 0; i--) fprintf(debug_fp,"  ");
        fprintf(debug_fp,"contain procedure : {\n");
        FOREACH_EXT_ID(ep, unit_ctl_procs[redefine_unit_ctl_level]){
            for(i = redefine_unit_ctl_level; i >= 0; i--) fprintf(debug_fp,"  ");
            if (EXT_SYM(ep)) {
                fprintf(debug_fp,"  %s\n", SYM_NAME(EXT_SYM(ep)));
            } else {
                fprintf(debug_fp,"  (anonymous)\n");
            }
        }
        for(i = redefine_unit_ctl_level; i >= 0; i--) fprintf(debug_fp,"  ");
        fprintf(debug_fp,"}\n");
    }

    FOREACH_EXT_ID(ep, EXT_PROC_CONT_EXT_SYMS(proc)) {
        /* redefine recursive. */
        redefine_procedures(ep, unit_ctl_procs, redefine_unit_ctl_level + 1);
    }

    local_ids = EXT_PROC_ID_LIST(proc);

    FOREACH_ID(id, local_ids) {
        EXT_ID contained_proc;

        if(ID_CLASS(id) != CL_PROC ||
           PROC_CLASS(id) != P_UNDEFINEDPROC)
            continue;

        contained_proc = procedure_defined(id, unit_ctl_procs, redefine_unit_ctl_level);
        if (contained_proc == NULL) {
            EXT_ID external_proc = NULL;

            EXT_ID ep;
            FOREACH_EXT_ID(ep, EXTERNAL_SYMBOLS){
                if (EXT_SYM(ep) == ID_SYM(id)){
                    external_proc = ep;
                    break;
                }
            }

            if (external_proc == NULL) {
                if (ID_TYPE(id) != NULL &&
                    ID_STORAGE(id) != STG_EXT &&
                    PROC_CLASS(id) == P_UNDEFINEDPROC &&
                    IS_PROCEDURE_TYPE(ID_TYPE(id)) &&
                    FUNCTION_TYPE_HAS_EXPLICT_INTERFACE(ID_TYPE(id))) {
                    error_at_id(id,
                                "%s is used as an explicit interface but not defined",
                                SYM_NAME(ID_SYM(id)));
                    continue;
                } else {
                    external_proc = declare_external_proc_id(ID_SYM(id), ID_TYPE(id), TRUE);
                }
            }

            PROC_CLASS(id)  = P_EXTERNAL;
            EXT_TAG(external_proc) = STG_EXT;
            PROC_EXT_ID(id) = external_proc;

        } else {
            /* undefine procedure is defined in contains statement. */
            PROC_CLASS(id)  = P_DEFINEDPROC;
            PROC_EXT_ID(id) = contained_proc;
        }

    }
}

/* get rough type size */
static int
get_rough_type_size(TYPE_DESC t)
{
    if(t == NULL)
        return 0;

    ID id;
    expv v;
    int rsz;
    int bt = TYPE_BASIC_TYPE(t);

    switch(bt) {
    case TYPE_INT:
    case TYPE_REAL:
    case TYPE_COMPLEX:
        v = expv_reduce(TYPE_KIND(t), TRUE);
        if (v == NULL || EXPV_CODE(v) != INT_CONSTANT)
            return 4;
        return EXPV_INT_VALUE(v) * (bt == TYPE_COMPLEX ? 2 : 1);
    case TYPE_DREAL:
        return KIND_PARAM_DOUBLE;
    case TYPE_DCOMPLEX:
        return KIND_PARAM_DOUBLE * 2;
    case TYPE_ARRAY:
        v = expv_reduce(TYPE_DIM_SIZE(t), TRUE);
        rsz = get_rough_type_size(TYPE_REF(t));
        if (v == NULL || EXPV_CODE(v) != INT_CONSTANT)
            return rsz;
        return EXPV_INT_VALUE(v) * rsz;
    case TYPE_STRUCT:
        rsz = 0;
        FOREACH_ID(id, TYPE_MEMBER_LIST(t)) {
            rsz += get_rough_type_size(ID_TYPE(id));
        }
        return rsz;
    }

    return 0;
}

static void
check_labels_in_block(BLOCK_ENV block) {
    ID id;
    BLOCK_ENV bp;

    FOREACH_ID(id, BLOCK_LOCAL_LABELS(block)) {
        if (LAB_TYPE(id) != LAB_UNKNOWN &&
            LAB_IS_USED(id) && !LAB_IS_DEFINED(id)) {
            error("missing statement number %d", LAB_ST_NO(id));
        }
        checkTypeRef(id);
    }

    FOREACH_BLOCKS(bp, BLOCK_CHILDREN(block)) {
        check_labels_in_block(bp);
    }
}


static int
is_unary_operator_proc(TYPE_DESC ftp)
{
    ID arg1;
    ID args;

    if (ftp == NULL) {
        return FALSE;
    }

    args = FUNCTION_TYPE_ARGS(ftp);

    if (IS_SUBR(ftp)) {
        return FALSE;
    }

    if (args == NULL || ID_NEXT(args) != NULL) {
        return FALSE;
    }

    arg1 = args;

    if (ID_TYPE(arg1) == NULL || !(TYPE_IS_INTENT_IN(ID_TYPE(arg1)))) {
        return FALSE;
    }

    return TRUE;
}


static int
is_binary_operator_proc(TYPE_DESC ftp)
{
    ID arg1;
    ID arg2;
    ID args;

    if (ftp == NULL) {
        return FALSE;
    }

    args = FUNCTION_TYPE_ARGS(ftp);

    if (IS_SUBR(ftp)) {
        return FALSE;
    }

    if (args == NULL || ID_NEXT(args) == NULL || ID_NEXT(ID_NEXT(args)) != NULL) {
        return FALSE;
    }

    arg1 = args;
    arg2 = ID_NEXT(args);

    if (ID_TYPE(arg1) == NULL || !(TYPE_IS_INTENT_IN(ID_TYPE(arg1)))) {
        return FALSE;
    }

    if (ID_TYPE(arg2) == NULL || !(TYPE_IS_INTENT_IN(ID_TYPE(arg2)))) {
        return FALSE;
    }

    return TRUE;
}


static int
is_assignment_proc(TYPE_DESC ftp)
{
    ID arg1;
    ID arg2;
    ID args;

    if (ftp == NULL) {
        return FALSE;
    }

    args = FUNCTION_TYPE_ARGS(ftp);

    if (IS_FUNCTION_TYPE(ftp)) {
        return FALSE;
    }

    if (args == NULL || ID_NEXT(args) == NULL || ID_NEXT(ID_NEXT(args)) != NULL) {
        return FALSE;
    }

    arg1 = args;
    arg2 = ID_NEXT(args);

    if (ID_TYPE(arg1) == NULL || !(TYPE_IS_INTENT_OUT(ID_TYPE(arg1)) ||
                                   TYPE_IS_INTENT_INOUT(ID_TYPE(arg1)))) {
        return FALSE;
    }

    if (ID_TYPE(arg2) == NULL || !(TYPE_IS_INTENT_IN(ID_TYPE(arg2)))) {
        return FALSE;
    }

    return TRUE;
}


static void
check_procedure_variables_for_idlist(ID id_list, TYPE_DESC const stp, int is_final)
{
    ID id;
    ID target;
    TYPE_DESC ftp;
    expv init_expr;

    FOREACH_ID(id, id_list) {
        if (ID_USEASSOC_INFO(id) &&
            current_module_name != ID_MODULE_NAME(id)) {
            continue;
        }

        target = NULL;
        if (IS_PROCEDURE_TYPE(ID_TYPE(id)) && TYPE_IS_PROCEDURE(ID_TYPE(id))) {
            if (VAR_INIT_VALUE(id) == NULL ||
                EXPV_NEED_TYPE_FIXUP(VAR_INIT_VALUE(id)) == FALSE) {
                continue;
            }

            if ((target = find_ident(ID_SYM(VAR_REF_PROC(id)))) == NULL) {
                if (is_final)
                    error_at_id(id,
                                "Interface %s is not found",
                                SYM_NAME(ID_SYM(VAR_REF_PROC(id))));
                continue;
            }
            ftp = get_bottom_ref_type(ID_TYPE(target));

            if (ID_TYPE(target) == NULL ||
                !FUNCTION_TYPE_HAS_EXPLICT_INTERFACE(ftp)) {
                if (is_final)
                    error_at_id(id,
                                "Interface %s does not have explict interface",
                                SYM_NAME(ID_SYM(VAR_REF_PROC(id))));
                continue;
            }

            if (stp != NULL && !check_tbp_pass_arg(stp, ID_TYPE(id), ftp)) {
                fprintf(stderr, "Interface %s does not have a PASS argument",
                        SYM_NAME(ID_SYM(target)));
                if (is_final)
                    error_at_id(id,
                                "Interface %s does not have a PASS argument",
                                SYM_NAME(ID_SYM(target)));
                continue;
            }

            init_expr = VAR_INIT_VALUE(id);
            if (init_expr != NULL && EXPR_CODE(init_expr) == F_VAR) {
                target = find_ident(EXPR_SYM(init_expr));
                if (target == NULL) {
                    if (is_final)
                        error_at_id(id, "invalid initialization");
                    continue;
                }

                /* they are not the same function/subroutine */
                if (!procedure_is_assignable(ID_TYPE(id), ID_TYPE(target))) {
                    if (is_final)
                        error_at_id(id, "type mismatch in the initialization");
                    continue;
                }

                EXPV_TYPE(init_expr) = ID_TYPE(target);
                EXPV_NEED_TYPE_FIXUP(init_expr) = FALSE;

            }
        }
    }
}


static void
check_procedure_variables_in_block(BLOCK_ENV block, int is_final)
{
    BLOCK_ENV bp;

    FOREACH_BLOCKS(bp, block) {
        check_procedure_variables_for_idlist(BLOCK_LOCAL_SYMBOLS(bp), NULL, is_final);
        check_procedure_variables_in_block(BLOCK_CHILDREN(bp), is_final);
    }
}


static void
check_procedure_variables_forall(int is_final)
{
    /*
     * Check a function refered exists
     *
     * PROCEDURE ( *f* ) :: p => h
     *  check f exists
     *  check h is available
     *
     */
    TYPE_DESC stp;
    EXT_ID ep;
    BLOCK_ENV bp;

    check_procedure_variables_for_idlist(LOCAL_SYMBOLS, NULL, is_final);

    FOREACH_STRUCTDECLS(stp, LOCAL_STRUCT_DECLS) {
        if (TYPE_TAGNAME(stp) &&
            ID_USEASSOC_INFO(TYPE_TAGNAME(stp)) &&
            current_module_name != ID_MODULE_NAME(TYPE_TAGNAME(stp))) {
            continue;
        }

        check_procedure_variables_for_idlist(TYPE_MEMBER_LIST(stp), stp, is_final);
    }

    FOREACH_EXT_ID(ep, LOCAL_EXTERNAL_SYMBOLS) {
        check_procedure_variables_for_idlist(EXT_PROC_ID_LIST(ep),
                                             EXT_PROC_STRUCT_DECLS(ep), is_final);
    }


    FOREACH_BLOCKS(bp, LOCAL_BLOCKS) {
        check_procedure_variables_in_block(bp, is_final);
    }
}

static int
is_defined_io_formatted(const TYPE_DESC ftp, const TYPE_DESC stp, int is_read)
{
    /*
     * SUBROUTINE my_read_routine_formatted
     *         (dtv,
     *          unit,
     *          iotype,
     *          v_list,
     *          iostat,
     *          iomsg)
     *         ! the derived-type variable
     *         `dtv-type-spec` , INTENT(INOUT)  :: dtv
     *         INTEGER, INTENT(IN)              :: unit ! unit number
     *         ! the edit descriptor string
     *         CHARACTER (LEN=*), INTENT(IN)    :: iotype
     *         INTEGER, INTENT(IN)              :: v_list(:)
     *         INTEGER, INTENT(OUT)             :: iostat
     *         CHARACTER (LEN=*), INTENT(INOUT) :: iomsg
     * END
     *
     * OR
     *
     * SUBROUTINE my_write_routine_formatted
     *         (dtv,
     *          unit,
     *          iotype,
     *          v_list,
     *          iostat,
     *          iomsg)
     *         ! the derived-type value/variable
     *         dtv-type-spec , INTENT(IN) :: dtv
     *         INTEGER, INTENT(IN) :: unit
     *         ! the edit descriptor string
     *         CHARACTER (LEN=*), INTENT(IN) :: iotype
     *         INTEGER, INTENT(IN) :: v_list(:)
     *         INTEGER, INTENT(OUT) :: iostat
     *         CHARACTER (LEN=*), INTENT(INOUT) :: iomsg
     * END
     */
    ID dtv, unit, iotype, v_list, iostat, iomsg;
    TYPE_DESC tp;
    int dtv_attr_flags = 0;

    if (is_read == TRUE) {
        dtv_attr_flags = TYPE_ATTR_INTENT_INOUT;
    } else {
        dtv_attr_flags = TYPE_ATTR_INTENT_IN;
    }

    if (ftp == NULL) {
        return FALSE;
    }

    if (!IS_SUBR(ftp)) {
        return FALSE;
    }

    dtv    = FUNCTION_TYPE_ARGS(ftp);
    unit   = dtv?ID_NEXT(dtv):NULL;
    iotype = unit?ID_NEXT(unit):NULL;
    v_list = iotype?ID_NEXT(iotype):NULL;
    iostat = v_list?ID_NEXT(v_list):NULL;
    iomsg  = iostat?ID_NEXT(iostat):NULL;

    if (iomsg == NULL) {
        debug("expect 6 arguments");
        return FALSE;
    }

    tp = ID_TYPE(dtv);
    if (!IS_STRUCT_TYPE(tp) || (stp != NULL && TYPE_REF(tp) != stp) ||
        (TYPE_ATTR_FLAGS(tp) != dtv_attr_flags &&
         TYPE_ATTR_FLAGS(tp) != (TYPE_ATTR_CLASS | dtv_attr_flags))) {
        debug("unexpected type of 'dtv'");
        return FALSE;
    }

    tp = ID_TYPE(unit);
    if (!IS_INT(tp) || TYPE_ATTR_FLAGS(tp) != TYPE_ATTR_INTENT_IN) {
        debug("unexpected type of 'unit'");
        return FALSE;
    }

    tp = ID_TYPE(iotype);
    if (!IS_CHAR(tp) ||
        !IS_CHAR_LEN_UNFIXED(tp) ||
        TYPE_ATTR_FLAGS(tp) != TYPE_ATTR_INTENT_IN) {
        debug("unexpected type of 'iotype'");
        return FALSE;
    }

    tp = ID_TYPE(v_list);
    if (!IS_ARRAY_TYPE(tp) ||
        !TYPE_IS_ARRAY_ASSUMED_SHAPE(tp) ||
        !IS_INT(TYPE_REF(tp)) ||
        TYPE_ATTR_FLAGS(tp) != TYPE_ATTR_INTENT_IN) {
        debug("unexpected type of 'v_list'");
        return FALSE;
    }

    tp = ID_TYPE(iostat);
    if (!IS_INT(tp) || TYPE_ATTR_FLAGS(tp) != TYPE_ATTR_INTENT_OUT) {
        debug("unexpected type of 'iostat'");
        return FALSE;
    }

    tp = ID_TYPE(iomsg);
    if (!IS_CHAR(tp) ||
        !IS_CHAR_LEN_UNFIXED(tp) ||
        TYPE_ATTR_FLAGS(tp) != TYPE_ATTR_INTENT_INOUT) {
        debug("unexpected type of 'iomsg'");
        return FALSE;
    }

    if (ID_NEXT(iomsg) != NULL) {
        debug("Unexpected 7th arg");
        return FALSE;
    }

    return TRUE;
}

static int
is_defined_io_unformatted(const TYPE_DESC ftp, const TYPE_DESC stp, int is_read)
{
    /*
     * SUBROUTINE my_read_routine_unformatted
     *         (dtv,
     *          unit,
     *          iostat,
     *          iomsg)
     *         dtv-type-spec , INTENT(INOUT) :: dtv
     *         INTEGER, INTENT(IN) :: unit
     *         INTEGER, INTENT(OUT) :: iostat
     *         CHARACTER (LEN=*), INTENT(INOUT) :: iomsg
     *         END
     *
     * OR
     *
     * SUBROUTINE my_write_routine_unformatted
     *         (dtv,
     *          unit,
     *          iostat,
     *          iomsg)
     *         dtv-type-spec , INTENT(IN) :: dtv
     *         INTEGER, INTENT(IN) :: unit
     *         INTEGER, INTENT(OUT) :: iostat
     *         CHARACTER (LEN=*), INTENT(INOUT) :: iomsg
     * END
     */
    ID dtv, unit, iostat, iomsg;
    TYPE_DESC tp;
    int dtv_attr_flags = 0;

    if (is_read == TRUE) {
        dtv_attr_flags = TYPE_ATTR_INTENT_INOUT;
    } else {
        dtv_attr_flags = TYPE_ATTR_INTENT_IN;
    }

    if (ftp == NULL) {
        return FALSE;
    }

    if (!IS_SUBR(ftp)) {
        return FALSE;
    }

    dtv    = FUNCTION_TYPE_ARGS(ftp);
    unit   = dtv?ID_NEXT(dtv):NULL;
    iostat = unit?ID_NEXT(unit):NULL;
    iomsg  = iostat?ID_NEXT(iostat):NULL;

    if (iomsg == NULL) {
        debug("expect 4 arguments");
        return FALSE;
    }

    tp = ID_TYPE(dtv);
    if (!IS_STRUCT_TYPE(tp) ||
        (stp != NULL && TYPE_REF(tp) != stp) ||
        (TYPE_ATTR_FLAGS(tp) != dtv_attr_flags &&
         TYPE_ATTR_FLAGS(tp) != (TYPE_ATTR_CLASS | dtv_attr_flags))) {
        debug("unexpected type of 'dtv'");
        return FALSE;
    }

    tp = ID_TYPE(unit);
    if (!IS_INT(tp) || TYPE_ATTR_FLAGS(tp) != TYPE_ATTR_INTENT_IN) {
        debug("unexpected type of 'unit'");
        return FALSE;
    }

    tp = ID_TYPE(iostat);
    if (!IS_INT(tp) || TYPE_ATTR_FLAGS(tp) != TYPE_ATTR_INTENT_OUT) {
        debug("unexpected type of 'iostat'");
        return FALSE;
    }

    tp = ID_TYPE(iomsg);
    if (!IS_CHAR(tp) ||
        !IS_CHAR_LEN_UNFIXED(tp) ||
        TYPE_ATTR_FLAGS(tp) != TYPE_ATTR_INTENT_INOUT) {
        debug("Unexpected type of 'iomsg'");
        return FALSE;
    }

    if (ID_NEXT(iomsg) != NULL) {
        debug("unexpected 5th arg");
        return FALSE;
    }

    return TRUE;
}

static int
is_defined_io_read_formatted(const TYPE_DESC ftp, const TYPE_DESC stp)
{
    return is_defined_io_formatted(ftp, stp, /*is_read=*/TRUE);
}

static int
is_defined_io_write_formatted(const TYPE_DESC ftp, const TYPE_DESC stp)
{
    return is_defined_io_formatted(ftp, stp, /*is_read=*/FALSE);
}

static int
is_defined_io_read_unformatted(const TYPE_DESC ftp, const TYPE_DESC stp)
{
    return is_defined_io_unformatted(ftp, stp, /*is_read=*/TRUE);
}

static int
is_defined_io_write_unformatted(const TYPE_DESC ftp, const TYPE_DESC stp)
{
    return is_defined_io_unformatted(ftp, stp, /*is_read=*/FALSE);
}

static int
is_defined_io_procedure(const ID id, const TYPE_DESC stp)
{
    TYPE_DESC ftp;

    if (id == NULL || ID_TYPE(id) == NULL || stp == NULL) {
        return FALSE;
    }

    ftp = ID_TYPE(id);
    while (TYPE_REF(ftp) != NULL) {
        ftp = TYPE_REF(ftp);
    }

    if (TBP_BINDING_ATTRS(id) & TYPE_BOUND_PROCEDURE_WRITE &&
        TBP_BINDING_ATTRS(id) & TYPE_BOUND_PROCEDURE_FORMATTED) {
        return is_defined_io_write_formatted(ftp, stp);
    } else if (TBP_BINDING_ATTRS(id) & TYPE_BOUND_PROCEDURE_WRITE &&
               TBP_BINDING_ATTRS(id) & TYPE_BOUND_PROCEDURE_UNFORMATTED) {
        return is_defined_io_write_unformatted(ftp, stp);
    } else if (TBP_BINDING_ATTRS(id) & TYPE_BOUND_PROCEDURE_READ &&
               TBP_BINDING_ATTRS(id) & TYPE_BOUND_PROCEDURE_FORMATTED) {
        return is_defined_io_read_formatted(ftp, stp);
    } else if (TBP_BINDING_ATTRS(id) & TYPE_BOUND_PROCEDURE_READ &&
               TBP_BINDING_ATTRS(id) & TYPE_BOUND_PROCEDURE_UNFORMATTED) {
        return is_defined_io_read_unformatted(ftp, stp);
    } else {
        return FALSE;
    }
}


static void
check_type_bound_procedures()
{
    ID mem;
    ID tbp;
    ID binding;
    ID bindto;
    TYPE_DESC tp;
    TYPE_DESC parent;
    TYPE_DESC ftp;

    FOREACH_STRUCTDECLS(tp, LOCAL_STRUCT_DECLS) {

        if (TYPE_TAGNAME(tp) &&
            ID_USEASSOC_INFO(TYPE_TAGNAME(tp)) &&
            current_module_name != ID_MODULE_NAME(TYPE_TAGNAME(tp))) {
            /*
             * This derived-type is defined in the other module,
             * skip check.
             */
            continue;
        }

        parent = TYPE_PARENT(tp)? TYPE_PARENT_TYPE(tp) : NULL;

        /*
         * Marks each type-bound procedure if it is specified by type-bound generics
         */
        FOREACH_TYPE_BOUND_GENERIC(mem, tp) {
            FOREACH_ID(binding, TBP_BINDING(mem)) {
                bindto = find_struct_member(tp, ID_SYM(binding));
                TBP_BINDING_ATTRS(bindto) |= TBP_BINDING_ATTRS(mem) & (
                        TYPE_BOUND_PROCEDURE_IS_OPERATOR |
                        TYPE_BOUND_PROCEDURE_IS_UNARY_OPERATOR |
                        TYPE_BOUND_PROCEDURE_IS_BINARY_OPERATOR |
                        TYPE_BOUND_PROCEDURE_IS_ASSIGNMENT |
                        TYPE_BOUND_PROCEDURE_WRITE |
                        TYPE_BOUND_PROCEDURE_READ |
                        TYPE_BOUND_PROCEDURE_FORMATTED |
                        TYPE_BOUND_PROCEDURE_UNFORMATTED);
            }
        }


        FOREACH_TYPE_BOUND_PROCEDURE(tbp, tp) {
            /*
             * Check a type-bound procedure is bound
             */
            if (TYPE_REF(ID_TYPE(tbp)) == NULL) {
                bindto = TBP_BINDING(tbp)?:tbp;
                error_at_id(tbp,
                            "\"%s\" must be a module procedure or "
                            "an external procedure with an explicit interface",
                            SYM_NAME(ID_SYM(bindto)));
            }

            /*
             * Check a type-bound procedure works as defined io procedure
             */
            if (TBP_IS_DEFINED_IO(tbp)) {
                if (!is_defined_io_procedure(tbp, tp)) {
                    error("type-bound procedure is used as defined i/o procedure, "
                          "but its procedure signature is wrong");
                }
            }

            if ((ftp = TYPE_REF(ID_TYPE(tbp))) != NULL) {
                /* already bounded, so check type */
                if (TBP_IS_OPERATOR(tbp)) {
                    if (!is_unary_operator_proc(ftp) && !is_binary_operator_proc(ftp)) {
                        error_at_id(tbp,
                                    "%s is refered as a unary or binary operator,"
                                    " but it has a unexpected type", ID_NAME(tbp));
                        return;
                    }
                }
                if (TBP_IS_UNARY_OPERATOR(tbp)) {
                    if (!is_unary_operator_proc(ftp)) {
                        error_at_id(tbp,
                                    "%s is refered as a unary operator,"
                                    " but it has a unexpected type", ID_NAME(tbp));
                        return;
                    }
                }
                if (TBP_IS_BINARY_OPERATOR(tbp)) {
                    if (!is_binary_operator_proc(ftp)) {
                        error_at_id(tbp,
                                    "%s is refered as a binary operator,"
                                    " but it has a unexpected type", ID_NAME(tbp));
                        return;
                    }
                }
                if (TBP_IS_ASSIGNMENT(tbp)) {
                    if (!is_assignment_proc(ftp)) {
                        error_at_id(tbp,
                                    "%s is refered as a assignment operator,"
                                    " but it has a unexpected type", ID_NAME(tbp));
                        return;
                    }

                }
            }

            /*
             * If the parent type exists, check override.
             */
            if (parent) {
                ID parent_tbp = find_struct_member_allow_private(tp, ID_SYM(tbp), TRUE);
                if (ID_CLASS(tbp) != CL_TYPE_BOUND_PROC) {
                    /* never reached */
                    error_at_id(tbp, "should not override member");
                }

                if (!type_bound_procedure_types_are_compatible(
                        ID_TYPE(tbp), ID_TYPE(parent_tbp))) {
                    error_at_id(tbp,
                                "type mismatch to override %s",
                                SYM_NAME(ID_SYM(tbp)));
                }
            }
        }

    }
}

static int
check_final_subroutine_is_valid(ID id, TYPE_DESC stp)
{
    TYPE_DESC tp;
    TYPE_DESC ftp;
    ID arg;

    if (id == NULL || ID_TYPE(id) == NULL) {
        fatal("unexpected final subroutine");
        return FALSE;
    }

    ftp = ID_TYPE(id);

    if (!IS_SUBR(ftp)) {
        error("FINAL subroutine should be a subroutine");
        return FALSE;
    }

    arg = FUNCTION_TYPE_ARGS(ftp);

    if (arg == NULL) {
        error("FINAL subroutine should have one argument");
        return FALSE;
    }

    if (ID_NEXT(arg) != NULL) {
        error("FINAL subroutine has too many argument");
        return FALSE;
    }

    tp = ID_TYPE(arg);
    if (tp == NULL || get_bottom_ref_type(tp) != stp) {
        error("FINAL subroutine's argument should "
              "be the derived type");
        return FALSE;
    }

    if (TYPE_IS_POINTER(tp) ||
        TYPE_IS_ALLOCATABLE(tp) ||
        TYPE_IS_CLASS(tp) ||
        TYPE_IS_VALUE(tp) ||
        TYPE_IS_INTENT_OUT(tp)) {
        error("FINAL subroutine's argument should "
              "not be POINTER/ALLOCATABLE/CLASS/VALUE/INTENT(OUT)");
        return FALSE;
    }

    if (TYPE_HAS_TYPE_PARAMS(tp)) {
        ID ip;

        list lp = EXPR_LIST(TYPE_TYPE_PARAM_VALUES(tp));
        FOREACH_ID(ip, TYPE_TYPE_PARAMS(stp)) {
            if (ID_TYPE(ip) != NULL && TYPE_IS_LEN(ID_TYPE(ip))) {
                if (EXPV_CODE(LIST_ITEM(lp)) != LEN_SPEC_ASTERISC) {
                    error("FINAL subroutine's argument should "
                          "have an assumed length for the length parameter");
                    return FALSE;
                }
            }
            lp = LIST_NEXT(lp);
        }
    }

    return TRUE;
}


static void
check_final_subroutines()
{
    ID binding;
    TYPE_DESC tp;

    SYMBOL sym = find_symbol(FINALIZER_PROCEDURE);

    FOREACH_STRUCTDECLS(tp, LOCAL_STRUCT_DECLS) {
        ID final = NULL;

        if (TYPE_TAGNAME(tp) &&
            ID_USEASSOC_INFO(TYPE_TAGNAME(tp)) &&
            current_module_name != ID_MODULE_NAME(TYPE_TAGNAME(tp))) {
            /*
             * This derived-type is defined in the other module,
             * skip check.
             */
            continue;
        }

        if ((final = find_struct_member(tp, sym)) != NULL) {
            ID fin, fin1, fin2;

            FOREACH_ID(binding, TBP_BINDING(final)) {
                if ((fin = find_ident(ID_SYM(binding))) == NULL) {
                    error("FINAL subroutine %s does not exist",
                          SYM_NAME(ID_SYM(binding)));
                    return;
                }
                /* DIRTY CODE, use type attribute for type-bound procedure as a flag */
                if (TBP_BINDING_ATTRS(fin) & TYPE_BOUND_PROCEDURE_IS_FINAL) {
                    error("FINAL subroutine %s used duplicately",
                          SYM_NAME(ID_SYM(fin)));
                    return;
                }
                if (!check_final_subroutine_is_valid(fin, tp)) {
                    return;
                }
                TBP_BINDING_ATTRS(fin) |= TYPE_BOUND_PROCEDURE_IS_FINAL;
                ID_TYPE(binding) = ID_TYPE(fin);
            }

            FOREACH_ID(fin1, TBP_BINDING(final)) {
                FOREACH_ID(fin2, ID_NEXT(fin1)) {
                    if (function_type_is_compatible(ID_TYPE(fin1), ID_TYPE(fin2))) {
                        error("duplicate FINAL SUBROUTINE types");
                    }
                }
            }
        }
    }
}


/* end of procedure. generate variables, epilogs, and prologs */
static void
end_procedure()
{
    ID id;
    EXT_ID ext;
    BLOCK_ENV bp;
    EXT_ID ep;

    /* Check if a block construct is closed */
    if (CTL_TYPE(ctl_top) == CTL_BLK &&
        EXPR_BLOCK(CTL_BLOCK_STATEMENT(ctl_top)) == NULL) {
        error("expecting END BLOCK statement");
    }

    /* Check if a forall construct is closed */
    if (CTL_TYPE(ctl_top) == CTL_FORALL) {
        error("expecting END FORALL statement");
    }
    if (CTL_TYPE(ctl_top) == CTL_ASSOCIATE) {
        error("expecting END ASSOCIATE statement");
    }


    if (unit_ctl_level > 0 && CURRENT_PROC_NAME == NULL &&\
        CTL_TYPE(ctl_top) != CTL_BLK) {
        /* if CURRENT_PROC_NAME == NULL, then this is the end of CONTAINS */
        end_contains();
    }

    /* Since module procedures may be defined not only in contains block but */
    /* also in used modules, the following code is moved from end_contains. */

    if (CURRENT_PROC_CLASS == CL_MAIN ||
        CURRENT_PROC_CLASS == CL_PROC ||
        CURRENT_PROC_CLASS == CL_MODULE ||
        CURRENT_PROC_CLASS == CL_SUBMODULE ||
        CURRENT_PROC_CLASS == CL_BLOCK) {
        if (CURRENT_EXT_ID == NULL) {
            /* Any other errors already occured, let compilation carry on. */
            return;
        }
        /* check if module procedures are defined in contains block */
        EXT_ID intr, intrDef, ep;
        FOREACH_EXT_ID(intr, LOCAL_INTERFACES) {
            int hasSub = FALSE, hasFunc = FALSE;

            if (EXT_IS_BLANK_NAME(intr))
                continue;

            FOREACH_EXT_ID(intrDef, EXT_PROC_INTR_DEF_EXT_IDS(intr)) {
                if (EXT_PROC_IS_MODULE_PROCEDURE(intrDef)) {
                    /*
                     * According to JIS X 3001-1, When module procedure is
                     * declared with "module" keyword, procedure should be
                     * declared in that module. But, gfortran seems not to
                     * implement this check. So, we won't implement this
                     * check too.
                     */
                    ep = NULL;
                    ID id = find_ident(EXT_SYM(intrDef));
                    if (id != NULL
                       && ID_CLASS(id) == CL_PROC
                       && ID_IS_OFMODULE(id)) {
                        // intrDef is use associated module procedure.
                        ep = PROC_EXT_ID(id);
                    } else if (EXT_IS_OFMODULE(intrDef)) {
                        continue;
                    } else if (id != NULL) {
                        if (TYPE_IS_PROCEDURE(ID_TYPE(id)) &&
                            TYPE_REF(ID_TYPE(id)) != NULL) {
                            /* id is a procedure pointer */
                            continue;
                        }
                        ep = PROC_EXT_ID(id);
                    }
                    if (ep == NULL || EXT_TAG(ep) != STG_EXT ||
                        EXT_PROC_TYPE(ep) == NULL) {
                        error("%s is not defined.", SYM_NAME(EXT_SYM(intrDef)));
                        break;
                    }
                    EXT_PROC_TYPE(intrDef) = EXT_PROC_TYPE(ep);
                    EXT_PROC_ARGS(intrDef) = EXT_PROC_ARGS(ep);
                    EXT_PROC_ID_LIST(intrDef) = EXT_PROC_ID_LIST(ep);
                } else {
                    ep = intrDef;
                }
                if (FUNCTION_TYPE_IS_GENERIC(EXT_PROC_TYPE(ep))) {
                    continue;
                } else if(IS_SUBR(EXT_PROC_TYPE(ep))) {
                    hasSub = TRUE;
                } else {
                    hasFunc = TRUE;
                }
            }

            if (hasSub && hasFunc) {
                error("function does not belong in a generic subroutine interface");
            }
            if (hasSub) {
                TYPE_BASIC_TYPE(EXT_PROC_TYPE(intr)) = TYPE_SUBR;
                TYPE_DESC tp = FUNCTION_TYPE_RETURN_TYPE(EXT_PROC_TYPE(intr));
                if (tp != NULL) {
                    TYPE_BASIC_TYPE(tp) = TYPE_VOID;
                } else {
                    FUNCTION_TYPE_RETURN_TYPE(EXT_PROC_TYPE(intr)) = type_VOID;
                }
            }
        }
    }

/*  next: */

    if (endlineno_flag){
        if (CURRENT_PROCEDURE)
            ID_END_LINE_NO(CURRENT_PROCEDURE) = current_line->ln_no;
        else if (CURRENT_EXT_ID && EXT_LINE(CURRENT_EXT_ID))
            EXT_END_LINE_NO(CURRENT_EXT_ID) = current_line->ln_no;
    }

    if (CURRENT_PROC_CLASS != CL_MAIN && CURRENT_PROC_CLASS != CL_BLOCK &&
        EXT_PROC_TYPE(CURRENT_EXT_ID) == NULL) {
        error("Function result %s has no IMPLICIT type.", ID_NAME(CURRENT_EXT_ID));
    }

    if (NOT_INDATA_YET) end_declaration();

    /*
     * Automatically add save attributes to varriables whose
     * rough size are larger than auto_save_attr_kb kbytes.
     */
    if(auto_save_attr_kb >= 0 &&
        (CURRENT_PROC_CLASS == CL_PROC || CURRENT_PROC_CLASS == CL_MAIN) &&
        TYPE_IS_RECURSIVE(EXT_PROC_TYPE(CURRENT_EXT_ID)) == FALSE) {

        FOREACH_ID (id, LOCAL_SYMBOLS) {
            int sz;
            TYPE_DESC t = ID_TYPE(id);
            if(ID_STORAGE(id) != STG_AUTO || ID_CLASS(id) == CL_PARAM
               || t == NULL || TYPE_IS_SAVE(t) || IS_PROCEDURE_TYPE(t))
                continue;
            sz = get_rough_type_size(ID_TYPE(id));
            if (sz >= (auto_save_attr_kb << 10))
                TYPE_SET_SAVE(ID_TYPE(id));
        }
    }

    FinalizeFormat();

    if (EXT_PROC_TYPE(CURRENT_EXT_ID)) {
        TYPE_SET_FOR_FUNC_SELF(EXT_PROC_TYPE(CURRENT_EXT_ID));
    }

    /* expand CL_MULTI */
    FOREACH_ID(id, LOCAL_SYMBOLS) {
        if (ID_CLASS(id) == CL_MULTI && MULTI_ID_LIST(id) != NULL) {
            ID ip, iq;
            ID next;
            SAFE_FOREACH_ID(ip, iq, MULTI_ID_LIST(id)) {
                next = ID_NEXT(id);
                ID_NEXT(id) = ip;
                ID_NEXT(ip) = next;
            }
            MULTI_ID_LIST(id) = NULL;
        }
    }


    /* check undefined variable */
    FOREACH_ID(id, LOCAL_SYMBOLS) {
        if(ID_CLASS(id) == CL_UNKNOWN){
#if 0 // to be solved
            warning("variable '%s' is defined, but never used",ID_NAME(id));
#endif
            declare_variable(id);
        }
        if (ID_CLASS(id) == CL_VAR) {
            declare_variable(id);
        }

        if ((ID_CLASS(id) == CL_PROC && PROC_CLASS(id) == P_THISPROC) ||
            ID_CLASS(id) == CL_ENTRY) {
            PROC_CLASS(id) = P_DEFINEDPROC;
            if(unit_ctl_level != 0) {
                TYPE_DESC tp;
                ID id_in_parent = NULL;
                ID parent_id_list;

                id_in_parent = find_ident_parent(ID_SYM(id));
                parent_id_list = UNIT_CTL_LOCAL_SYMBOLS(PARENT_UNIT_CTL);

                if(id_in_parent == NULL) {
                    ID ip, last_ip;
                    id_in_parent = new_ident_desc(ID_SYM(id));

                    last_ip = NULL;
                    FOREACH_ID(ip, parent_id_list) {
                        last_ip = ip;
                    }
                    ID_LINK_ADD(id_in_parent, parent_id_list, last_ip);
                }

                PROC_ARGS(id_in_parent) = PROC_ARGS(id);
                ID_CLASS(id_in_parent) = ID_CLASS(id);
                ID_STORAGE(id_in_parent) = STG_EXT;
                PROC_EXT_ID(id_in_parent) = PROC_EXT_ID(id);
                PROC_CLASS(id_in_parent) = P_DEFINEDPROC;
                PROC_IS_RECURSIVE(id_in_parent) = PROC_IS_RECURSIVE(id);
                PROC_IS_PURE(id_in_parent) = PROC_IS_PURE(id);
                PROC_IS_ELEMENTAL(id_in_parent) = PROC_IS_ELEMENTAL(id);

                tp = ID_TYPE(id_in_parent);
                ID_TYPE(id_in_parent) = ID_TYPE(id);
                if (tp != NULL) {
                    while(tp != NULL) {
                        if(IS_TYPE_PUBLICORPRIVATE(tp)) {
                            if (TYPE_IS_PUBLIC(tp)) {
                                TYPE_SET_PUBLIC(ID_TYPE(id));
                            }
                            if (TYPE_IS_PRIVATE(tp)) {
                                TYPE_SET_PRIVATE(ID_TYPE(id));
                            }
                            if (TYPE_IS_PROTECTED(tp)) {
                                TYPE_SET_PROTECTED(ID_TYPE(id));
                            }
                            break;
                        }
                        tp = TYPE_REF(tp);
                    }
                } else if (ID_TYPE(id) != NULL){
                    if (current_module_state == M_PUBLIC) {
                        TYPE_SET_PUBLIC(ID_TYPE(id));
                        TYPE_ACCESS_IS_INFERRED(ID_TYPE(id)) = TRUE;
                    }
                    if (current_module_state == M_PRIVATE) {
                        TYPE_SET_PRIVATE(ID_TYPE(id));
                        TYPE_ACCESS_IS_INFERRED(ID_TYPE(id)) = TRUE;
                    }
                }
                ID_DEFINED_BY(id_in_parent) = id;
            }
        }

        if (ID_CLASS(id) == CL_PROC && PROC_CLASS(id) == P_UNDEFINEDPROC) {

            if(PROC_EXT_ID(id) != NULL) {
                /* undefined procedure is defined in contain statement.  */
                EXT_IS_DEFINED(PROC_EXT_ID(id)) = TRUE;
            } else {
                implicit_declaration(id);
            }
        }
    }


    FOREACH_EXT_ID(ep, LOCAL_EXTERNAL_SYMBOLS) {
        if (EXT_PROC_TYPE(ep) != NULL || !IS_PROCEDURE_TYPE(EXT_PROC_TYPE(ep))) {
            continue;
        }

        /*
         * Update procedure variables
         */
        update_procedure_variables_forall(EXT_PROC_ID_LIST(ep),
                                          EXT_PROC_STRUCT_DECLS(ep),
                                          EXT_PROC_BLOCKS(ep),
                                          LOCAL_SYMBOLS, /* is_final = */ TRUE);
    }



    if (CTL_TYPE(ctl_top) == CTL_BLK) {
        return;
    }

    /* check undefined label */
    FOREACH_ID(id, LOCAL_LABELS) {
        if (LAB_TYPE(id) != LAB_UNKNOWN &&
            LAB_IS_USED(id) && !LAB_IS_DEFINED(id)) {
            error("missing statement number %d", LAB_ST_NO(id));
        }
        checkTypeRef(id);
    }
    FOREACH_BLOCKS(bp, LOCAL_BLOCKS) {
        check_labels_in_block(bp);
    }

    /*
     * Special case.
     */
    if (CURRENT_STATEMENTS != NULL &&
        EXPV_CODE(CURRENT_STATEMENTS) == FIRST_EXECUTION_POINT) {
        /*
         * Means no body.
         */
        CURRENT_STATEMENTS = NULL;
    }

    /*
     * set self in parent to procedure.
     */
    if(CURRENT_PROC_CLASS == CL_PROC
       && (id = find_ident_parent(CURRENT_PROC_NAME)) != NULL) {
        ID_CLASS(id) = CL_PROC;
    }

    free(preceding_pragmas); preceding_pragmas = NULL;

    /* output */
    switch (CURRENT_PROC_CLASS) {
    case CL_MAIN:
        setLocalInfoToCurrentExtId(FALSE);
        if(debug_flag){
            fprintf(debug_fp,"\n*** CL_MAIN:\n");
            print_IDs(LOCAL_SYMBOLS, debug_fp, TRUE);
            print_types(LOCAL_STRUCT_DECLS, debug_fp);
            expv_output(CURRENT_STATEMENTS, debug_fp);
        }
        break;
    case CL_BLOCK:
        setLocalInfoToCurrentExtId(FALSE);
        if(debug_flag){
            fprintf(debug_fp,"\n*** CL_BLOCK:\n");
            print_IDs(LOCAL_SYMBOLS, debug_fp,TRUE);
        }
        break;
    case CL_PROC:
        if (CURRENT_EXT_ID != NULL) {
            setLocalInfoToCurrentExtId(FALSE);
        }
        if(debug_flag){
            fprintf(debug_fp,"\n*** CL_PROC('%s'):\n",
                    SYM_NAME(CURRENT_PROC_NAME));
            print_IDs(LOCAL_SYMBOLS, debug_fp,TRUE);
            print_types(LOCAL_STRUCT_DECLS, debug_fp);
            expv_output(CURRENT_STATEMENTS, debug_fp);
        }
        break;
    case CL_SUBMODULE: /* fall through */
    case CL_MODULE:
        setLocalInfoToCurrentExtId(TRUE);
        if(debug_flag){
            fprintf(debug_fp,"\n*** CL_MODULE:\n");
            print_IDs(LOCAL_SYMBOLS, debug_fp,TRUE);
            print_types(LOCAL_STRUCT_DECLS, debug_fp);
            expv_output(CURRENT_STATEMENTS, debug_fp);
        }
        break;
    default:
        fatal("end_procedure: unknown current_proc_class");
    }

    /* resolve undefined procedure recursively. */
    switch (CURRENT_PROC_CLASS) {
    case CL_MAIN:
    case CL_PROC:
    case CL_MODULE:
    case CL_SUBMODULE: {
        /* EXT_ID list, used as a stack.*/
        EXT_ID unit_ctl_procs[MAX_UNIT_CTL];
        if(unit_ctl_level != 0)
            break;
        ext = UNIT_CTL_CURRENT_EXT_ID(CURRENT_UNIT_CTL);
        if(ext == NULL)
            break;
        redefine_procedures(ext, unit_ctl_procs, unit_ctl_level);
    } break;
    default:
        break;
    }

    fixup_all_module_procedures();
    if (debug_flag) {
        dump_all_module_procedures(stderr);
    }

    check_procedure_variables_forall(/*is_final*/ unit_ctl_level == 0);

    check_type_bound_procedures();

    check_final_subroutines();

    if (CURRENT_PROC_CLASS == CL_MODULE) {
        if(!export_module(current_module_name, LOCAL_SYMBOLS,
                          LOCAL_USE_DECLS)) {
#if 0
            error("internal error, fail to export module.");
            exit(1);
#else
            return;
#endif
        }

    }
    if (CURRENT_PROC_CLASS == CL_SUBMODULE) {
        if(!export_submodule(current_module_name,
                             EXT_MODULE_ANCESTOR(CURRENT_EXT_ID)?:EXT_MODULE_PARENT(CURRENT_EXT_ID),
                             LOCAL_SYMBOLS,
                             LOCAL_USE_DECLS)) {
#if 0
            error("internal error, fail to export module.");
            exit(1);
#else
            return;
#endif
        }

    }


    /* if (CURRENT_PROC_CLASS != CL_MODULE) { */
    /* } */

    /* check control nesting */
    if (ctl_top != ctl_base) error("DO loop or BLOCK IF not closed");

    /* clean up for next procedure */
    initialize_compile_procedure();
    cleanup_unit_ctl(CURRENT_UNIT_CTL);
}

/*
 * DO loop
 */
static void
compile_DO_statement(range_st_no, construct_name, var, init, limit, incr)
     int range_st_no;
     expr construct_name, var, init, limit, incr;
{
    expv do_var = NULL, do_init = NULL, do_limit = NULL, do_incr = NULL;
    ID do_label = NULL;
    TYPE_DESC var_tp = NULL;
    SYMBOL do_var_sym = NULL;
    int incsign = 0;
    CTL cp;

    if (range_st_no > 0) {
        do_label = declare_label(range_st_no, LAB_EXEC, FALSE);
        if (do_label == NULL) return;
        if (LAB_IS_DEFINED(do_label)) {
            error("no backward DO loops");
            return;
        }
        /* turn off, becuase this is not branch */
        LAB_IS_USED(do_label) = FALSE;
    }

    if(var || init || limit || incr) {
        if (EXPR_CODE(var) != IDENT) {
            fatal("compile_DO_statement: DO var is not IDENT");
        }
        do_var_sym = EXPR_SYM(var);

        /* check nested loop with the same variable */
        FOR_CTLS(cp) {
            if(CTL_TYPE(cp) == CTL_DO && CTL_DO_VAR(cp) == do_var_sym) {
                error("nested loops with variable '%s'", SYM_NAME(do_var_sym));
                break;
            }
        }

        do_var = compile_lhs_expression(var);
        if (!expv_is_lvalue(do_var)) error("bad DO variable");

        do_init = expv_reduce(compile_expression(init), FALSE);
        do_limit = expv_reduce(compile_expression(limit), FALSE);
        if (incr != NULL) do_incr = expv_reduce(compile_expression(incr),
                                                FALSE);
        else do_incr = expv_constant_1;

        if (do_var == NULL || do_init == NULL ||
            do_limit == NULL || do_incr == NULL) return;

        var_tp = EXPV_TYPE(do_var);
        if (!IS_INT(var_tp) && !IS_REAL(var_tp)) {
            error("bad type on do variable");
            return;
        }
        if (TYPE_IS_PROTECTED(var_tp) && TYPE_IS_READONLY(var_tp)) {
            error("do variable is PROTECTED");
            return;
        }

        if (!IS_INT_OR_REAL(EXPV_TYPE(do_init)) &&
            !IS_GNUMERIC(EXPV_TYPE(do_init)) &&
            !IS_GNUMERIC_ALL(EXPV_TYPE(do_init))) {
            error("bad type on DO initialize parameter");
            return;
        }

        if (!IS_INT_OR_REAL(EXPV_TYPE(do_limit)) &&
            !IS_GNUMERIC(EXPV_TYPE(do_limit)) &&
            !IS_GNUMERIC_ALL(EXPV_TYPE(do_limit))) {
            error("bad type on DO limitation parameter");
            return;
        }

        if (!IS_INT_OR_REAL(EXPV_TYPE(do_incr)) &&
            !IS_GNUMERIC(EXPV_TYPE(do_incr)) &&
            !IS_GNUMERIC_ALL(EXPV_TYPE(do_incr))) {
            error("bad type on DO increment parameter");
            return;
        }

        if (!expr_has_param(do_incr) && expr_is_constant(do_incr)) {
            do_incr = expv_reduce_conv_const(var_tp, do_incr);
            if (EXPV_CODE(do_incr) == INT_CONSTANT) {
                if(EXPV_INT_VALUE(do_incr) == 0)
                    error("zero DO increment");
                else if(EXPV_INT_VALUE(do_incr) > 0)
                    incsign = 1;
                else
                    incsign = -1;
            }
            /* cannot check if do_incr is FLOAT_CONSTANT
             * because FLOAT_CONSTANT cannot be reduced */
        }

        if (!expr_has_param(do_limit) && expr_is_constant(do_limit)) {
            do_limit = expv_reduce_conv_const(var_tp, do_limit);
        }

        if (!expr_has_param(do_init) && expr_is_constant(do_init)) {
            do_init = expv_reduce_conv_const(var_tp, do_init);
        }

        if (!expr_has_param(do_limit) && !expr_has_param(do_init) &&
	    expr_is_constant(do_limit) && expr_is_constant(do_init)) {
            if (incsign > 0) {              /* increment */
                if ((IS_INT(var_tp) &&
                     EXPV_INT_VALUE(do_limit) < EXPV_INT_VALUE(do_init))) {
                    warning("DO range never executed");
                }
            } else if (incsign < 0) {       /* decrement */
                if ((IS_INT(var_tp) &&
                     EXPV_INT_VALUE(do_limit) > EXPV_INT_VALUE(do_init))) {
                    warning("DO range never executed");
                }
            }
        }
    }

    push_ctl(CTL_DO);
    CTL_DO_VAR(ctl_top) = do_var_sym;
    CTL_DO_LABEL(ctl_top) = do_label;

    /*
     * output DO loop in Fortran90
     */
    CTL_BLOCK(ctl_top) = list2(F_DO_STATEMENT,
                               construct_name,
                               list5(LIST,
                                     do_var, do_init, do_limit, do_incr,
                                     NULL));
}

static void  compile_DOWHILE_statement(range_st_no, cond, construct_name)
     int range_st_no;
     expr cond, construct_name;
{
    expv v;
    ID do_label = NULL;

    if(cond == NULL) return; /* error recovery */

    if (range_st_no > 0) {
        do_label = declare_label(range_st_no, LAB_EXEC, FALSE);
        if (do_label == NULL) return;
        if (LAB_IS_DEFINED(do_label)) {
            error("no backward DO loops");
            return;
        }
        /* turn off, becuase this is not branch */
        LAB_IS_USED(do_label) = FALSE;
    }

    v = compile_expression(cond);
    push_ctl(CTL_DO);
    CTL_DO_VAR(ctl_top) = NULL;
    CTL_DO_LABEL(ctl_top) = do_label;
    CTL_BLOCK(ctl_top) = list3(F_DOWHILE_STATEMENT,v,NULL,construct_name);
}

static void
compile_DO_concurrent_end()
{
    expv init;

    if (CTL_TYPE(ctl_top) != CTL_DO) {
        error("'END DO', out of place");
        return;
    }

    if (debug_flag) {
        fprintf(debug_fp,"\n*** IN END DO:\n");
        print_IDs(LOCAL_SYMBOLS, debug_fp, TRUE);
        print_types(LOCAL_STRUCT_DECLS, debug_fp);
        expv_output(CURRENT_STATEMENTS, debug_fp);
    }

    EXPR_ARG2(CTL_BLOCK(ctl_top)) = CURRENT_STATEMENTS;

    if (endlineno_flag) {
        EXPR_END_LINE_NO(CTL_BLOCK(ctl_top)) = current_line->ln_no;
    }

    init = EXPR_ARG1(EXPR_ARG1(CTL_BLOCK(ctl_top)));

    compile_end_forall_header(init);

    pop_ctl();
    pop_env();
    CURRENT_STATE = INEXEC;

    /*
     * Close the block construct which is genereted in compile_DOCONCURRENT_statement()
     */
    if (CTL_TYPE(ctl_top) == CTL_BLK) {
        compile_ENDBLOCK_statement(list0(F2008_ENDBLOCK_STATEMENT));
    }
}

static void
check_DO_end(ID label)
{
    CTL cp;

    if (label == NULL) {
        /*
         * do ... enddo case.
         */
        if (CTL_TYPE(ctl_top) == CTL_DO) {
            if (endlineno_flag) {
                EXPR_END_LINE_NO(CTL_BLOCK(ctl_top)) = current_line->ln_no;
            }

            if (EXPR_CODE(CTL_BLOCK(ctl_top)) == F_DOWHILE_STATEMENT) {
                /*
                 * DOWHILE
                 */
                if (CTL_DO_LABEL(ctl_top) != NULL) {
                    /*
                     * An obsolete/unexpected syntax like:
                     *	      do 300 while (.true.)
                     *          ...
                     *  300   end do
                     * warn just for our mental health.
                     */
                    warning("Unexpected (maybe obsolete) syntax of "
                            "DO WHILE - ENDDO statements, "
                            "DO WHILE having a statement label '%s' "
                            "and ended ENDDO.",
                            SYM_NAME(ID_SYM(CTL_DO_LABEL(ctl_top))));
                }
                EXPR_ARG2(CTL_BLOCK(ctl_top)) = CURRENT_STATEMENTS;
                pop_ctl();
            } else if (EXPR_CODE(CTL_BLOCK(ctl_top)) == F08_DOCONCURRENT_STATEMENT) {
                /*
                 * DO CONCURRENT
                 */
                compile_DO_concurrent_end();

            } else {
                /*
                 * else DO_STATEMENT
                 */
                if (CTL_DO_LABEL(ctl_top) != NULL) {
                    /*
                     * An obsolete/unexpected syntax like:
                     *	      do 300 i = 1, 10
                     *          ...
                     *  300   end do
                     * warn just for our mental health.
                     */
                    warning("Unexpected (maybe obsolete) syntax of "
                            "DO - ENDDO statements, "
                            "DO having a statement label '%s' "
                            "and ended ENDDO.",
                            SYM_NAME(ID_SYM(CTL_DO_LABEL(ctl_top))));
                }
                CTL_DO_BODY(ctl_top) = CURRENT_STATEMENTS;
                pop_ctl();
            }
        } else {
            error("'do' is not found for 'enddo'");
        }

        return;

    } else {
        /*
         * do - continue case
         */
        while (CTL_TYPE(ctl_top) == CTL_DO &&
               CTL_DO_LABEL(ctl_top) == label) {

            /* close DO block */
            if (EXPR_CODE(CTL_BLOCK(ctl_top)) == F_DOWHILE_STATEMENT) {
                /*
                 * DOWHILE
                 */
                EXPR_ARG2(CTL_BLOCK(ctl_top)) = CURRENT_STATEMENTS;
            } else if (EXPR_CODE(CTL_BLOCK(ctl_top)) == F08_DOCONCURRENT_STATEMENT) {
                /*
                 * DO CONCURRENT
                 */
                compile_DO_concurrent_end();
                EXPR_ARG2(CTL_BLOCK(ctl_top)) = CURRENT_STATEMENTS;
            } else {
                /*
                 * else DO
                 */
                CTL_DO_BODY(ctl_top) = CURRENT_STATEMENTS;
            }

            if (endlineno_flag) {
                EXPR_END_LINE_NO(CTL_BLOCK(ctl_top)) = current_line->ln_no;
            }
            pop_ctl();
        }

        /* check DO loop which is not propery closed. */
        FOR_CTLS(cp) {
            if (CTL_TYPE(cp) == CTL_DO && CTL_DO_LABEL(cp) == label) {
                error("DO loop or IF-block not closed");
                ctl_top = cp;
                pop_ctl();
            }
        }
    }
}

/* line number for module begin for MC.  */
static int module_start_ln_no;
extern int last_ln_no;

/* set the module from NAME.  */
void
begin_module(expr name)
{
    SYMBOL s;
    if (name) {
        if (EXPR_CODE(name) == IDENT &&
            (s = EXPR_SYM(name)) != NULL &&
            SYM_NAME(s) != NULL) {
            /*
             * call the module_procedure_manager_init() very here, not
             * after the current_module_name != NULL.
             */
            module_procedure_manager_init();
            current_module_name = s;
            module_start_ln_no = last_ln_no;
            module_start_offset = prelast_initial_line_pos;
        } else {
            fatal("internal error, module name is not "
                  "IDENT in %s().", __func__);
            /* not reached. */
        }
    } else {
        fatal("internal error, module name is NULL in %s().", __func__);
        /* not reached. */
    }
}

/*
 * compile END MODULE statement and
 * output module's XcodeML file.
 */
void
end_module(expr name)
{
    SYMBOL s;

    if (name) {
        if (EXPR_CODE(name) == IDENT &&
            (s = EXPR_SYM(name)) != NULL &&
            SYM_NAME(s) != NULL) {
            if (current_module_name != s) {
                error("expects module name '%s'",
                      SYM_NAME(s));
            }
        } else {
            fatal("internal error, module name is not "
                  "IDENT in %s().", __func__);
        }
    }

    current_module_state = M_DEFAULT;
    current_module_name = NULL;
    CURRENT_STATE = OUTSIDE; /* goto outer, outside state.  */
}

int associate_parent_module(const SYMBOL, const SYMBOL);


void
begin_submodule(expr name, expr module, expr submodule)
{
    /* NOTE:
     *
     * The submodule has host-association with its parent (sub)module.  To
     * represent this behaviour, begin_submoule makes two UNITs.  Identifiers
     * from the parent (sub)module are imported into the parent-side UNIT.  On
     * the otherhand, identifiers declared in the submodule are placed in the
     * child-side UNIT.  These two UNITs are unified into one UNIT in
     * end_submodule().
     */

    SYMBOL module_name = module?EXPR_SYM(module):NULL;
    SYMBOL submodule_name = submodule?EXPR_SYM(submodule):NULL;

    begin_module(name);
    EXT_MODULE_IS_SUBMODULE(CURRENT_EXT_ID) = TRUE;
    EXT_MODULE_ANCESTOR(CURRENT_EXT_ID) = submodule_name?module_name:NULL;
    EXT_MODULE_PARENT(CURRENT_EXT_ID) = submodule_name?:module_name;

    if (associate_parent_module(module_name, submodule_name) == FALSE) {
        error("failed to associate");
    }

    push_unit_ctl(INSIDE); /* just dummy */
    CURRENT_STATE = INSIDE;
    CURRENT_PROC_CLASS = CL_SUBMODULE;
    CURRENT_PROC_NAME = EXPR_SYM(name);
    CURRENT_EXT_ID = PARENT_EXT_ID;
}


static ID
unify_id_list(ID parents, ID childs, int overshadow)
{
    ID ip;
    ID iq;
    ID ret = NULL;
    ID last = NULL;

    SAFE_FOREACH_ID(ip, iq, parents) {
        if (find_ident_head(ID_SYM(ip), childs) != NULL) {
            if (overshadow) {
                /* the child id shadows the parent id */
                /* free(ip); */
                continue;
            } else {
                fatal("internal error, unexpected symbol confliction", __func__);
            }
        }
        ID_LINK_ADD(ip, ret, last);
    }

    SAFE_FOREACH_ID(ip, iq, childs) {
        ID_LINK_ADD(ip, ret, last);
    }
    return ret;
}


static ID
unify_submodule_id_list(ID parents, ID childs)
{
    return unify_id_list(parents, childs, /*overshadow=*/TRUE);
}


static EXT_ID
unify_ext_id_list(EXT_ID parents, EXT_ID childs, int overshadow)
{
    EXT_ID ep;
    EXT_ID eq;
    EXT_ID ret = NULL;
    EXT_ID last = NULL;

    SAFE_FOREACH_EXT_ID(ep, eq, parents) {
        if (find_ext_id_head(ID_SYM(ep), childs) != NULL) {
            if (overshadow) {
                /* the child ext id shadows the parent ext id */
                /* free(ep); */
                continue;
            } else {
                fatal("internal error, unexpected symbol confliction", __func__);
            }
        }
        EXT_LINK_ADD(ep, ret, last);
    }

    SAFE_FOREACH_EXT_ID(ep, eq, childs) {
        EXT_LINK_ADD(ep, ret, last);
    }
    return ret;
}



static EXT_ID
unify_submodule_ext_id_list(EXT_ID parents, EXT_ID childs)
{
    return unify_ext_id_list(parents, childs, /*overshadow=*/TRUE);
}


static TYPE_DESC
unify_struct_decls(TYPE_DESC parents, TYPE_DESC childs, int overshadow)
{
    TYPE_DESC tp;
    TYPE_DESC tq;
    TYPE_DESC ret = NULL;
    TYPE_DESC last = NULL;

    SAFE_FOREACH_STRUCTDECLS(tp, tq, parents) {
        if (overshadow) {
            /* the child struct shadows the parent struct */
            /* free(tp); */
            continue;
        } else {
            fatal("internal error, unexpected symbol confliction", __func__);
        }
        TYPE_SLINK_ADD(tp, ret, last);
    }

    SAFE_FOREACH_STRUCTDECLS(tp, tq, childs) {
        TYPE_SLINK_ADD(tp, ret, last);
    }
    return ret;
}

static TYPE_DESC
unify_submodule_struct_decls(TYPE_DESC parents, TYPE_DESC childs)
{
    return unify_struct_decls(parents, childs, /*overshadow=*/TRUE);
}


static void
unify_submodule_symbol_table()
{
    ENV submodule;
    ENV parent;

    if (CURRENT_PROC_NAME == NULL && CTL_TYPE(ctl_top) != CTL_BLK) {
        end_contains();
    }

    submodule = UNIT_CTL_LOCAL_ENV(CURRENT_UNIT_CTL);
    parent = UNIT_CTL_LOCAL_ENV(PARENT_UNIT_CTL);

    ENV_SYMBOLS(parent) =
            unify_submodule_id_list(ENV_SYMBOLS(parent),
                                      ENV_SYMBOLS(submodule));
    ENV_STRUCT_DECLS(parent) =
            unify_submodule_struct_decls(ENV_STRUCT_DECLS(parent),
                                           ENV_STRUCT_DECLS(submodule));
    ENV_COMMON_SYMBOLS(parent) =
            unify_submodule_id_list(ENV_COMMON_SYMBOLS(parent),
                                      ENV_COMMON_SYMBOLS(submodule));
    ENV_EXTERNAL_SYMBOLS(parent) =
            unify_submodule_ext_id_list(ENV_EXTERNAL_SYMBOLS(parent),
                                          ENV_EXTERNAL_SYMBOLS(submodule));
    ENV_INTERFACES(parent) =
            unify_submodule_ext_id_list(ENV_INTERFACES(parent),
                                          ENV_INTERFACES(submodule));

    ENV_USE_DECLS(parent) = ENV_USE_DECLS(submodule);

    pop_unit_ctl();
}

void
end_submodule(expr name) {
    SYMBOL s;
    if (name) {
        if (EXPR_CODE(name) == IDENT &&
            (s = EXPR_SYM(name)) != NULL &&
            SYM_NAME(s) != NULL) {
            if (current_module_name != s) {
                error("expects submodule name '%s'",
                      SYM_NAME(s));
            }
        } else {
            fatal("internal error, submodule name is not "
                  "IDENT in %s().", __func__);
        }
    }
    end_module(NULL);
}

int
is_in_module(void)
{
    return (INMODULE()) ? TRUE : FALSE;
}

struct use_argument {
    struct use_argument * next;
    SYMBOL use;   /* use name or NULL*/
    SYMBOL local; /* local name, not NULL */
    int used;
    int is_operator; /* F2003 spec, is operator renaming */
};

#define FOREACH_USE_ARG(arg, arg_list)\
    for((arg) = (args); (arg) != NULL; (arg) = (arg)->next)

extern ID find_ident_head(SYMBOL s, ID head);

static void
import_module_procedure(const char * genName, EXT_ID mep) {
    TYPE_DESC tp = EXT_PROC_TYPE(mep);
    /*
     * TODO(shingo-s):
     *   If the module procedure is private and use-associated,
     *   its name should be invisible from the current scope.
     *   So it may be required to rename the name of module procedure and
     *   make invisible.
     */
    const char * modName = SYM_NAME(EXT_SYM(mep));
    (void)add_module_procedure(genName,
                               modName,
                               tp,
                               NULL);
}

/**
 * import id as generic procedure.
 */
static void
import_generic_procedure(ID id) {
    EXT_ID ep;
    EXT_ID modProcs = NULL;
    EXT_ID aProc;

    const char *genName = SYM_NAME(ID_SYM(id));
    add_generic_procedure(genName, NULL);

    ep = PROC_EXT_ID(id);
    modProcs = EXT_PROC_INTR_DEF_EXT_IDS(ep);

    FOREACH_EXT_ID(aProc, modProcs) {
        import_module_procedure(genName, aProc);
    }
}

static EXT_ID
shallow_copy_ext_id(EXT_ID original) {
    EXT_ID ret = NULL, ep, new_ep = NULL;
    FOREACH_EXT_ID(ep, original) {
        if (ep == original) {
            new_ep = new_external_id(EXT_SYM(ep));
            ret = new_ep;
        } else {
            EXT_NEXT(new_ep) = new_external_id(EXT_SYM(ep));
            new_ep = EXT_NEXT(new_ep);
        }
        *new_ep = *ep;
        EXT_NEXT(new_ep) = NULL;
    }
    return ret;
}

#define ID_SEEM_GENERIC_PROCEDURE(id)                                          \
    (ID_TYPE((id)) != NULL &&                                                  \
     ((ID_CLASS((id)) == CL_PROC &&                                            \
       TYPE_BASIC_TYPE(FUNCTION_TYPE_RETURN_TYPE(ID_TYPE((id))))               \
         == TYPE_GENERIC) ||                                                   \
      (TYPE_BASIC_TYPE(ID_TYPE((id))) == TYPE_FUNCTION &&                      \
       TYPE_REF(FUNCTION_TYPE_RETURN_TYPE(ID_TYPE((id)))) != NULL &&           \
       TYPE_BASIC_TYPE(TYPE_REF(FUNCTION_TYPE_RETURN_TYPE(ID_TYPE((id)))))     \
         == TYPE_GNUMERIC_ALL)))

struct replicated_type {
  TYPE_DESC original;
  TYPE_DESC replica;
  struct replicated_type * next;
};

struct replicated_type * replicated_type_list = NULL;

static void
initialize_replicated_type_list() {
    replicated_type_list = NULL;
}

static void
finalize_replicated_type_list() {
    struct replicated_type * lp;
    while(replicated_type_list != NULL) {
        lp = replicated_type_list->next;
        free(replicated_type_list);
        replicated_type_list = lp;
    }
}

static void
append_replicated_type_list(const TYPE_DESC original,
                            const TYPE_DESC replica) {
    struct replicated_type * lp;
    if(original != NULL && replica != NULL) {
        lp = XMALLOC(struct replicated_type *,sizeof(struct replicated_type));
        lp->original = original;
        lp->replica = replica;
        lp->next = replicated_type_list;
        replicated_type_list = lp;
    }
}

/**
 * Checks if a type has the replica of itself.
 *
 * @param replica if tp has the replica, then set replica to it.
 */
static int
type_has_replica(const TYPE_DESC tp, TYPE_DESC * replica) {
    struct replicated_type * lp;
    if (tp != NULL) {
        for(lp = replicated_type_list; lp != NULL; lp = lp->next) {
            if(tp == lp->original) {
                if(replica != NULL) {
                    *replica = lp->replica;
                }
                return TRUE;
            }
        }
    }
    return FALSE;
}

/**
 * Checks if a type is the replicated one.
 */
static int
type_is_replica(const TYPE_DESC tp) {
    struct replicated_type * lp;
    if(tp != NULL) {
        for(lp = replicated_type_list; lp != NULL; lp = lp->next) {
            if(tp == lp->replica) {
                return TRUE;
            }
        }
    }
    return FALSE;
}

/**
 * Creates the type thas is shallow copied for the module id.
 */
static TYPE_DESC
shallow_copy_type_for_module_id(TYPE_DESC original) {
    TYPE_DESC new_tp;

    new_tp = new_type_desc();
    assert(new_tp != NULL);

    *new_tp = *original;

    /* PUBLIC/PRIVATE attribute may be given by the module user */
    TYPE_UNSET_PUBLIC(new_tp);
    TYPE_UNSET_PRIVATE(new_tp);

    append_replicated_type_list(original, new_tp);

    return new_tp;
}

static void
deep_copy_and_overwrite_for_module_id_type(TYPE_DESC * ptp);


/**
 * Copy the reference types recursively
 *  until there is no reference type or
 *  the reference type is already replicated.
 */
static void
deep_ref_copy_for_module_id_type(TYPE_DESC tp) {
    ID id;
    ID last_ip = NULL;
    ID new_members = NULL;
    TYPE_DESC cur, old;

    cur = tp;
    while (TYPE_REF(cur) != NULL) {
        old = TYPE_REF(cur);
        deep_copy_and_overwrite_for_module_id_type(&(TYPE_REF(cur)));
        if (old == TYPE_REF(cur))
            break;
        cur = TYPE_REF(cur);
    }

    if (IS_STRUCT_TYPE(cur)) {
        if(TYPE_PARENT(cur) && TYPE_PARENT_TYPE(cur)) {
            id = new_ident_desc(ID_SYM(TYPE_PARENT(cur)));
            *id = *TYPE_PARENT(cur);
            TYPE_PARENT(cur) = id;
            deep_copy_and_overwrite_for_module_id_type(&(TYPE_PARENT_TYPE(cur)));
        }

        FOREACH_MEMBER(id, cur) {
            ID new_id = new_ident_desc(ID_SYM(id));
            *new_id = *id;
            deep_copy_and_overwrite_for_module_id_type(&(ID_TYPE(new_id)));

            /*
             * PUBLIC/PRIVATE should be inherited
             */
            if (TYPE_IS_PUBLIC(ID_TYPE(id))) {
                TYPE_SET_PUBLIC(ID_TYPE(new_id));
            }
            if (TYPE_IS_PRIVATE(ID_TYPE(id))) {
                TYPE_SET_PRIVATE(ID_TYPE(new_id));
            }

            ID_LINK_ADD(new_id, new_members, last_ip);
        }
        TYPE_MEMBER_LIST(cur) = new_members;

    } else if (IS_PROCEDURE_TYPE(tp)) {
        SYMBOL s;
        ID last_ip = NULL;
        ID ip;
        ID new_args = NULL;

        deep_copy_and_overwrite_for_module_id_type(&FUNCTION_TYPE_RETURN_TYPE(tp));

        FOREACH_ID(id, FUNCTION_TYPE_ARGS(tp)) {
            s = ID_SYM(id);
            ip = new_ident_desc(s);
            *ip = *id;
            deep_copy_and_overwrite_for_module_id_type(&ID_TYPE(ip));
            ID_LINK_ADD(ip, new_args, last_ip);
        }
        FUNCTION_TYPE_ARGS(tp) = new_args;
    }

}

/**
 * Deep-copy the type and overwrite it
 */
static void
deep_copy_and_overwrite_for_module_id_type(TYPE_DESC * ptp) {
    TYPE_DESC tp;

    if (ptp == NULL || (*ptp == NULL)) {
        return;
    }

    if (type_is_replica(*ptp)) {
        ;  /* do nothing */
    } else if (type_has_replica(*ptp, &tp)) {
        /* overwrite the type with replicated one */
        *ptp = tp;
    } else {
        /* shallow-copy type and deep-copy the  type referenced by this type */
        *ptp = shallow_copy_type_for_module_id(*ptp);
        deep_ref_copy_for_module_id_type(*ptp);
    }
}



/**
 * solve conflict between local identifier and use associated identifier.
 *
 * @id local identifier (only LOCAL, neither parent identifier nor sibling one)
 * @mid use associated identifier
 */
static void
solve_use_assoc_conflict(ID id, ID mid)
{
    if(ID_SEEM_GENERIC_PROCEDURE(id) && ID_SEEM_GENERIC_PROCEDURE(mid)) {
        // ignore a conflict between generic functions.
        /* NOTE:
         * Generic functions with functions with different type of arguments is not conflict.
         * Generic function occurres a conflict if it cotains functions with same type of arguments,
         * but the current type system couldn't detect it.
         */
        EXT_ID current_ep, module_ep, head, ep;
        if(IS_GENERIC_TYPE(ID_TYPE(mid))) {
            import_generic_procedure(mid);
        }
        current_ep = PROC_EXT_ID(id);
        module_ep = PROC_EXT_ID(mid);

        if (!EXT_PROC_INTR_DEF_EXT_IDS(module_ep))
            return;
        head = shallow_copy_ext_id(EXT_PROC_INTR_DEF_EXT_IDS(module_ep));
        FOREACH_EXT_ID(ep, head) {
            EXT_IS_OFMODULE(ep) = TRUE;
        }

        if (EXT_PROC_INTR_DEF_EXT_IDS(current_ep)) {
            extid_put_last(EXT_PROC_INTR_DEF_EXT_IDS(current_ep), head);
        } else if (EXT_PROC_INTR_DEF_EXT_IDS(current_ep) == NULL) {
            EXT_PROC_INTR_DEF_EXT_IDS(current_ep) = head;
        }
        return;
    }
    if ((ID_CLASS(id) == CL_TAGNAME &&
         (ID_CLASS(mid) == CL_PROC && IS_GENERIC_PROCEDURE_TYPE(ID_TYPE(mid))))
        ||
        (ID_CLASS(mid) == CL_TAGNAME &&
         (ID_CLASS(id) == CL_PROC && IS_GENERIC_PROCEDURE_TYPE(ID_TYPE(id))))) {
        ID next = ID_NEXT(id);
        id_multilize(id);
        ID_NEXT(id) = MULTI_ID_LIST(id);
        ID_NEXT(ID_NEXT(id)) = next;
        MULTI_ID_LIST(id) = NULL;
        return;
    }

    if(!id->use_assoc) {
        // conflict between (sub)program, argument, or module
        /* NOTE:
         * If id is not use associated,
         * id is (sub)program name, argument name, or module name.
         * It is because that USE statement appear before any declaration.
         */
        if(debug_flag) {
            fprintf(debug_fp,
                    "conflict symbol '%s' between current scope and module '%s'\n",
                    SYM_NAME(ID_SYM(mid)),
                    SYM_NAME(mid->use_assoc->module_name));
        }
        ID_IS_AMBIGUOUS(id) = TRUE;
    } else {
        // conflict between use associated ids
        /* NOTE:
         * If two ids are defined with same name, and in same module,
         * two ids are same one. So there are no conflict.
         */
        if((id->use_assoc->module_name == mid->use_assoc->module_name)
           && (id->use_assoc->original_name == mid->use_assoc->original_name)) {
            // DO NOTHING
            if(debug_flag) {
                fprintf(debug_fp,
                        "duplicate use assoc symbol '%s' (original '%s') from module '%s'\n",
                        SYM_NAME(ID_SYM(mid)),
                        SYM_NAME(mid->use_assoc->original_name),
                        SYM_NAME(mid->use_assoc->module_name));
            }
        } else {
            if(debug_flag) {
                fprintf(debug_fp,
                        "conflict symbol '%s' between the followings\n"
                        " - original '%s' from module '%s'\n"
                        " - original '%s' from module '%s'\n",
                        SYM_NAME(ID_SYM(id)),
                        SYM_NAME(id->use_assoc->original_name),
                        SYM_NAME(mid->use_assoc->original_name),
                        SYM_NAME(id->use_assoc->module_name),
                        SYM_NAME(mid->use_assoc->module_name));
            }
            ID_IS_AMBIGUOUS(id) = TRUE;
        }
    }
}

/**
 * import id from module to id list.
 */
static void
import_module_id(ID mid,
                 ID *head, ID *tail,
                 TYPE_DESC *sthead, TYPE_DESC *sttail,
                 SYMBOL use_name, int need_wrap_type, int fromParentModule)
{
    ID existed_id, id;
    EXT_ID ep, mep;

    if ((existed_id = find_ident_head(use_name?:ID_SYM(mid), *head)) != NULL) {
        solve_use_assoc_conflict(existed_id, mid);
        if (ID_CLASS(existed_id) == CL_MULTI) {
            ID ip;
            /* recheck tail */
            FOREACH_ID(ip, *head) {
                *tail = ip;
            }
        } else {
            return;
        }
    }

    id = new_ident_desc(ID_SYM(mid));
    *id = *mid;

    PROC_EXT_ID(id) = NULL;
    mep = PROC_EXT_ID(mid);
    if (mep != NULL) {
        PROC_EXT_ID(id) = new_external_id(EXT_SYM(mep));
        ep = PROC_EXT_ID(id);
        *ep = *mep;
        EXT_IS_OFMODULE(ep) = TRUE;
        EXT_NEXT(ep) = NULL;
        EXT_PROC_INTR_DEF_EXT_IDS(ep) = NULL;

        /* hmm, this code is really required? */
        if(!type_is_replica(EXT_PROC_TYPE(mep))) {
            EXT_PROC_TYPE(ep)
                    = shallow_copy_type_for_module_id(EXT_PROC_TYPE(mep));
        }

        if (EXT_PROC_INTR_DEF_EXT_IDS(mep) != NULL) {
            EXT_ID head, p;
            head = shallow_copy_ext_id(EXT_PROC_INTR_DEF_EXT_IDS(mep));
            FOREACH_EXT_ID(p, head) {
                EXT_IS_OFMODULE(p) = TRUE;
            }
            EXT_PROC_INTR_DEF_EXT_IDS(ep) = head;
        }
    }

    if(use_name)
        ID_SYM(id) = use_name;

    /*
     * In module, use associated id may be given PUBLIC or PRIVATE
     * attribute. OR, If id is tagname and rename required, then type
     * will be given different tagname.
     */
    if(need_wrap_type ||
       (ID_STORAGE(id) == STG_TAGNAME && use_name) ||
       TYPE_IS_PROTECTED(ID_TYPE(id))) {
        // shallow copy type from module
        ID_TYPE(id) = shallow_copy_type_for_module_id(ID_TYPE(id));
        TYPE_UNSET_PUBLIC(id);
        TYPE_UNSET_PRIVATE(id);

        /*
         * If type is PROTECTED and id is not imported to SUBMODULE,
         * id should be READ ONLY
         */
        if (TYPE_IS_PROTECTED(ID_TYPE(id)) && !fromParentModule) {
            TYPE_SET_READONLY(ID_TYPE(id));
        }

        ID_ADDR(id) = expv_sym_term(F_VAR, ID_TYPE(id), ID_SYM(id));
    }

    if(ID_TYPE(id) != NULL &&
       IS_PROCEDURE_TYPE(ID_TYPE(id)) &&
       TYPE_IS_PROCEDURE(ID_TYPE(id)) &&
       TYPE_REF(ID_TYPE(id)) == NULL) {
        /*
         * Import 'PROCEDURE(), POINTER :: p'
         * So setup id as unfixed procedure variable.
         */
        TYPE_DESC old = ID_TYPE(id);
        ID_TYPE(id) = function_type(NULL);
        implicit_declaration(id);
        TYPE_SET_IMPLICIT(FUNCTION_TYPE_RETURN_TYPE(ID_TYPE(id)));
        TYPE_SET_IMPLICIT(ID_TYPE(id));
        TYPE_REF(old) = ID_TYPE(id);
        ID_TYPE(id) = old;
        TYPE_SET_NOT_FIXED(ID_TYPE(id));
    }


    if(ID_STORAGE(id) == STG_TAGNAME) {
        TYPE_TAGNAME(ID_TYPE(id)) = id;
        TYPE_SLINK_ADD(ID_TYPE(id), *sthead, *sttail);
    }

    ID_LINK_ADD(id, *head, *tail);

    if(IS_GENERIC_TYPE(ID_TYPE(id)))
        import_generic_procedure(id);

    if(fromParentModule)
        ID_IS_FROM_PARENT_MOD(id) = TRUE;

    if(debug_flag) {
        fprintf(debug_fp,
                "import '%s' from module '%s'\n",
                SYM_NAME(ID_SYM(mid)),
                SYM_NAME(mid->use_assoc->module_name));
        if(use_name)
        fprintf(debug_fp,
                "as '%s'",
                SYM_NAME(use_name));
    }

    return;
}

/**
 * Copy the expv as function argments.
 */
static expv
copy_function_args(const expv args) {
    expv v, new_args, varg, new_varg;
    list lp;
    //TYPE_DESC tp;

    new_args = XMALLOC(expv, sizeof(*new_args));
    *new_args = *args;
    EXPR_LIST(new_args) = NULL;

    FOR_ITEMS_IN_LIST (lp, args) {
        varg = EXPR_ARG1(LIST_ITEM(lp));
        new_varg = XMALLOC(expv, sizeof(*new_varg));
        *new_varg = *varg;

        v = list1(LIST, new_varg);
        list_put_last(new_args, v);
    }

    return new_args;
}


void
deep_copy_id_types(ID mids)
{
    ID mid;
    EXT_ID mep;

    FOREACH_ID(mid, mids) {
        // deep copy of types!
        deep_ref_copy_for_module_id_type(ID_TYPE(mid));

        // deep copy for function types!
        if ((mep = PROC_EXT_ID(mid)) != NULL) {
          expv v;
          list lp;

          deep_ref_copy_for_module_id_type(EXT_PROC_TYPE(mep));

          /*
           * copy the arguments of the function type
           *
           * NOTE:
           *  It may be required to deep-copy whole of the EXT_ID.
           */
          if (EXT_PROC_ARGS(mep) != NULL) {
              EXT_PROC_ARGS(mep) = copy_function_args(EXT_PROC_ARGS(mep));
              FOR_ITEMS_IN_LIST(lp, EXT_PROC_ARGS(mep)) {
                  v = EXPR_ARG1(LIST_ITEM(lp));
                  deep_copy_and_overwrite_for_module_id_type(&(EXPV_TYPE(v)));
              }
          }
        }
    }
}


static int
import_module_ids(struct module *mod, struct use_argument * args,
                  int isOnly, int fromParentModule)
{
    ID mid, id, last_id = NULL, prev_mid, first_mid;
    TYPE_DESC tp, sttail = NULL;
    struct use_argument * arg;
    int ret = TRUE;
    int wrap_type = TRUE;

    initialize_replicated_type_list();

    if (debug_flag) {
        if (!fromParentModule) {
            fprintf(debug_fp, "######## BEGIN USE ASSOC #######\n");
        } else {
            fprintf(debug_fp, "######## BEGIN HOST ASSOCIATION FROM SUBMODULE  #######\n");
        }
        print_IDs(MODULE_ID_LIST(mod), debug_fp, TRUE);
    }

    FOREACH_ID(id, LOCAL_SYMBOLS) {
        last_id = id;
    }
    prev_mid = last_id;

    FOREACH_STRUCTDECLS(tp, LOCAL_STRUCT_DECLS) {
        sttail = tp;
    }

    FOREACH_ID(mid, MODULE_ID_LIST(mod)) {
        if (args != NULL) {
            FOREACH_USE_ARG(arg, args) {
                wrap_type = TRUE;
                if (arg->local != ID_SYM(mid))
                    continue;
                import_module_id(mid,
                                 &LOCAL_SYMBOLS, &last_id,
                                 &LOCAL_STRUCT_DECLS, &sttail,
                                 arg->use, wrap_type, fromParentModule);
                arg->used = TRUE;
            }
        } else {
            if (!isOnly) {
                wrap_type = TRUE;
                import_module_id(mid,
                                 &LOCAL_SYMBOLS, &last_id,
                                 &LOCAL_STRUCT_DECLS, &sttail,
                                 NULL, wrap_type, fromParentModule);
            }
        }
    }

    FOREACH_USE_ARG(arg, args) {
        if (!arg->used) {
            error("'%s' is not found in module '%s'",
                  SYM_NAME(arg->local), SYM_NAME(MODULE_NAME(mod)));
            ret = FALSE;
        }
    }

    // deep-copy types now!
    first_mid = prev_mid ? ID_NEXT(prev_mid) : NULL;
    deep_copy_id_types(first_mid);

    finalize_replicated_type_list();

    if(debug_flag) {
        if (!fromParentModule) {
            fprintf(debug_fp, "########   END USE ASSOC #######\n");
        } else {
            fprintf(debug_fp, "########   END HOST ASSOCIATION FROM SUBMODULE  #######\n");
        }

    }
    return ret;
}

/**
 * common use assoc
 */
int
use_assoc_common(SYMBOL name, struct use_argument * args, int isOnly)
{
    struct module *mod;

    if (!import_module(name, &mod)) {
        return FALSE;
    }

    return import_module_ids(mod, args, isOnly, FALSE);
}

/**
 * use association with rename arguments.
 * import public identifiers from module to LOCAL_SYMBOLS.
 */
int
use_assoc(SYMBOL name, struct use_argument * args)
{
    int isOnly = FALSE;
    return use_assoc_common(name, args, isOnly);
}

/**
 * use association with only arguments.
 * import public identifiers from module to LOCAL_SYMBOLS.
 */
int
use_assoc_only(SYMBOL name, struct use_argument * args)
{
    int isOnly = TRUE;
    return use_assoc_common(name, args, isOnly);
}

/*
 * compiles use statement.
 */
static void
compile_USE_decl(expr x, expr x_args, int is_intrinsic)
{
    expv args, v;
    struct list_node *lp;
    struct use_argument * use_args = NULL;

    if(x_args != NULL && EXPR_ARG1(x_args) == NULL)
        return;

    args = list0(LIST);

    FOR_ITEMS_IN_LIST(lp, x_args) {
        expr useExpr, localExpr, x = LIST_ITEM(lp);
        struct use_argument * use_arg = XMALLOC(struct use_argument *, sizeof(struct use_argument));
        *use_arg = (struct use_argument){0};

        if (EXPV_CODE(x) == F03_OPERATOR_RENAMING) {
            use_arg->is_operator = TRUE;
        }

        useExpr = EXPR_ARG1(x);
        localExpr = EXPR_ARG2(x);

        assert(EXPV_CODE(localExpr) == IDENT);
        assert(EXPV_CODE(useExpr) == IDENT);

        args = list_put_last(args, list2(EXPR_CODE(x), useExpr, localExpr));

        use_arg->local = EXPV_NAME(localExpr);
        use_arg->use = EXPV_NAME(useExpr);
        if(use_args != NULL) {
            use_arg->next = use_args;
        }
        use_args = use_arg;
    }
    if(is_intrinsic){
        v = expv_cons(F03_USE_INTRINSIC_STATEMENT, NULL, x, args);
    } else {
        v = expv_cons(F95_USE_STATEMENT, NULL, x, args);
    }
    
    EXPV_LINE(v) = EXPR_LINE(x);
    output_statement(v);

    use_assoc(EXPR_SYM(x), use_args);

    list_put_last(LOCAL_USE_DECLS, x);
}

/*
 * Get correct symbol for a specific generic spec
 */
static expr 
get_generic_spec_symbol(int expr_code){
    expr gen_spec;
    if(expr_code == F95_ASSIGNOP) {
        gen_spec = make_enode(IDENT, (void *)find_symbol("="));
    } else if(expr_code == F95_DOTOP) {
        gen_spec = make_enode(IDENT, (void *)find_symbol("."));
    } else if(expr_code == F95_POWEOP) {
        gen_spec = make_enode(IDENT, (void *)find_symbol("**"));
    } else if(expr_code == F95_MULOP) {
        gen_spec = make_enode(IDENT, (void *)find_symbol("*"));
    } else if(expr_code == F95_DIVOP) {
        gen_spec = make_enode(IDENT, (void *)find_symbol("/"));
    } else if(expr_code == F95_PLUSOP) {
        gen_spec = make_enode(IDENT, (void *)find_symbol("+"));
    } else if(expr_code == F95_MINUSOP) {
        gen_spec = make_enode(IDENT, (void *)find_symbol("-"));
    } else if(expr_code == F95_EQOP) {
        gen_spec = make_enode(IDENT, (void *)find_symbol(".eq."));
    } else if(expr_code == F95_NEOP) {
        gen_spec = make_enode(IDENT, (void *)find_symbol(".neq."));
    } else if(expr_code == F95_LTOP) {
        gen_spec = make_enode(IDENT, (void *)find_symbol(".lt."));
    } else if(expr_code == F95_LEOP) {
        gen_spec = make_enode(IDENT, (void *)find_symbol(".le."));
    } else if(expr_code == F95_GEOP) {
        gen_spec = make_enode(IDENT, (void *)find_symbol(".ge."));
    } else if(expr_code == F95_GTOP) {
        gen_spec = make_enode(IDENT, (void *)find_symbol(".gt."));
    } else if(expr_code == F95_NOTOP) {
        gen_spec = make_enode(IDENT, (void *)find_symbol(".not."));
    } else if(expr_code == F95_ANDOP) {
        gen_spec = make_enode(IDENT, (void *)find_symbol(".and."));
    } else if(expr_code == F95_OROP) {
        gen_spec = make_enode(IDENT, (void *)find_symbol(".or."));
    } else if(expr_code == F95_EQVOP) {
        gen_spec = make_enode(IDENT, (void *)find_symbol(".eqv."));
    } else if(expr_code == F95_NEQVOP) {
        gen_spec = make_enode(IDENT, (void *)find_symbol(".neqv."));
    } else if(expr_code == F95_CONCATOP) {
        gen_spec = make_enode(IDENT, (void *)find_symbol("/"));
    } else {
        gen_spec = NULL;
    }
    return gen_spec;
}


/*
 * compiles use only statement.
 */
static void
compile_USE_ONLY_decl (expr x, expr x_args, int is_intrinsic)
{
    expv args, v;
    struct list_node *lp;
    expr useExpr, localExpr, a;
    struct use_argument * use_args = NULL;

    if(x_args == NULL || EXPR_ARG1(x_args) == NULL)
        return;

    args = list0(LIST);

    FOR_ITEMS_IN_LIST(lp, x_args) {
        struct use_argument * use_arg = XMALLOC(struct use_argument *, sizeof(struct use_argument));
        *use_arg = (struct use_argument){0};

        a = LIST_ITEM(lp);

        if(EXPV_CODE(a) == F95_GENERIC_SPEC) {
            expr gen_spec;
            assert(EXPR_HAS_ARG1(a));
            gen_spec = get_generic_spec_symbol(EXPR_CODE(EXPR_ARG1(a)));
            if(gen_spec != NULL) {
                args = list_put_last(args, list2(F95_GENERIC_SPEC, NULL, gen_spec));
                use_arg->local = EXPV_NAME(gen_spec);
                use_arg->use = NULL;
                use_arg->is_operator = TRUE;
            }
        } else if (EXPV_CODE(a) == LIST) {
            useExpr = EXPR_ARG1(a);
            localExpr = EXPR_ARG2(a);

            assert(EXPV_CODE(useExpr) == IDENT);
            assert(EXPV_CODE(localExpr) == IDENT);

            args = list_put_last(args, list2(LIST, useExpr, localExpr));

            use_arg->use = EXPV_NAME(useExpr);
            use_arg->local = EXPV_NAME(localExpr);
        } else {
            assert(EXPV_CODE(a) == IDENT);
            args = list_put_last(args, list2(LIST, NULL, a));
            use_arg->local = EXPV_NAME(a);
            use_arg->use = NULL;
        }
        if(use_args != NULL) {
            use_arg->next = use_args;
        }
        use_args = use_arg;
    }

    if(is_intrinsic) {
        v = expv_cons(F03_USE_ONLY_INTRINSIC_STATEMENT, NULL, x, args);
    } else {
        v = expv_cons(F95_USE_ONLY_STATEMENT, NULL, x, args);
    }
    
    EXPV_LINE(v) = EXPR_LINE(x);
    output_statement(v);

    use_assoc_only(EXPR_SYM(x), use_args);

    list_put_last(LOCAL_USE_DECLS, x);
}

int
associate_parent_module(const SYMBOL module, const SYMBOL submodule)
{
    struct module *mod;

    if (!import_submodule(module, submodule, &mod)) {
        return FALSE;
    }

    return import_module_ids(mod, NULL, FALSE, TRUE);
}


static char*
genBlankInterfaceName()
{
    static int seq = 0;
    char buf[256];
    sprintf(buf, "$blank_interface_name%d", seq++);
    return strdup(buf);
}


/*
 * complies INTERFACE statement
 */
static void
compile_INTERFACE_statement(expr x)
{
    EXT_ID ep = NULL, use_associated_ep = NULL;
    ID iid;
    expr identOrOp;
    SYMBOL s = NULL;
    int hasName;
    struct interface_info * info =
        XMALLOC(struct interface_info *, sizeof(struct interface_info));
    info->class = INTF_DECL;

    identOrOp = EXPR_ARG1(x);
    hasName = identOrOp ? TRUE : FALSE;

    if(hasName) {
        switch(EXPR_CODE(identOrOp)) {
        case IDENT:
            /* generic function/subroutine */
            s = EXPR_SYM(identOrOp);
            iid = find_ident_local(s);
            if(iid == NULL) {
                iid = declare_ident(s, CL_PROC);
                if(iid == NULL)
                    return;
            } else if(ID_CLASS(iid) == CL_TAGNAME) {
                /*
                 * There is the derived-type with the same name,
                 * so turn id into the multi class identifier.
                 */
                id_multilize(iid);
                iid = declare_ident(s, CL_PROC);

            } else if(ID_STORAGE(iid) == STG_UNKNOWN) {
                ID_STORAGE(iid) = STG_EXT;
                ID_CLASS(iid) = CL_PROC;
            } else if(ID_IS_OFMODULE(iid)) {
                if(!IS_GENERIC_PROCEDURE_TYPE(ID_TYPE((iid))))
                    error_at_node(x,
                                  "'%s' is already defined"
                                  " as a generic procedure in module '%s'",
                                  SYM_NAME(s), iid->use_assoc->module_name);
                else
                    use_associated_ep = PROC_EXT_ID(iid);
            }
            break;
        case F95_ASSIGNOP: {
            /* user define assingment operator */
            s = find_symbol(EXPR_CODE_SYMBOL(EXPR_CODE(identOrOp)));
            info->class = INTF_ASSIGNMENT;
        } break;
        case F95_USER_DEFINED: {
#define END_LENGTH 2
#define MAXLEN_USEROP 31
            expr id = EXPR_ARG1(identOrOp);
            char * name;
            char operator_name[MAXLEN_USEROP];
            assert(EXPR_CODE(id) == IDENT);

            name = SYM_NAME(EXPR_SYM(id));

            if (strlen(name) - END_LENGTH > MAXLEN_USEROP) {
                error("a name of operator is too long");
                return;
            }

            sprintf(operator_name, ".%s.", name);

            s = find_symbol(operator_name);

            info->class = INTF_USEROP;
        } break;
        case F95_POWEOP:
        case F95_MULOP:
        case F95_DIVOP:
        case F95_PLUSOP:
        case F95_MINUSOP:
        case F95_EQOP:
        case F95_NEOP:
        case F95_LTOP:
        case F95_LEOP:
        case F95_GEOP:
        case F95_GTOP:
        case F95_NOTOP:
        case F95_ANDOP:
        case F95_OROP:
        case F95_EQVOP:
        case F95_NEQVOP:
        case F95_CONCATOP:
        {
            s = find_symbol(EXPR_CODE_SYMBOL(EXPR_CODE(identOrOp)));
            info->class = INTF_OPERATOR;
        } break;
        case F03_GENERIC_WRITE: {
            expr formatted = EXPR_ARG1(identOrOp);
            switch (EXPR_CODE(formatted)) {
                case F03_FORMATTED:
                    s = find_symbol("_write_formatted");
                    info->class = INTF_GENERIC_WRITE_FORMATTED;
                    break;
                case F03_UNFORMATTED:
                    s = find_symbol("_write_unformatted");
                    info->class = INTF_GENERIC_WRITE_UNFORMATTED;
                    break;
                default:
                    /* never reach */
                    break;
            }
        } break;
        case F03_GENERIC_READ: {
            expr formatted = EXPR_ARG1(identOrOp);
            switch (EXPR_CODE(formatted)) {
                case F03_FORMATTED:
                    s = find_symbol("_read_formatted");
                    info->class = INTF_GENERIC_READ_FORMATTED;
                    break;
                case F03_UNFORMATTED:
                    s = find_symbol("_read_unformatted");
                    info->class = INTF_GENERIC_READ_UNFORMATTED;
                    break;
                default:
                    /* never reach */
                    break;
            }
        } break;
        case F03_ABSTRACT_SPEC: {
            hasName = FALSE;
            info->class = INTF_ABSTRACT;
        } break;
        default:
            NOT_YET();
        break;
        }
    } else {
        s = find_symbol(genBlankInterfaceName());
    }

    if (s != NULL && SYM_NAME(s) != NULL) {
        add_generic_procedure(SYM_NAME(s), NULL);
    }

    ep = new_external_id(s);
    EXT_LINE(ep) = EXPR_LINE(x);
    EXT_TAG(ep) = STG_EXT;
    EXT_IS_BLANK_NAME(ep) = !hasName;
    EXT_IS_DEFINED(ep) = TRUE;
    EXT_IS_OFMODULE(ep) = FALSE;
    EXT_PROC_CLASS(ep) = EP_INTERFACE;

    EXT_PROC_INTERFACE_INFO(ep) = info;

    EXT_NEXT(ep) = NULL;
    if(use_associated_ep)
        EXT_PROC_INTR_DEF_EXT_IDS(ep) = EXT_PROC_INTR_DEF_EXT_IDS(use_associated_ep);

    push_ctl(CTL_INTERFACE);
    push_unit_ctl(ININTR);

    /* replace the current contol list */
    UNIT_CTL_INTERFACE_SAVE_CTL(CURRENT_UNIT_CTL) = ctl_top;
    UNIT_CTL_INTERFACE_SAVE_CTL_BASE(CURRENT_UNIT_CTL) = ctl_base;
    ctl_base = new_ctl();
    ctl_top = ctl_base;

    CURRENT_INTERFACE = ep;
}

static int
check_interface_type(EXT_ID ep, TYPE_DESC ftp)
{
    switch (EXT_PROC_INTERFACE_INFO(ep)->class) {
        case INTF_GENERIC_READ_FORMATTED:
            return is_defined_io_read_formatted(ftp, NULL);
        case INTF_GENERIC_READ_UNFORMATTED:
            return is_defined_io_read_unformatted(ftp, NULL);
        case INTF_GENERIC_WRITE_FORMATTED:
            return is_defined_io_write_formatted(ftp, NULL);
        case INTF_GENERIC_WRITE_UNFORMATTED:
            return is_defined_io_write_unformatted(ftp, NULL);
        default:
            return TRUE;
    }
}

/*
 * complies END INTERFACE statement
 */
static void
end_interface()
{
    EXT_ID ep, localExtSyms, intr;
    ID fid, iid;
    int hasSub = FALSE, hasFunc = FALSE;

    if(unit_ctl_level == 0 ||
        PARENT_STATE != ININTR) {
        error("unexpected END INTERFACE statement");
        pop_unit_ctl();
        CURRENT_STATE = INDCL;
        return;
    }

    localExtSyms = LOCAL_EXTERNAL_SYMBOLS;
    intr = CURRENT_INTERFACE;

    /* add symbols in INTERFACE to INTERFACE symbol */
    if (EXT_PROC_INTR_DEF_EXT_IDS(intr) == NULL) {
        EXT_PROC_INTR_DEF_EXT_IDS(intr) = localExtSyms;
    } else {
        extid_put_last(
            EXT_PROC_INTR_DEF_EXT_IDS(intr), localExtSyms);
    }


    if (endlineno_flag) {
        if (CURRENT_INTERFACE && EXT_LINE(CURRENT_INTERFACE))
            EXT_END_LINE_NO(CURRENT_INTERFACE) = current_line->ln_no;
    }

    ctl_top = UNIT_CTL_INTERFACE_SAVE_CTL(CURRENT_UNIT_CTL);
    ctl_base = UNIT_CTL_INTERFACE_SAVE_CTL_BASE(CURRENT_UNIT_CTL);
    pop_unit_ctl();
    pop_ctl();

    /* add INTERFACE symbol to parent */
    if (LOCAL_INTERFACES == NULL) {
        LOCAL_INTERFACES = intr;
    } else {
        /* extid_put_last(EXT_PROC_INTERFACES(PARENT_EXT_ID), intr); */
        extid_put_last(LOCAL_INTERFACES, intr);
    }

    CURRENT_STATE = INDCL;

    /* add function symbol to parent local symbols */
    FOREACH_EXT_ID(ep, localExtSyms) {
        if(IS_GENERIC_TYPE(EXT_PROC_TYPE(ep))) {
            fid = declare_ident(EXT_SYM(ep), CL_PROC);
            if(fid == NULL)
                return;
            ID_TYPE(fid) = EXT_PROC_TYPE(ep);
            ID_STORAGE(fid) = STG_EXT;
            PROC_CLASS(fid) = P_EXTERNAL;
            PROC_EXT_ID(fid) = ep;
            ID_ORDER(fid) = ID_ORDER(EXT_PROC_ID_LIST(ep));
            EXT_PROC_CLASS(ep) = EP_INTERFACE_DEF;
        } else if(EXT_PROC_IS_MODULE_PROCEDURE(ep) == FALSE) {
            if (IS_SUBR(EXT_PROC_TYPE(ep))) {
                hasSub = TRUE;
            } else {
                hasFunc = TRUE;
            }
            fid = declare_ident(EXT_SYM(ep), CL_PROC);
            if(fid == NULL)
                return;
            ID_TYPE(fid) = EXT_PROC_TYPE(ep);
            ID_STORAGE(fid) = STG_EXT;
            PROC_CLASS(fid) = P_EXTERNAL;
            PROC_EXT_ID(fid) = ep;
            EXT_PROC_CLASS(ep) = EP_INTERFACE_DEF;
            ID_ORDER(fid) = ID_ORDER(EXT_PROC_ID_LIST(ep));
        }

        if (INTF_IS_ABSTRACT(EXT_PROC_INTERFACE_INFO(intr))) {
            /*
             * FUNCTION/SUBROUTINE inside ABSTRACT INTERFACE are
             * abstract procedures.
             */
            TYPE_SET_ABSTRACT(EXT_PROC_TYPE(ep));
        }

        if (!check_interface_type(intr, EXT_PROC_TYPE(ep))) {
            return;
        }

    }

    if(EXT_IS_BLANK_NAME(intr) == FALSE) {
        if(hasSub && hasFunc) {
            error("function does not belong in a generic subroutine interface");
            return;
        }

        /* add interface symbol to parent local symbols */
        iid = find_ident(EXT_SYM(intr));

        if(iid == NULL) {
            iid = declare_ident(EXT_SYM(intr), CL_PROC);
            if(iid == NULL)
                return;
        }
        if (ID_CLASS(iid) == CL_MULTI) {
            iid = multi_find_class(iid, CL_PROC);
        }

        /* type should be calculated from
         * declared functions, not always TYPE_GNUMERIC */
        ID_CLASS(iid) = CL_PROC;
        ID_TYPE(iid) = hasSub ? generic_subroutine_type() : generic_function_type();
        TYPE_ATTR_FLAGS(ID_TYPE(iid)) = TYPE_ATTR_FLAGS(iid);
        if (TYPE_HAS_BIND(iid)) {
            TYPE_BIND_NAME(ID_TYPE(iid)) = ID_BIND(iid);
        }
        ID_STORAGE(iid) = STG_EXT;
        PROC_CLASS(iid) = P_EXTERNAL;
        PROC_EXT_ID(iid) = intr;
        EXT_PROC_CLASS(intr) = EP_INTERFACE;
        EXT_PROC_TYPE(intr) = ID_TYPE(iid);

        /* define interface external symbol in parent */
        define_internal_subprog(intr);
    }

    /* TODO: we should check errors such as "ambiguous interfaces" */
}


static void
switch_id_to_proc(ID id)
{
    if(ID_CLASS(id) == CL_PROC)
        return;
    memset(&id->info.proc_info, 0, sizeof(id->info.proc_info));
    ID_CLASS(id) = CL_PROC;
}

/*
 * while reading module, read module procedure.
 */
static void
accept_MODULEPROCEDURE_statement_in_module(expr x)
{
    list lp;
    expr ident;
    ID id;

    FOR_ITEMS_IN_LIST(lp, EXPR_ARG1(x)) {
        ident = LIST_ITEM(lp);
        assert(EXPR_CODE(ident) == IDENT);

        /*
         * FIXME:
         *	It is not good idea to set ID_TYPE() to
         *	BASIC_TYPE_DESC(TYPE_GENERIC). Need to replace the
         *	ID_TYPE() anyway.
         */

        id = find_ident(EXPR_SYM(ident));
        if (id == NULL) {
            id = declare_ident(EXPR_SYM(ident), CL_PROC);
        } else {
            switch_id_to_proc(id);
        }
        ID_TYPE(id) = generic_procedure_type();
        ID_CLASS(id) = CL_PROC;
        PROC_CLASS(id) = P_DEFINEDPROC;
        declare_function(id);
    }
}


/*
 * compile MODULE PROCEDURE statement in the INTERFACE block
 */
static void
compile_interface_MODULEPROCEDURE_statement(expr x)
{
    list lp;
    expr ident;
    ID id;
    EXT_ID ep;
    const char *genProcName = NULL;

    assert(PARENT_STATE == ININTR);

    if (checkInsideUse()) {
        accept_MODULEPROCEDURE_statement_in_module(x);
        return;
    }

    if (EXT_IS_BLANK_NAME(CURRENT_INTERFACE)) {
        error("MODULE PROCEDURE must be in a generic module interface");
        return;
    }

    genProcName = SYM_NAME(EXT_SYM(CURRENT_INTERFACE));

    FOR_ITEMS_IN_LIST(lp, EXPR_ARG1(x)) {
        TYPE_DESC tp;
        ident = LIST_ITEM(lp);
        assert(EXPR_CODE(ident) == IDENT);
        id = find_ident_outer_scope(EXPR_SYM(ident));
        if (id != NULL &&
            ID_TYPE(id) != NULL
            && IS_PROCEDURE_POINTER(ID_TYPE(id))) {
        } else if (id == NULL) {
            id = declare_ident(EXPR_SYM(ident), CL_PROC);
        } else {
            switch_id_to_proc(id);
        }

        ep = declare_external_proc_id(EXPR_SYM(ident), NULL, TRUE);
        if (ep == NULL) {
            fatal("can't allocate an EXT_ID for a module procedure.");
            /* not reached. */
            continue;
        }
        EXT_LINE(ep) = EXPR_LINE(x);
        EXT_PROC_CLASS(ep) = EP_MODULE_PROCEDURE;
        EXT_PROC_IS_MODULE_SPECIFIED(ep) = (EXPR_INT(EXPR_ARG2(x)) == 1);

        if (EXT_PROC_TYPE(ep) != NULL) {
            FUNCTION_TYPE_SET_MOUDLE_PROCEDURE(EXT_PROC_TYPE(ep));
        }

        if (ID_TYPE(id) != NULL) {
            tp = ID_TYPE(id);
        } else {
            tp = EXT_PROC_TYPE(ep);
        }

        if (add_module_procedure(genProcName, SYM_NAME(EXPR_SYM(ident)),
                                 tp, NULL) == NULL) {
            fatal("can't add a module procedure '%s' for '%s'.",
                  SYM_NAME(EXPR_SYM(ident)), genProcName);
            /* not reached. */
        }
    }

    if (debug_flag) {
        dump_all_module_procedures(stderr);
    }
}


/*
 * compile MODULE PROCEDURE statement in the CONTAINS block of the submodule
 */
static void
compile_separate_MODULEPROCEDURE_statement(expr x)
{
    SYMBOL s;
    expr name;
    ID ip = NULL;
    ID id;
    ID arg;

    assert(PARENT_STATE == INCONT);
    assert(EXPR_HAS_ARG1(EXPR_ARG1(x)));
    assert(!EXPR_HAS_ARG2(EXPR_ARG1(x)));

    name = EXPR_ARG1(EXPR_ARG1(x));
    s = EXPR_SYM(name);

    if ((ip = find_ident(s)) == NULL) {
        error("module procedure interface doesn't exsit");
        return;
    } else if(!IS_PROCEDURE_TYPE(ID_TYPE(ip))) {
        error("parent should be a procedure");
        return;
    } else if(!TYPE_IS_MODULE(ID_TYPE(ip))) {
        error("parent should have a module prefix");
        return;
    } else if (FUNCTION_TYPE_IS_DEFINED(ID_TYPE(ip))) {
        error("%s is already defined", SYM_NAME(ID_SYM(ip)));
        return;
    }

    FUNCTION_TYPE_SET_DEFINED(ID_TYPE(ip));

    begin_procedure();
    declare_procedure(CL_PROC, name, ID_TYPE(ip), NULL, NULL, NULL, NULL);
    EXT_PROC_IS_PROCEDUREDECL(CURRENT_EXT_ID) = TRUE;

    /*
     * setup local symbols in the function
     */
    if (FUNCTION_TYPE_RESULT(ID_TYPE(ip))) {
        s = FUNCTION_TYPE_RESULT(ID_TYPE(ip));
        declare_function_result_id(s, FUNCTION_TYPE_RETURN_TYPE(ID_TYPE(ip)));
    }

    FOREACH_ID(arg, FUNCTION_TYPE_ARGS(ID_TYPE(ip))) {
        id = declare_ident(ID_SYM(arg), CL_VAR);
        ID_STORAGE(id) = STG_ARG;
        declare_id_type(id, ID_TYPE(arg));
        TYPE_SET_UNCHANGABLE(ID_TYPE(id));
    }
}


/*
 * compile MODULE PROCEDURE statement
 */
static void
compile_MODULEPROCEDURE_statement(expr x)
{
    if (PARENT_STATE == ININTR) {
        compile_interface_MODULEPROCEDURE_statement(x);
    } else if (PARENT_STATE == INCONT) {
        compile_separate_MODULEPROCEDURE_statement(x);
    } else {
        error("unexpected MODULE PROCEDURE statement");
    }
}


/*
 * compiles the scene range expression of case label.
 *
 * expr : scene_range_expression*
 * expv : list((value | indexRange )*)
 */
static expv
compile_scene_range_expression_list(expr scene_range_expression_list)
{
    expr r = scene_range_expression_list;
    expv v, value, lower, upper, prev = NULL, next;

    struct list_node *lp;


    if (r == NULL) {
        /* not error, but case DEFAULT.*/
        return NULL;
    }

    if (EXPR_CODE(r) != LIST) {
        error("internal error, unexpected code.");
        abort();
    }

    FOR_ITEMS_IN_LIST(lp,r) {
        v = LIST_ITEM(lp);

        if(EXPR_ARG1(v) != NULL) {
            value = compile_expression(EXPR_ARG1(v));
            next = list3(F_SCENE_RANGE_EXPR, value, NULL, NULL);

        } else {
            lower = compile_expression(EXPR_ARG2(v));
            upper = compile_expression(EXPR_ARG3(v));

            next = list3(F_SCENE_RANGE_EXPR, NULL, lower, upper);
        }

        if(prev == NULL) {
            prev = list1(LIST, next);
        } else {
            prev = list_put_last(prev, next);
        }
    }

    return prev;
}

expv
compile_set_expr(expr x) {
    expv ret = NULL;

    if (EXPR_CODE(x) == F_SET_EXPR) {
        ret = compile_expression(EXPR_ARG2(x));
        if (ret != NULL) {
            char *keyword = SYM_NAME(EXPR_SYM(EXPR_ARG1(x)));
            if (keyword != NULL && *keyword != '\0') {
                EXPV_KWOPT_NAME(ret) = (const char *)strdup(keyword);
            }
        }
    } else {
        fatal("%s: not F_SET_EXPR.", __func__);
    }

    return ret;
}


static expv
compile_complex_member_ref(expv cmplx, expr mem)
{
    TYPE_DESC tp;
    expv v;

    if (strcmp("re", SYM_NAME(EXPR_SYM(mem))) != 0  &&
        strcmp("im", SYM_NAME(EXPR_SYM(mem))) != 0) {
        error("COMPLEX has no member '%s'", SYM_NAME(EXPR_SYM(mem)));
        return NULL;
    }

    if (TYPE_HAVE_KIND(EXPV_TYPE(cmplx))) {
        tp = wrap_type(type_REAL);
        TYPE_KIND(tp) = TYPE_KIND(EXPV_TYPE(cmplx));
    } else {
        tp = type_REAL;
    }

    v = expv_cons(F95_MEMBER_REF, tp, cmplx, mem);
    EXPV_LINE(v) = EXPR_LINE(mem);
    return v;
}

static expv
type_parameter_inquiry(expv v, expr mem)
{
    TYPE_DESC tp = EXPV_TYPE(v);
    TYPE_DESC btp = bottom_type(tp);

    assert(EXPR_CODE(mX) == IDENT);
    if (IS_NUMERIC(btp)) {
        if (strcmp("kind", SYM_NAME(EXPR_SYM(mem))) == 0) {
            return expv_cons(F95_MEMBER_REF, type_basic(TYPE_INT), v, mem);

        }
    } else if (IS_CHAR(btp)) {
        if (strcmp("kind", SYM_NAME(EXPR_SYM(mem))) == 0 ||
            strcmp("len", SYM_NAME(EXPR_SYM(mem))) == 0) {
            return expv_cons(F95_MEMBER_REF, type_basic(TYPE_INT), v, mem);
        }
    }
    return NULL;
}

expv
compile_member_ref(expr x)
{
    ID member_id;
    expr mX;
    expv struct_v, new_v;
    expv shape = list0(LIST);
    TYPE_DESC tp;
    TYPE_DESC stVTyp = NULL;

    if (EXPR_CODE(x) != F95_MEMBER_REF) {
        fatal("%s: not F95_MEMBER_REF", __func__);
        return NULL;
    }

    struct_v = compile_expression(EXPR_ARG1(x));
    if (struct_v == NULL) {
        return NULL;
    }

    if (EXPV_CODE(struct_v) != F95_MEMBER_REF
        && EXPV_CODE(struct_v) != F_VAR
        && EXPV_CODE(struct_v) != ARRAY_REF
        && EXPV_CODE(struct_v) != XMP_COARRAY_REF) {
        error("invalid left operand of '\%%'", EXPV_CODE(struct_v));
        return NULL;
    }

    stVTyp = EXPV_TYPE(struct_v);
    if (TYPE_IS_MODIFIED(stVTyp)) {
        stVTyp = TYPE_REF(stVTyp);
    }

    mX = EXPR_ARG2(x);
    assert(EXPR_CODE(mX) == IDENT);

    if ((new_v = type_parameter_inquiry(struct_v, mX)) != NULL) {
        return new_v;
    }

    if (IS_ARRAY_TYPE(stVTyp)) {
        shape = list0(LIST);
        generate_shape_expr(EXPV_TYPE(struct_v), shape);
        stVTyp = bottom_type(stVTyp);
    }

    if (IS_COMPLEX(stVTyp)) {
        new_v = compile_complex_member_ref(struct_v, mX);
        tp = EXPV_TYPE(new_v);
        EXPV_TYPE(new_v) = compile_dimensions(tp, shape);
        return new_v;
    }

    member_id = find_struct_member(stVTyp, EXPR_SYM(mX));

    if (member_id == NULL) {
        error("'%s' is not a member", SYM_NAME(EXPR_SYM(mX)));
        return NULL;
    }

    // TODO:
    //	 should work for all cases (array/substr/plain scalar).
    if (TYPE_IS_KIND(ID_TYPE(member_id)) ||
        TYPE_IS_LEN(ID_TYPE(member_id))) {
        /* type parameter inquiry is always scala */
        tp = ID_TYPE(member_id);

    } else if (!IS_FUNCTION_TYPE(ID_TYPE(member_id))) {
        /*
         * If type of struct_v has pointer/pointee flags on, members
         * should have those flags on too.
         *
         * And if type of struct_v is coarray, members are coarray.
         */
        TYPE_DESC mVTyp = ID_TYPE(member_id);
        TYPE_DESC retTyp = NULL;
        if (IS_ARRAY_TYPE(mVTyp)) {
            generate_shape_expr(mVTyp, shape);
            mVTyp = bottom_type(mVTyp);
        }
        retTyp = wrap_type(mVTyp);

        TYPE_SET_SUBOBJECT_PROPAGATE_ATTRS(retTyp, mVTyp);
        TYPE_SET_SUBOBJECT_PROPAGATE_EXTATTRS(retTyp, mVTyp);
        TYPE_ATTR_FLAGS(retTyp) |= TYPE_IS_ALLOCATABLE(mVTyp);

        TYPE_SET_SUBOBJECT_PROPAGATE_ATTRS(retTyp, stVTyp);
        TYPE_SET_SUBOBJECT_PROPAGATE_EXTATTRS(retTyp, stVTyp);
        TYPE_CODIMENSION(retTyp) = TYPE_CODIMENSION(stVTyp);

        tp = retTyp;
        tp = compile_dimensions(tp, shape);

    } else {
        tp = ID_TYPE(member_id);

    }

    //tp = compile_dimensions(tp, shape);
    fix_array_dimensions(tp);

    new_v = expv_cons(F95_MEMBER_REF, tp, struct_v, mX);
    EXPV_LINE(new_v) = EXPR_LINE(x);

    return new_v;
}


static void
compile_STOP_PAUSE_statement(expr x)
{
    expr x1;
    expv v1 = NULL;

    x1 = EXPR_ARG1(x);
    if(x1 != NULL) {
        v1 = expv_reduce(compile_expression(x1), FALSE);
        if(v1 == NULL)
            return;
        if(!expr_is_constant_typeof(v1, TYPE_INT) &&
           !expr_is_constant_typeof(v1, TYPE_CHAR)) {
            error("bad expression in %s statement",
                  EXPR_CODE(x) == F08_ERROR_STOP_STATEMENT ? "ERROR STOP":
                  EXPR_CODE(x) == F_STOP_STATEMENT ? "STOP":"PAUSE");
            return;
        }
    }
    output_statement(list1(EXPR_CODE(x), v1));
}


static void
compile_NULLIFY_statement (expr x)
{
    expv args, v;
    list lp;

    args = list0(LIST);
    FOR_ITEMS_IN_LIST(lp, EXPR_ARG1(x)) {
        expv ev = compile_lhs_expression(LIST_ITEM(lp));
        if (ev == NULL)
            continue;
        if (EXPV_CODE(ev) != F95_MEMBER_REF && EXPV_CODE(ev) != F_VAR) {
            error("argument is not a variable nor structure element");
            continue;
        }
        if (!TYPE_IS_POINTER(EXPV_TYPE(ev))) {
            error("argument is not a pointer type");
            continue;
        }
        if (TYPE_IS_PROTECTED(EXPV_TYPE(ev)) && TYPE_IS_READONLY(EXPV_TYPE(ev))) {
            error("argument is a PROTECTED type");
            continue;
        }
        args = list_put_last(args, ev);
    }
    v = expv_cons(F95_NULLIFY_STATEMENT, NULL, args, NULL);
    EXPV_LINE(v) = EXPR_LINE(x);
    output_statement(v);
}


static int
isVarSetTypeAttr(expv v, uint32_t typeAttrFlags)
{
    TYPE_DESC tp;

    switch(EXPV_CODE(v)) {
    case F_VAR:
    case F95_MEMBER_REF:
        tp = EXPV_TYPE(v);
        return tp && ((TYPE_ATTR_FLAGS(tp) & typeAttrFlags) > 0);
    case ARRAY_REF:
    case XMP_COARRAY_REF:
        return isVarSetTypeAttr(EXPR_ARG1(v), typeAttrFlags);
    default:
        break;
    }
    abort();
}

extern int is_in_alloc;

static void
compile_ALLOCATE_DEALLOCATE_statement(expr x)
{
    /* (F95_ALLOCATE_STATEMENT args) */
    expr r, kwd;
    expv args, v, vstat = NULL, vmold = NULL, vsource = NULL, verrmsg = NULL;
    list lp;
    enum expr_code code = EXPR_CODE(x);

    expr type = EXPR_HAS_ARG2(x)?EXPR_ARG2(x):NULL;
    TYPE_DESC tp = NULL;

    int isImageControlStatement = FALSE;

    args = list0(LIST);
    FOR_ITEMS_IN_LIST(lp, EXPR_ARG1(x)) {
        r = LIST_ITEM(lp);

        if(EXPR_CODE(r) == F_SET_EXPR) {
            kwd = EXPR_ARG1(r);
            if(EXPR_CODE(kwd) != IDENT ||
               (strcmp(SYM_NAME(EXPR_SYM(kwd)), "stat") != 0 &&
                strcmp(SYM_NAME(EXPR_SYM(kwd)), "mold") != 0 &&
                strcmp(SYM_NAME(EXPR_SYM(kwd)), "errmsg") != 0 &&
                strcmp(SYM_NAME(EXPR_SYM(kwd)), "source") != 0)) {
                error("invalid keyword list");
                break;
            }
            v = compile_expression(EXPR_ARG2(r));
            if (strcmp(SYM_NAME(EXPR_SYM(kwd)), "stat") == 0) {

                if (vstat != NULL) {
                    error("duplicate stat keyword");
                }

                vstat = compile_expression(v);

                if (vstat == NULL || (EXPR_CODE(vstat) != F_VAR &&
                                      EXPR_CODE(vstat) != ARRAY_REF &&
                                      EXPR_CODE(vstat) != F95_MEMBER_REF)){
                    error("invalid status variable");
                }

            } else if (strcmp(SYM_NAME(EXPR_SYM(kwd)), "mold") == 0) {
                if (code == F95_DEALLOCATE_STATEMENT) {
                    error("MOLD keyword argument in DEALLOCATE statement");
                }

                if (vmold != NULL) {
                    error("duplicate mold keyword");
                }

                vmold = compile_expression(v);

            } else if (strcmp(SYM_NAME(EXPR_SYM(kwd)), "source") == 0) {
                if (code == F95_DEALLOCATE_STATEMENT) {
                    error("SOURCE keyword argument in DEALLOCATE statement");
                }

                if (vsource != NULL) {
                    error("duplicate source keyword");
                }

                vsource = compile_expression(v);

            } else if (strcmp(SYM_NAME(EXPR_SYM(kwd)), "errmsg") == 0) {
                if (verrmsg != NULL) {
                    error("duplicate errmsg keyword");
                }

                verrmsg = compile_expression(v);

                if (verrmsg == NULL || (EXPR_CODE(verrmsg) != F_VAR &&
                                        EXPR_CODE(verrmsg) != ARRAY_REF &&
                                        EXPR_CODE(verrmsg) != F95_MEMBER_REF)){
                    error("invalid errmsg variable");

                }
                
                if(IS_CHAR(EXPV_TYPE(verrmsg)) == FALSE) {
                    error("errmsg variable is not a scala character type");
                }


            }
        } else {
            if (vstat || vmold || vsource || verrmsg) {
                error("non-keyword arguments after keyword arguments");
                continue;
            }

            is_in_alloc = TRUE;
            expv ev = compile_lhs_expression(r);
            is_in_alloc = FALSE;

            if (ev == NULL)
                continue;

            if (TYPE_IS_COINDEXED(EXPV_TYPE(ev))) {
                isImageControlStatement = TRUE;
            }

            switch(EXPV_CODE(ev)) {
            case F95_MEMBER_REF:
            case F_VAR:
            case ARRAY_REF:
	    case XMP_COARRAY_REF:
                if(isVarSetTypeAttr(ev,
                    TYPE_ATTR_POINTER | TYPE_ATTR_ALLOCATABLE) == FALSE) {
                    error("argument is not a pointer nor allocatable type");
                    continue;
                }
                args = list_put_last(args, ev);
                break;
            case F_SET_EXPR:
                break;
            default:
                error("argument is not a variable nor array nor structure element");
                break;
            }
        }
    }

    if (isImageControlStatement && !check_image_control_statement_available())
        return;

    if (type) {
        tp = compile_type(type, /*allow_predecl=*/FALSE);
    }

    if (vstat) {
        if (TYPE_IS_PROTECTED(EXPV_TYPE(vstat)) && TYPE_IS_READONLY(EXPV_TYPE(vstat))) {
            error("an argument for STAT is PROTECTED");
        }
    }
    if (verrmsg) {
        if (TYPE_IS_PROTECTED(EXPV_TYPE(verrmsg)) && TYPE_IS_READONLY(EXPV_TYPE(verrmsg))) {
            error("an argument for ERRMSG is PROTECTED");
        }
    }

    /*
     * Now check type for allocation
     */

    FOR_ITEMS_IN_LIST(lp, args) {
        if (tp) {
            if (type_is_compatible_for_allocation(EXPV_TYPE(LIST_ITEM(lp)),
                                                  tp)) {
                error("type incompatible");
                return;
            }

            if (TYPE_IS_PROTECTED(tp) && TYPE_IS_READONLY(tp)) {
                error("an argument for STAT is PROTECTED");
            }
        }

        if (vsource) {
            if (type_is_compatible_for_allocation(EXPV_TYPE(LIST_ITEM(lp)),
                                                  EXPV_TYPE(vsource))) {
                error("type incompatible");
                return;
            }
        }
        if (vmold) {
            if (type_is_compatible_for_allocation(EXPV_TYPE(LIST_ITEM(lp)),
                                                  EXPV_TYPE(vmold))) {
                return;
                error("type incompatible");
            }
        }
    }

    v = expv_cons(code, NULL, args, list4(LIST, vstat, vmold, vsource, verrmsg));
    EXPV_TYPE(v) = tp;

    EXPV_LINE(v) = EXPR_LINE(x);
    output_statement(v);
}


static void
compile_ASSIGN_LABEL_statement(expr x)
{
    /* (F_ASSIGN_LABEL_STATEMENT label id) */
    ID idLabel;
    expr x1;
    expv v1, v2, w;

    x1 = EXPR_ARG1(x);
    v1 = expr_label_value(x1);
    if (v1 == NULL) {
        error("illegal label");
        return;
    }

    if(EXPV_CODE(v1) != INT_CONSTANT)
        fatal("label is not integer constant");

    idLabel = declare_label(EXPV_INT_VALUE(v1),LAB_EXEC,FALSE);

    if(idLabel == NULL)
        return;

    if(EXPR_CODE(EXPR_ARG2(x)) != IDENT)
        fatal("F_ASSIGN_LABEL_STATEMENT: not ident");

    v2 = compile_lhs_expression(EXPR_ARG2(x));

    if(IS_INT(EXPV_TYPE(v2)) == FALSE) {
        error("variable must be integer type in ASSIGN statement");
        return;
    }

    w = expv_assignment(v2, v1);
    output_statement(w);
}


static void
compile_CALL_member_procedure_statement(expr x)
{
    ID mem;
    expv structRef;
    expr x1, x2, args;
    TYPE_DESC stp;
    TYPE_DESC tp;
    expv v = NULL;
    expv a;

    x1 = EXPR_ARG1(EXPR_ARG1(x));
    x2 = EXPR_ARG2(EXPR_ARG1(x));
    args = EXPR_ARG2(x);

    a = compile_args(args);

    structRef = compile_lhs_expression(x1);

    if (!IS_STRUCT_TYPE(EXPV_TYPE(structRef))) {
        error("invalid calling member procedure of non derived-type");
        return;
    }

    stp = EXPV_TYPE(structRef);

    mem = find_struct_member(stp, EXPR_SYM(x2));

    if (mem == NULL || 
        (ID_CLASS(mem) != CL_TYPE_BOUND_PROC &&
         (ID_TYPE(mem) != NULL && !IS_PROCEDURE_TYPE(ID_TYPE(mem))))) {
        error("'%s' is not a procedure", SYM_NAME(EXPR_SYM(x2)));
        return;
    }

    if ((tp = ID_TYPE(mem)) == NULL) {
        /*
         * If type bound procedure is bound to module procedure, its type does
         * not yet exists.  So create it in this timing.
         */
        tp = new_type_desc();
        TYPE_SET_USED_EXPLICIT(tp);
        TYPE_BASIC_TYPE(tp) = TYPE_SUBR;
    }

    if (!IS_SUBR(tp) && !TYPE_BOUND_GENERIC_TYPE_GENERICS(tp)) {
        error("'%s' is not a subroutine", SYM_NAME(EXPR_SYM(x2)));
        return;
    }

    if (TYPE_BOUND_GENERIC_TYPE_GENERICS(tp)) {
        /* for type-bound GENERIC */
        ID bind;
        ID bindto;
        tp = NULL;
        FOREACH_ID(bind, TBP_BINDING(mem)) {
            bindto = find_struct_member_allow_private(stp, ID_SYM(bind), TRUE);
            if (bindto && function_type_is_appliable(ID_TYPE(bindto), a, TRUE)) 
            {
                tp = ID_TYPE(bindto);
            }
        }
        if (tp == NULL) {
            if (debug_flag)
                fprintf(debug_fp, "invalid argument for type-bound generic");
        }
        /* type-bound generic procedure type does not exist in XcodeML */
        tp = NULL;
    }

    v = list2(FUNCTION_CALL,
              expv_cons(F95_MEMBER_REF, tp, structRef, x2),
              a);

    EXPV_TYPE(v) = type_VOID;
    output_statement(v);

    return;
}


static void
compile_CALL_subroutine_statement(expr x)
{
    expr x1;
    ID id;
    expv v;

    x1 = EXPR_ARG1(x);

    id = find_ident(EXPR_SYM(x1));
    if (id == NULL) {
        id = find_external_ident_head(EXPR_SYM(x1));
    }
    if(id == NULL) {
        id = declare_ident(EXPR_SYM(x1), CL_UNKNOWN);
        if (ID_CLASS(id) == CL_UNKNOWN) {
            ID_CLASS(id) = CL_PROC;
        }
        if (is_intrinsic_function(id)) {
            PROC_CLASS(id) = P_INTRINSIC;
            TYPE_SET_INTRINSIC(id);
            ID_STORAGE(id) = STG_NONE;
            ID_IS_DECLARED(id) = TRUE;
        } else if (PROC_CLASS(id) == P_UNKNOWN) {
            PROC_CLASS(id) = P_EXTERNAL;
            /* DO NOT TYPE_SET_EXTERNAL(id), this is not an explicit exernal subroutine */
            TYPE_SET_IMPLICIT(id);
        }
    }
    if (ID_IS_AMBIGUOUS(id)) {
        error("an ambiguous reference to symbol '%s'", ID_NAME(id));
        return;
    }
    if (ID_TYPE(id) != NULL) {
        if(IS_FUNCTION_TYPE(ID_TYPE(id)) &&
           TYPE_IS_USED_EXPLICIT(ID_TYPE(id))) {
            error("'%s' is a function, not a subroutine", ID_NAME(id));

        } else if (TYPE_IS_ABSTRACT(ID_TYPE(id))) {
            error("'%s' is abstract", ID_NAME(id));

        }
    }

    if ((PROC_CLASS(id) == P_EXTERNAL || PROC_CLASS(id) == P_UNKNOWN) &&
        (ID_TYPE(id) == NULL || (
            IS_SUBR(ID_TYPE(id)) == FALSE &&
            TYPE_IS_PROCEDURE(ID_TYPE(id)) == FALSE))) {
        TYPE_DESC tp;
        if (ID_TYPE(id)) {
            if (!TYPE_IS_IMPLICIT(ID_TYPE(id)) &&
                !FUNCTION_TYPE_IS_GENERIC(ID_TYPE(id)) &&
                !(FUNCTION_TYPE_RETURN_TYPE(ID_TYPE(id)) != NULL &&
                  (IS_VOID(FUNCTION_TYPE_RETURN_TYPE(ID_TYPE(id))) ||
                   TYPE_IS_IMPLICIT(FUNCTION_TYPE_RETURN_TYPE(ID_TYPE(id))) ||
                   IS_GENERIC_TYPE(FUNCTION_TYPE_RETURN_TYPE(ID_TYPE(id)))))) {
                error("called '%s' which doesn't have a type like a subroutine", ID_NAME(id));
                return;
            }

            tp = subroutine_type();
            TYPE_ATTR_FLAGS(tp) = TYPE_ATTR_FLAGS(ID_TYPE(id));
        } else {
            tp = subroutine_type();
        }
        TYPE_SET_IMPLICIT(tp);
        TYPE_SET_USED_EXPLICIT(tp);
        ID_TYPE(id) = tp;

        if(PROC_EXT_ID(id)) {
            EXT_PROC_TYPE(PROC_EXT_ID(id)) = tp;
        }
    }
    else if (ID_TYPE(id) != NULL && TYPE_IS_PROCEDURE(ID_TYPE(id))) {
        if (!IS_SUBR(ID_TYPE(id))) {
            TYPE_BASIC_TYPE(ID_TYPE(id)) = TYPE_SUBR;
        }
    }
    else if (PROC_CLASS(id) == P_INTRINSIC && ID_TYPE(id) != NULL){
        TYPE_DESC tp = ID_TYPE(id);
        TYPE_BASIC_TYPE(tp) = TYPE_SUBR;
        FUNCTION_TYPE_RETURN_TYPE(tp) = type_VOID;
        TYPE_UNSET_IMPLICIT(tp);
        TYPE_SET_USED_EXPLICIT(tp);
        ID_TYPE(id) = tp;
        if (PROC_EXT_ID(id)) EXT_PROC_TYPE(PROC_EXT_ID(id)) = tp;
    }
    else if (ID_TYPE(id) != NULL && !IS_SUBR(ID_TYPE(id))) {
        TYPE_DESC tp = subroutine_type();
        TYPE_EXTATTR_FLAGS(tp) = TYPE_EXTATTR_FLAGS(ID_TYPE(id));
        TYPE_UNSET_IMPLICIT(tp);
        TYPE_SET_USED_EXPLICIT(tp);
        ID_TYPE(id) = tp;
    }


#if 0
    // to be solved
    /*
     * FIXME:
     *	Even if the ident is really a subroutine, we can't
     *	determine until it is "CALLED". Furthermore, even if
     *	the ident is declared as an external, we only can know
     *	that the ident is a function or a subroutine. So
     *	technically said, we can't check if a function is
     *	invoked as a subtroutine or not. To do that, we need a
     *	multiple pass parser.
     */

    if (ID_CLASS(id) == CL_PROC && !IS_SUBR(ID_TYPE(id))) {
        if (ID_STORAGE(id) != STG_ARG) {
            error_at_node(x, "function is invoked as subroutine");
        }
    }
#endif

    if (ID_IS_DUMMY_ARG(id)) {
        v = compile_highorder_function_call(id, EXPR_ARG2(x), TRUE);
    } else {
       v = compile_function_call_check_intrinsic_arg_type(id, EXPR_ARG2(x), TRUE);
       if (v == NULL && PROC_CLASS(id) == P_INTRINSIC) {
           TYPE_DESC tp = type_basic(TYPE_SUBR);
           /* Retry to compile as 'CALL external_subroutine(..)' . */

           id = declare_ident(EXPR_SYM(x1), CL_PROC);
           ID_TYPE(id) = tp;

           /* NOTE: DO NOT 'TYPE_SET_EXTERNAL(id)', this is not an explicit exteranl function  */
           ID_IS_DECLARED(id) = FALSE;
           ID_STORAGE(id) = STG_EXT;
           PROC_CLASS(id) = P_EXTERNAL;

           TYPE_UNSET_IMPLICIT(tp);
           TYPE_SET_USED_EXPLICIT(tp);

           v = compile_function_call(id, EXPR_ARG2(x));

        }
    }

    EXPV_TYPE(v) = type_basic(TYPE_VOID);
    output_statement(v);
}

static void
compile_CALL_statement(expr x)
{
    expr x1;
    /* (F_CALL_STATEMENT identifier args)*/
    x1 = EXPR_ARG1(x);
    if (EXPR_CODE(x1) == IDENT) {
        compile_CALL_subroutine_statement(x);
    } else if (EXPR_CODE(x1) == F95_MEMBER_REF) {
        compile_CALL_member_procedure_statement(x);
    } else {
        fatal("compile_exec_statement: bad id in call");
    }
}


static void
compile_RETURN_statement(expr x)
{
    /* (F_RETURN_STATMENT arg) */
    if (check_inside_CRITICAL_construct()) {
        error("RETURN statement in CRITICAL block");
        return;
    }

    if(EXPR_ARG1(x) != NULL){
        error("alternative return is not supported");
        return;
    }
    if(CURRENT_PROC_CLASS != CL_PROC)
        warning("RETURN statement in main or block data");
    output_statement(list0(F_RETURN_STATEMENT));
}


static void
compile_GOTO_statement(expr x)
{
    /* (F_GOTO_STATEMENT label) */
    expr x1;
    expv stLabel;
    ID id;

    x1 = EXPR_ARG1(x);
    stLabel = expr_label_value(x1);
    if (stLabel == NULL) {
        error("illegal label");
        return;
    }
    id = declare_label(EXPV_INT_VALUE(stLabel), LAB_EXEC,FALSE);
    if (id == NULL) return;
    output_statement(list1(GOTO_STATEMENT,
                           expv_sym_term(IDENT,NULL,ID_SYM(id))));
}

static void
compile_COMPGOTO_statement(expr x)
{
    /* (F_COMPGOTO_STATEMENT (LIST ) expr) */
    expv stLabel;
    expr x1;
    expv v1;
    ID id;
    list lp;

    v1 = compile_expression(EXPR_ARG2(x));
    if(EXPR_ARG1(x) == NULL) return; /* error recovery */
    FOR_ITEMS_IN_LIST(lp,EXPR_ARG1(x)){
        x1 = LIST_ITEM(lp);
        if (EXPR_CODE(x1) != INT_CONSTANT) {
            error("illegal label in computed GOTO");
            v1 = NULL;
            return;
        }
    }
    if(v1 == NULL) return;
    if(!IS_INT(EXPV_TYPE(v1))){
        error("expression must be integer in computed GOTO");
        return;
    }
    FOR_ITEMS_IN_LIST(lp,EXPR_ARG1(x)){
        x1 = LIST_ITEM(lp);
        stLabel = expr_label_value(x1);
        if (stLabel == NULL) {
            error("illegal label in computed GOTO");
            return;
        }
        if((id = declare_label(EXPV_INT_VALUE(stLabel),LAB_EXEC,FALSE)) == NULL){
            return;
        }
    }
    output_statement(list2(F_COMPGOTO_STATEMENT, EXPR_ARG1(x), v1));
}


static void
compile_ASGOTO_statement(expr x)
{
    /* (F_ASGOTO_STATEMENT IDENT list) */
    expr x1;
    expv v1, v2, stLabel, cases, w;
    list lp;
    ID idLabel;

    if(EXPR_ARG2(x) == NULL){
        error("line number list must be specified in assigned GOTO");
        return;
    }

    if(EXPR_CODE(EXPR_ARG1(x)) != IDENT)
        fatal("F_ASGOTO_STATEMENT: not ident");
    v1 = compile_lhs_expression(EXPR_ARG1(x));
    if(v1 == NULL) return;
    if(!IS_INT(EXPV_TYPE(v1)))
        error("variable must be integer type in assigned GOTO");

    cases = EMPTY_LIST;
    EXPV_LINE(cases) = EXPR_LINE(x);

    FOR_ITEMS_IN_LIST(lp,EXPR_ARG2(x)){
        x1 = LIST_ITEM(lp);
        if (EXPR_CODE(x1) != INT_CONSTANT) {
            error("illegal label in assigned GOTO");
            cases = NULL;
            break;
        }
        stLabel = expr_label_value(x1);
        if (stLabel == NULL) {
            error("illegal label in assigned GOTO");
            cases = NULL;
            break;
        }
        idLabel = declare_label(EXPV_INT_VALUE(stLabel),LAB_EXEC,FALSE);
        if(idLabel == NULL){
            cases = NULL;
            break;
        }
        v2 = list3(F_CASELABEL_STATEMENT,
                list3(F_SCENE_RANGE_EXPR,
                    expv_int_term(INT_CONSTANT,
                        type_INT,EXPV_INT_VALUE(stLabel)),
                    NULL, NULL),
                list1(GOTO_STATEMENT,
                    expv_sym_term(IDENT, NULL, ID_SYM(idLabel))),
                NULL);
        EXPV_LINE(v2) = EXPR_LINE(x);
        list_put_last(cases, v2);
    }

    if(cases == NULL) return;

    w = list3(F_SELECTCASE_STATEMENT, v1, cases, NULL);
    EXPV_LINE(w) = EXPR_LINE(x);
    output_statement(w);
}


static void
compile_ARITHIF_statement(expr x)
{
    /* (F_ARITHIF_STATEMENT expr l1 l2 l3) */
    expv w, cond, vTmp, stIf, stElse;
    expv label[3];
    ID idLabel;
    int i;
    static enum expr_code compops[] =
        { LOG_LT_EXPR, LOG_EQ_EXPR, LOG_GT_EXPR };

    cond = compile_expression(EXPR_ARG1(x));
    if(cond == NULL) return;

    if (EXPR_CODE(EXPR_ARG2(x)) != INT_CONSTANT ||
        EXPR_CODE(EXPR_ARG3(x)) != INT_CONSTANT ||
        EXPR_CODE(EXPR_ARG4(x)) != INT_CONSTANT) {
        error("illegal label in arithmetic IF");
        return;
    }

    label[0] = expr_label_value(EXPR_ARG2(x));
    label[1] = expr_label_value(EXPR_ARG3(x));
    label[2] = expr_label_value(EXPR_ARG4(x));

    if(!IS_INT(EXPV_TYPE(cond)) && !IS_REAL(EXPV_TYPE(cond))){
        error("expression must be integer or real in arithmetic IF");
        return;
    }

    /*
     * To avoid side effect by evaluating v1 more than once,
     * have to generate temporary variable.
     */
    vTmp = allocate_temp(EXPV_TYPE(cond));
    EXPV_LINE(vTmp) = EXPR_LINE(x);
    output_statement(expv_assignment(vTmp, cond));

    stIf = NULL;
    stElse = NULL;

    for(i = 0; i < 3; ++i) {
        idLabel = declare_label(
            EXPV_INT_VALUE(label[i]),LAB_EXEC,FALSE);
        if(idLabel == NULL) return;

        stIf = list5(IF_STATEMENT,
            expv_cons(
                compops[i], type_LOGICAL, vTmp, expv_constant_0),
            list1(GOTO_STATEMENT,
                expv_sym_term(IDENT, NULL, ID_SYM(idLabel))),
	    stElse, NULL, NULL);
        stElse = stIf;
    }

    w = stIf;
    EXPV_LINE(w) = EXPR_LINE(x);
    output_statement(w);
}


static int markAsPublic(ID id)
{
    TYPE_DESC tp = ID_TYPE(id);
    if (TYPE_IS_PRIVATE(id) || (tp != NULL && TYPE_IS_PRIVATE(tp) && !TYPE_ACCESS_IS_INFERRED(tp))) {
        error("'%s' is already specified as private.", ID_NAME(id));
        return FALSE;
    }
    TYPE_SET_PUBLIC(id);
    TYPE_UNSET_PRIVATE(id);
    if(tp != NULL) {
        TYPE_ACCESS_IS_INFERRED(tp) = FALSE;
    }
    
    return TRUE;
}

static int markAsPrivate(ID id)
{
    TYPE_DESC tp = ID_TYPE(id);
    if (TYPE_IS_PUBLIC(id) || (tp != NULL && TYPE_IS_PUBLIC(tp) && !TYPE_ACCESS_IS_INFERRED(tp))) {
        error("'%s' is already specified as public.", ID_NAME(id));
        return FALSE;
    }
    TYPE_UNSET_PUBLIC(id);
    TYPE_SET_PRIVATE(id);
    if(tp != NULL) {
        TYPE_ACCESS_IS_INFERRED(tp) = FALSE;
    }

    return TRUE;
}

static int
have_type_bound_procedure(ID ids)
{
    ID ip;
    FOREACH_ID(ip, ids) {
        if (ID_CLASS(ip) == CL_TYPE_BOUND_PROC) {
            return TRUE;
        }
    }
    return FALSE;
}

static void
compile_PUBLIC_PRIVATE_statement(expr id_list, int (*markAs)(ID))
{
    list lp;
    expr ident;
    ID id;

    if (!INMODULE()) {
        error("not in module.");
        return;
    }

    if (id_list == NULL) {
        /*
         * for single private/public statement
         */

        if ((CTL_TYPE(ctl_top) == CTL_STRUCT)
                     && (markAs == markAsPrivate)) {
            TYPE_DESC struct_tp = CTL_STRUCT_TYPEDESC(ctl_top);
            if (have_type_bound_procedure(TYPE_MEMBER_LIST(struct_tp))) {
                error("PRIVATE after type-bound procedure");
            }
            TYPE_SET_INTERNAL_PRIVATE(struct_tp);
            return;
        } else if (markAs == markAsPublic) {
            current_module_state = M_PUBLIC;
        } else if (markAs == markAsPrivate)  {
            current_module_state = M_PRIVATE;
        }

        /* private/public is set to ids, later in end_declaration */

        return;
    }

    FOR_ITEMS_IN_LIST(lp, id_list) {
        ident = LIST_ITEM(lp);
        switch (EXPR_CODE(ident)) {
            case IDENT: {
                if ((id = find_ident_local(EXPR_SYM(ident))) == NULL) {
                    id = declare_ident(EXPR_SYM(ident), CL_UNKNOWN);
                    if (id == NULL) {
                        /* must not happen. */
                        continue;
                    }
                    ID_COULD_BE_IMPLICITLY_TYPED(id) = TRUE;
                }
                (void)markAs(id);
                break;
            }
            case F95_GENERIC_SPEC: {
                expr arg;
                arg = EXPR_ARG1(ident);
                SYMBOL sym = find_symbol(EXPR_CODE_SYMBOL(EXPR_CODE(arg)));
                if ((id = find_ident_local(sym)) == NULL) {
                    id = declare_ident(sym, CL_UNKNOWN);
                    if (id == NULL) {
                        /* must not happen. */
                        continue;
                    }
                }
                (void)markAs(id);
                break;
            }
            case F95_USER_DEFINED: {
                expr arg;
                arg = EXPR_ARG1(ident);
                if ((id = find_ident_local(EXPR_SYM(arg))) == NULL) {
                    id = declare_ident(EXPR_SYM(arg), CL_UNKNOWN);
                    if (id == NULL) {
                        /* must not happen. */
                        continue;
                    }
                }
                (void)markAs(id);
                break;
            }
            default: {
                fatal("illegal item(s) in public/private statement. %d", EXPR_CODE(ident));
                break;
            }
        }
    }
}


static void
compile_PROTECTED_statement(expr id_list)
{
    list lp;
    expr ident;
    ID id;

    if (!INMODULE()) {
        error("not in module.");
        return;
    }

    FOR_ITEMS_IN_LIST(lp, id_list) {
        ident = LIST_ITEM(lp);
        if (EXPR_CODE(ident) != IDENT) {
            error("unexpected expression in the PROTECTED statement");
        }

        if ((id = find_ident_local(EXPR_SYM(ident)))) {
            if (ID_IS_OFMODULE(id)) {
                error("setting a type to USE-associated symbol '%s'", ID_NAME(id));
            }
        } else {
            id = declare_ident(EXPR_SYM(ident), CL_UNKNOWN);
            if (id == NULL) {
                /* must not happen. */
                continue;
            }
        }
        TYPE_SET_PROTECTED(id);
    }
}

/*
 * Check if the array is specified with bounds-remapping-list
 */
static int
is_array_with_bounds_remapping_list(expv v)
{
    list lp;

    if (EXPR_CODE(v) != ARRAY_REF) {
        return FALSE;
    }

    /*
     * If all elements of the bounds-spec-list are bounds-spec,
     * it is a bounds-remapping-list
     */
    FOR_ITEMS_IN_LIST(lp, EXPR_ARG2(v)) {
        expv bounds_spec = LIST_ITEM(lp);
        /*
         * If bounds-spec has a lower bound and an upper bound,
         * it is bounds remapping
         */
        if (EXPR_CODE(bounds_spec) == F_INDEX_RANGE &&
            EXPR_ARG1(bounds_spec) != NULL &&
            EXPR_ARG2(bounds_spec) != NULL &&
            EXPR_ARG3(bounds_spec) == NULL) {
            continue;
        } else {
            return FALSE;
        }
    }

    return TRUE;
}


static int
type_is_contiguous(TYPE_DESC tp)
{
    if (tp == NULL)
        return FALSE;

    // an object with the CONTIGUOUS attribute,
    if (TYPE_IS_CONTIGUOUS(tp)) // believe it
        return TRUE;

    if (IS_ARRAY_TYPE(tp))
        return TRUE;

    return FALSE;
}

int
pointer_assignable(expr x, expv vPointer, expv vPointee) {
    TYPE_DESC vPtrTyp = NULL;
    TYPE_DESC vPteTyp = NULL;

    vPtrTyp = EXPV_TYPE(vPointer);
    if (vPtrTyp == NULL || TYPE_BASIC_TYPE(vPtrTyp) == TYPE_UNKNOWN) {
        fatal("%s: Undetermined type for a pointer.", __func__);
        return FALSE;
    }
    vPteTyp = EXPV_TYPE(vPointee);
    if (vPteTyp == NULL || TYPE_BASIC_TYPE(vPteTyp) == TYPE_UNKNOWN) {
        fatal("%s: Undetermined type for a pointee.", __func__);
        return FALSE;
    }

    if (!TYPE_IS_POINTER(vPtrTyp)) {
        if (EXPR_CODE(EXPR_ARG1(x)) == IDENT) {
            if (x) error_at_node(x, "'%s' is not a pointer.",
                          SYM_NAME(EXPR_SYM(EXPR_ARG1(x))));
        } else {
            if (x) error_at_node(x, "lhs is not a pointer.",
                          SYM_NAME(EXPR_SYM(EXPR_ARG1(x))));
        }
        return FALSE;
    }

    if (TYPE_IS_PROTECTED(vPtrTyp) && TYPE_IS_READONLY(vPtrTyp)) {
        if (x) error_at_node(x, "'%s' is PROTECTED.",
                             SYM_NAME(EXPR_SYM(EXPR_ARG1(x))));
        return FALSE;
    }

    if (IS_PROCEDURE_TYPE(EXPV_TYPE(vPointer)) &&
        FUNCTION_TYPE_IS_TYPE_BOUND(EXPV_TYPE(vPointer))) {
            if (x) error("lhs expr is type bound procedure.");
            return FALSE;
    }
    if (IS_PROCEDURE_TYPE(EXPV_TYPE(vPointee)) &&
        FUNCTION_TYPE_IS_TYPE_BOUND(EXPV_TYPE(vPointee))) {
            if (x) error("rhs expr is type bound procedure.");
            return FALSE;
    }

    if (IS_PROCEDURE_TYPE(vPtrTyp)) {
        /* if left operand is a procedure type,
         * right operand is a function/subroutine,
         * and they may be declared in the CONTAINS block.
         */
        if (!IS_PROCEDURE_TYPE(vPteTyp) &&
            TYPE_BASIC_TYPE(vPteTyp) != TYPE_UNKNOWN &&
            !TYPE_IS_IMPLICIT(vPteTyp)) {
            if (x) error_at_node(x, "'%s' is not a function/subroutine",
                                 SYM_NAME(EXPR_SYM(EXPR_ARG2(x))));
        }

        if (IS_PROCEDURE_TYPE(vPteTyp)) {
            if (!procedure_is_assignable(vPtrTyp, vPteTyp)) {
                if (x) error_at_node(x, "procedures are type mismatch.");
                return FALSE;
            }
        }

    } else {
        if (!TYPE_IS_TARGET(vPteTyp) &&
            !TYPE_IS_POINTER(vPteTyp) &&
            !IS_PROCEDURE_TYPE(vPteTyp)) {
            if (EXPR_CODE(EXPR_ARG2(x)) == IDENT) {
                if (x) error_at_node(x, "'%s' is not a pointee.",
                                     SYM_NAME(EXPR_SYM(EXPR_ARG2(x))));
            } else {
                if (x) error_at_node(x, "right hand side expression is not a pointee.");
            }
            return FALSE;
        }
    }

    if (TYPE_IS_ABSTRACT(vPteTyp)) {
        if (x) error_at_node(x, "'%s' is an abstract interface",
                      SYM_NAME(EXPR_SYM(EXPR_ARG2(x))));
        return FALSE;
    }

    if (is_array_with_bounds_remapping_list(vPointer)) {
        /* This statement is pointer remapping! */
        if (TYPE_N_DIM(IS_REFFERENCE(vPteTyp)?TYPE_REF(vPteTyp):vPteTyp) != 1 &&
            !type_is_contiguous(vPteTyp)) {
            if (x) error_at_node(x, "POINTEE is not contiguous or one-rank array.");
            return FALSE;
        }
    } else {
        if (TYPE_N_DIM(IS_REFFERENCE(vPtrTyp)?TYPE_REF(vPtrTyp):vPtrTyp) !=
            TYPE_N_DIM(IS_REFFERENCE(vPteTyp)?TYPE_REF(vPteTyp):vPteTyp)) {
            if (x) error_at_node(x, "Rank mismatch.");
            return FALSE;
        }
    }

    if (TYPE_IS_VOLATILE(vPtrTyp) != TYPE_IS_VOLATILE(vPteTyp)) {
        if (x) error_at_node(x, "VOLATILE attribute mismatch.");
        return FALSE;
    }
    if (TYPE_IS_ASYNCHRONOUS(vPtrTyp) != TYPE_IS_ASYNCHRONOUS(vPteTyp)) {
        error_at_node(x, "ASYNCHRONOUS attribute mismatch.");
        return FALSE;
    }

    if (IS_STRUCT_TYPE(vPtrTyp) &&
        !struct_type_is_compatible_for_assignment(vPtrTyp, vPteTyp, TRUE)) {
        if (x) error_at_node(x, "Derived-type mismatch.");
        return FALSE;
    }

    return TRUE;
}

static void
compile_POINTER_SET_statement(expr x) {
    list lp;
    int nArgs = 0;
    expv vPointer = NULL;
    expv vPointee = NULL;
    TYPE_DESC vPtrTyp = NULL;
    TYPE_DESC vPteTyp = NULL;
    expv v = NULL;

    FOR_ITEMS_IN_LIST(lp, x) {
        nArgs++;
    }

    if (nArgs != 2) {
        fatal("%s: Invalid arguments number, expect 2 but %d.",
              __func__, nArgs);
        return;
    }

    vPointer = compile_lhs_expression(EXPR_ARG1(x));
    vPointee = compile_expression(EXPR_ARG2(x));

    if (vPointer == NULL || vPointee == NULL) {
        return;
    }

    if(EXPV_CODE(vPointee) == FUNCTION_CALL)
        goto accept;

    vPtrTyp = EXPV_TYPE(vPointer);
    if (vPtrTyp == NULL || TYPE_BASIC_TYPE(vPtrTyp) == TYPE_UNKNOWN) {
        fatal("%s: Undetermined type for a pointer.", __func__);
        return;
    }
    vPteTyp = EXPV_TYPE(vPointee);
    if (vPteTyp == NULL || TYPE_BASIC_TYPE(vPteTyp) == TYPE_UNKNOWN) {
        fatal("%s: Undetermined type for a pointee.", __func__);
        return;
    }

    if (!pointer_assignable(x, vPointer, vPointee)) {
        return;
    }

accept:

    if (IS_PROCEDURE_TYPE(vPtrTyp)) {
        if (EXPR_CODE(vPointee) == F_VAR) {
            ID id = find_ident(EXPR_SYM(vPointee));
            if (!IS_PROCEDURE_TYPE(vPteTyp)) {
                assert(id != NULL); /* declared in compile_expression() */
                if (TYPE_IS_IMPLICIT(vPteTyp) && TYPE_REF(vPtrTyp)) {
                    /*
                     * ex)
                     *  ! f is a procedure pointer
                     *  f => g ! g is pointee
                     *
                     *  So assumption: g is a procedure
                     *
                     *  redefine_procedures() will check 'g' is defined or not
                     */
                    TYPE_DESC tp;
                    TYPE_DESC ftp = get_bottom_ref_type(vPtrTyp);
                    int attrs = TYPE_ATTR_FLAGS(vPteTyp);
                    int extattrs = TYPE_EXTATTR_FLAGS(vPteTyp);

                    *vPteTyp = *ftp;
                    tp = new_type_desc();
                    *tp = *FUNCTION_TYPE_RETURN_TYPE(vPteTyp);
                    FUNCTION_TYPE_RETURN_TYPE(vPteTyp) = tp;
                    TYPE_ATTR_FLAGS(vPteTyp) = attrs & !(TYPE_ATTR_PUBLIC | TYPE_ATTR_PRIVATE);
                    TYPE_EXTATTR_FLAGS(vPteTyp) = extattrs;
                    FUNCTION_TYPE_HAS_EXPLICIT_ARGS(vPteTyp) = TRUE;
                } else {
                    /*
                     * POINTEE is used as a function/subroutine,
                     * so fix its type
                     *
                     * ex)
                     *
                     *   REAL :: g ! may be a external function
                     *
                     *   f => g
                     */

                    TYPE_DESC old;

                    old = ID_TYPE(id);

                    if (IS_FUNCTION_TYPE(vPtrTyp)) {
                        ID_TYPE(id) = function_type(old);

                    } else {
                        ID_TYPE(id) = subroutine_type();
                        TYPE_ATTR_FLAGS(ID_TYPE(id)) = TYPE_ATTR_FLAGS(old);
                        TYPE_EXTATTR_FLAGS(ID_TYPE(id)) = TYPE_EXTATTR_FLAGS(old);
                    }
                }

                ID_CLASS(id) = CL_PROC;
                PROC_CLASS(id) = P_UNDEFINEDPROC;

            } else {
                if (get_bottom_ref_type(vPtrTyp) == get_bottom_ref_type(vPteTyp)) {
                    /* DO NOTHING */
                } else if ((IS_FUNCTION_TYPE(vPteTyp) &&
                     TYPE_IS_IMPLICIT(FUNCTION_TYPE_RETURN_TYPE(vPteTyp)))
                    && TYPE_REF(vPtrTyp)) {
                    /*
                     * ex)
                     *  i = g()
                     *  ! f is a procedure pointer
                     *  f => g ! g is pointee
                     *
                     *  So assumption: g is a procedure
                     *
                     *  redefine_procedures() will check 'g' is defined or not
                     */
                    TYPE_DESC ftp = get_bottom_ref_type(vPtrTyp);

                    TYPE_REF(vPteTyp) = ftp;
                    TYPE_REF(FUNCTION_TYPE_RETURN_TYPE(vPteTyp)) = FUNCTION_TYPE_RETURN_TYPE(ftp);
                    TYPE_ATTR_FLAGS(vPteTyp) = 0;
                    TYPE_EXTATTR_FLAGS(vPteTyp) = 0;
                    TYPE_ATTR_FLAGS(FUNCTION_TYPE_RETURN_TYPE(vPteTyp)) = 0;
                    TYPE_EXTATTR_FLAGS(FUNCTION_TYPE_RETURN_TYPE(vPteTyp)) = 0;
                    FUNCTION_TYPE_HAS_EXPLICIT_ARGS(vPteTyp) = TRUE;

                }
            }

            if (ID_LINE(id) == NULL) {
                ID_LINE(id) = EXPR_LINE(x);
            }
        }

        if (TYPE_IS_NOT_FIXED(vPtrTyp)) {
            TYPE_DESC subr, ftp;

            subr = get_bottom_ref_type(vPteTyp);
            if (IS_SUBR(subr)) {
                ftp = get_bottom_ref_type(vPtrTyp);
                TYPE_BASIC_TYPE(ftp) = TYPE_SUBR;
                TYPE_BASIC_TYPE(FUNCTION_TYPE_RETURN_TYPE(ftp)) = TYPE_VOID;
            }
            TYPE_UNSET_NOT_FIXED(vPtrTyp);
        }
    }


    EXPV_LINE(vPointer) = EXPR_LINE(x);
    EXPV_LINE(vPointee) = EXPR_LINE(x);
    v = list2(F95_POINTER_SET_STATEMENT,
              (expr)vPointer,
              (expr)vPointee);
    EXPV_LINE(v) = EXPR_LINE(x);
    if (TYPE_BASIC_TYPE(EXPV_TYPE(vPointee)) == TYPE_LHS) {
        EXPV_TYPE(vPointee) = EXPV_TYPE(vPointer);
    }

    output_statement(v);
}


static void
compile_TARGET_POINTER_ALLOCATABLE_statement(expr x)
{
    list lp;
    expr aloc, ident, dims;
    ID id;

    assert(EXPR_CODE(x) == F95_TARGET_STATEMENT ||
        EXPR_CODE(x) == F95_POINTER_STATEMENT ||
        EXPR_CODE(x) == F95_ALLOCATABLE_STATEMENT);

    FOR_ITEMS_IN_LIST(lp, EXPR_ARG1(x)) {
        aloc = LIST_ITEM(lp);
        ident = EXPR_ARG1(aloc);
        dims = EXPR_ARG2(aloc);

        assert(EXPR_CODE(aloc) == F95_ARRAY_ALLOCATION);
        assert(EXPR_CODE(ident) == IDENT);
        assert(dims == NULL || EXPR_CODE(dims) == LIST);

        id = declare_ident(EXPR_SYM(ident), CL_VAR);
        if(id == NULL)
            return;
        if(ID_IS_OFMODULE(id)) {
            error("can't change attributes of USE-associated symbol '%s'", ID_NAME(id));
            return;
        } else if (ID_IS_AMBIGUOUS(id)) {
            error("an ambiguous reference to symbol '%s'", ID_NAME(id));
            return;
        }

        ID_COULD_BE_IMPLICITLY_TYPED(id) = TRUE;

        switch(EXPR_CODE(x)) {
        case F95_TARGET_STATEMENT:
            TYPE_SET_TARGET(id);
            break;
        case F95_POINTER_STATEMENT:
            TYPE_SET_POINTER(id);
            break;
        case F95_ALLOCATABLE_STATEMENT:
            TYPE_SET_ALLOCATABLE(id);
            break;
        default:
            abort();
        }

        if(dims) {
            compile_type_decl(NULL, NULL, list1(LIST, aloc), NULL);
        }
    }
}


static void
compile_OPTIONAL_statement(expr x)
{
    list lp;
    expr ident;
    ID id;

    assert(EXPR_CODE(x) == F95_OPTIONAL_STATEMENT);

    FOR_ITEMS_IN_LIST(lp, EXPR_ARG1(x)) {
        ident = LIST_ITEM(lp);

        assert(EXPR_CODE(ident) == IDENT);

        /*
         * Dummy args must be declared as local symbol.
         */
        id = find_ident_local(EXPR_SYM(ident));
        if (id == NULL) {
            error_at_node(x, "\"%s\" is not declared yet.",
                          SYM_NAME(EXPR_SYM(ident)));
            continue;
        }
        if (!ID_IS_DUMMY_ARG(id)) {
            error_at_node(x, "\"%s\" is not a dummy argument.",
                          SYM_NAME(ID_SYM(id)));
            continue;
        }

        if(ID_IS_OFMODULE(id)) {
            error("can't change attributes of USE-associated symbol '%s'",
                  ID_NAME(id));
            return;
        } else if (ID_IS_AMBIGUOUS(id)) {
            error("an ambiguous reference to symbol '%s'", ID_NAME(id));
            return;
        }

        /*
         * Like any variable, any function/subroutine also could
         * have optional attribute.
         */
        if (ID_CLASS(id) == CL_UNKNOWN ||
            ID_CLASS(id) == CL_VAR ||
            ID_CLASS(id) == CL_PROC) {
            /*
             * NOTE:
             *	Don't fix the type/class, not even calling
             *	declare_ident(), here.
             */
            TYPE_SET_OPTIONAL(id);
        }
    }
}


static void
compile_INTENT_statement(expr x)
{
    list lp;
    expr spec, ident;
    ID id;

    assert(EXPR_CODE(x) == F95_INTENT_STATEMENT);

    spec = EXPR_ARG1(x);

    FOR_ITEMS_IN_LIST(lp, EXPR_ARG2(x)) {
        ident = LIST_ITEM(lp);

        assert(EXPR_CODE(ident) == IDENT);

        /*
         * Dummy args must be declared as local symbol.
         */
        id = find_ident_local(EXPR_SYM(ident));
        if (id == NULL) {
            error_at_node(x, "\"%s\" is not declared yet.",
                          SYM_NAME(EXPR_SYM(ident)));
            continue;
        }
        if (!ID_IS_DUMMY_ARG(id)) {
            error_at_node(x, "\"%s\" is not a dummy argument.",
                          SYM_NAME(ID_SYM(id)));
            continue;
        }

        if(ID_IS_OFMODULE(id)) {
            error("can't change attributes of USE-associated symbol '%s'",
                  ID_NAME(id));
            return;
        } else if (ID_IS_AMBIGUOUS(id)) {
            error("an ambiguous reference to symbol '%s'", ID_NAME(id));
            return;
        }

        switch(EXPR_CODE(spec)) {
        case F95_IN_EXTENT:
            TYPE_SET_INTENT_IN(id);
            break;
        case F95_OUT_EXTENT:
            TYPE_SET_INTENT_OUT(id);
            break;
        case F95_INOUT_EXTENT:
            TYPE_SET_INTENT_INOUT(id);
            break;
        default:
            abort();
        }
    }
}


static void
fix_array_dimensions_recursive(ID ip)
{
    ID memp;
    TYPE_DESC tp = ID_TYPE(ip);

    if (IS_ARRAY_TYPE(tp)) {
        fix_array_dimensions(tp);
        implicit_declaration(ip);
        if (ID_TYPE(ip) == NULL) {
            error("can't determine type of '%s'", ID_NAME(ip));
        }
    } else if (IS_STRUCT_TYPE(tp)) {
        FOREACH_MEMBER(memp, tp) {
            fix_array_dimensions_recursive(memp);
        }
    }
}

/*
 * Check if rank + corank <= MAX_DIM
 *
 */
static void
check_array_length(ID id)
{
    if (id == NULL || ID_TYPE(id) == NULL) {
        return;
    }

    if (!IS_ARRAY_TYPE(ID_TYPE(id))) {
        return;
    }

    if (!TYPE_CODIMENSION(ID_TYPE(id))) {
        return;
    }

    if (TYPE_N_DIM(ID_TYPE(id)) + TYPE_CODIMENSION(ID_TYPE(id))->corank > MAX_DIM) {
        error_at_id(id, "Too long array (rank + corank > %d)", MAX_DIM);
    }
}


static void
fix_pointer_pointee_recursive(TYPE_DESC tp)
{
    if (tp == NULL) {
        return;
    }
    if (IS_PROCEDURE_TYPE(tp)) {
        return;
    }

    if (TYPE_IS_TARGET(tp) ||
        TYPE_IS_POINTER(tp) ||
        TYPE_IS_ALLOCATABLE(tp)) {

        TYPE_DESC refT = TYPE_REF(tp);

        if (refT != NULL) {
            if (TYPE_IS_TARGET(tp)) {
                TYPE_SET_TARGET(refT);
            }
            if (TYPE_IS_POINTER(tp)) {
                TYPE_SET_POINTER(refT);
            }
            if (TYPE_IS_ALLOCATABLE(tp)) {
                TYPE_SET_ALLOCATABLE(refT);
            }
            fix_pointer_pointee_recursive(refT);
        } else {
            if (IS_STRUCT_TYPE(tp) && !TYPE_IS_CLASS(tp)) {
                /*
                 * TYPE_STRUCT base. Don't mark this node as
                 * pointer/pointee, EXCEPT 'CLASS(*)'.
                 */
                TYPE_UNSET_POINTER(tp);
                TYPE_UNSET_TARGET(tp);
                TYPE_UNSET_ALLOCATABLE(tp);
            }
        }
    }
}

expv
create_implicit_decl_expv(TYPE_DESC tp, char * first, char * second)
{
    expr impl_expv, first_symbol, second_symbol;

    first_symbol = list0(IDENT);
    EXPR_SYM(first_symbol) = XMALLOC(SYMBOL, sizeof(struct symbol));
    SYM_NAME(EXPR_SYM(first_symbol)) = first;

    second_symbol = list0(IDENT);
    EXPR_SYM(second_symbol) = XMALLOC(SYMBOL, sizeof(struct symbol));
    SYM_NAME(EXPR_SYM(second_symbol)) = second;

    impl_expv = list2(LIST,first_symbol,second_symbol);
    EXPV_TYPE(impl_expv) = tp;

    return impl_expv;
}

void
set_parent_implicit_decls()
{
    int i;
    expv v;
    list lp;

    for (i = 0; i < unit_ctl_level; i++) {
        FOR_ITEMS_IN_LIST(lp, UNIT_CTL_IMPLICIT_DECLS(unit_ctls[i])) {
            v = LIST_ITEM(lp);
            if(EXPR_CODE(v) == IDENT)
                set_implicit_type_uc(CURRENT_UNIT_CTL,
                                     EXPV_TYPE(v),
                                     *(SYM_NAME(EXPR_SYM(v))),
                                     * (SYM_NAME(EXPR_SYM(v))),
                                     TRUE);
            else
                set_implicit_type_uc(CURRENT_UNIT_CTL,
                                     EXPV_TYPE(v),
                                     *SYM_NAME(EXPR_SYM(EXPR_ARG1(v))),
                                     *SYM_NAME(EXPR_SYM(EXPR_ARG2(v))),
                                     TRUE);
        }
    }
}

/**
 * cleanup UNIT_CTL for each procedure
 * Notes: local_external_symbols is not null cleared.
 */
void
cleanup_unit_ctl(UNIT_CTL uc)
{
    UNIT_CTL_CURRENT_PROC_NAME(uc) = NULL;
    UNIT_CTL_CURRENT_PROC_CLASS(uc) = CL_UNKNOWN;
    UNIT_CTL_CURRENT_PROCEDURE(uc) = NULL;
    UNIT_CTL_CURRENT_STATEMENTS(uc) = NULL;
    UNIT_CTL_CURRENT_BLK_LEVEL(uc) = 1;
    UNIT_CTL_CURRENT_EXT_ID(uc) = NULL;
    UNIT_CTL_CURRENT_STATE(uc) = OUTSIDE;
    UNIT_CTL_LOCAL_SYMBOLS(uc) = NULL;
    UNIT_CTL_LOCAL_STRUCT_DECLS(uc) = NULL;
    UNIT_CTL_LOCAL_COMMON_SYMBOLS(uc) = NULL;
    UNIT_CTL_LOCAL_LABELS(uc) = NULL;
    UNIT_CTL_LOCAL_INTERFACES(uc) = NULL;
    UNIT_CTL_IMPLICIT_DECLS(uc) = list0(LIST);
    UNIT_CTL_EQUIV_DECLS(uc) = list0(LIST);
    UNIT_CTL_LOCAL_USE_DECLS(uc) = list0(LIST);

    /* UNIT_CTL_LOCAL_EXTERNAL_SYMBOLS(uc) is not cleared */
    //if (unit_ctl_level == 0) { /* for main */
      if (doImplicitUndef == TRUE) {
        UNIT_CTL_IMPLICIT_NONE(uc) = TRUE;
	set_implicit_type_uc(uc, NULL, 'a', 'z', TRUE);
        UNIT_CTL_IMPLICIT_TYPE_DECLARED(uc) = 0;
	list_put_last(UNIT_CTL_IMPLICIT_DECLS(uc), create_implicit_decl_expv(NULL, "a", "z"));
      } else {
	/* default implicit type */
        /* implicit none is not set */
        UNIT_CTL_IMPLICIT_NONE(uc) = FALSE;
        /* implicit type is not declared yet */
        UNIT_CTL_IMPLICIT_TYPE_DECLARED(uc) = 0;
	/* a - z : initialize all to real. */
	set_implicit_type_uc(uc, BASIC_TYPE_DESC(defaultSingleRealType), 'a', 'z', TRUE);
	list_put_last(UNIT_CTL_IMPLICIT_DECLS(uc),
		      create_implicit_decl_expv(BASIC_TYPE_DESC(defaultSingleRealType), "a", "z"));
	/* i - n : initialize to int. */
	set_implicit_type_uc(uc, BASIC_TYPE_DESC(TYPE_INT), 'i', 'n', TRUE);
	list_put_last(UNIT_CTL_IMPLICIT_DECLS(uc),
		      create_implicit_decl_expv(BASIC_TYPE_DESC(TYPE_INT), "i", "n"));
      }
      //    }
    set_implicit_storage_uc(uc, default_stg, 'a', 'z');        /* set class */
}

static UNIT_CTL
new_unit_ctl()
{
    UNIT_CTL uc;

    uc = XMALLOC(UNIT_CTL, sizeof(*uc));
    if (uc == NULL)
        fatal("memory allocation failed");
    cleanup_unit_ctl(uc);
    UNIT_CTL_LOCAL_EXTERNAL_SYMBOLS(uc) = NULL;
    UNIT_CTL_INITIALIZE_DECLS(uc) = EMPTY_LIST;
    return uc;
}

static void
initialize_unit_ctl()
{
    int i;

    for (i = 0; i < MAX_UNIT_CTL; ++i) {
        unit_ctls[i] = NULL;
    }
    unit_ctls[0] = new_unit_ctl();
    unit_ctl_level = 0;
    unit_ctl_contains_level = 0;

    current_local_env = UNIT_CTL_LOCAL_ENV(CURRENT_UNIT_CTL);
    current_local_env->parent = NULL;
}

/**
 * save current context before contains/interface statement to UNIT_CTL,
 * then push program unit control stack.
 */
void
push_unit_ctl(enum prog_state state)
{
    ID top_proc;
    int max_unit_ctl_contains = MAX_UNIT_CTL_CONTAINS;

    if (unit_ctl_level < 0) {
        fatal("push_unit_ctl() bug");
        return;
    }
    top_proc = UNIT_CTL_CURRENT_PROCEDURE(unit_ctls[0]);
    if (top_proc != NULL &&
        ID_CLASS(top_proc) != CL_MODULE &&
        ID_CLASS(top_proc) != CL_SUBMODULE) {
        /* if top procedure is not module, stack len restriction become -1 */
        max_unit_ctl_contains --;
    }
    if (state == INCONT && unit_ctl_contains_level + 1 >= max_unit_ctl_contains) {
        error("Too many CONTAINS nest");
        return;
    }
    if (unit_ctl_level + 1 >= MAX_UNIT_CTL) {
        error("Too many nest");
        return;
    }
    if (CURRENT_EXT_ID && EXT_PROC_CONT_EXT_LINE(CURRENT_EXT_ID) == NULL)
       EXT_PROC_CONT_EXT_LINE(CURRENT_EXT_ID) = current_line;

    CURRENT_STATE = state;
    unit_ctl_level ++;

    if(state == INCONT)
        unit_ctl_contains_level ++;

    assert(unit_ctls[unit_ctl_level] == NULL);
    unit_ctls[unit_ctl_level] = new_unit_ctl();
    if (in_interface() == FALSE) {
        set_parent_implicit_decls();
    }

    push_env(UNIT_CTL_LOCAL_ENV(CURRENT_UNIT_CTL));
}


/**
 * define EXT_ID for contains function/subroutine
 */
static void
define_internal_subprog(EXT_ID child_ext_ids)
{
    ID ip;
    EXT_ID ep, ext_id;
    TYPE_DESC tp;

    FOREACH_EXT_ID(ep, child_ext_ids) {
        if(EXT_PROC_CLASS(ep) == EP_PROC || EXT_PROC_CLASS(ep) == EP_INTERFACE) {
            EXT_PROC_IS_INTERNAL(ep) = TRUE;
            tp = EXT_PROC_TYPE(ep);
            FUNCTION_TYPE_SET_INTERNAL(tp);
            ip = find_ident(EXT_SYM(ep));
            if (ID_CLASS(ip) == CL_MULTI) {
                ip = multi_find_class(ip, CL_PROC);
                if (ip == NULL) {
                    fatal("multi class id bug");
                    return;
                }
            }
            if (PROC_EXT_ID(ip) == ep)
                continue;
            if (PROC_CLASS(ip) == P_UNDEFINEDPROC) {
                continue;
            }
            if (ID_DEFINED_BY(ip)) {
                ip = ID_DEFINED_BY(ip);
            }
            if (ip != NULL && ID_TYPE(ip) != NULL)
                tp = ID_TYPE(ip);
            ext_id = declare_external_proc_id(EXT_SYM(ep), tp, TRUE);
            if (ip != NULL) {
                PROC_EXT_ID(ip) = ext_id;
                ID_STORAGE(ip) = STG_EXT;
                PROC_CLASS(ip) = P_DEFINEDPROC;
            }
        }
    }
}


/**
 * pop program unit control stack,
 * then restore the context.
 */
void
pop_unit_ctl()
{
    if (unit_ctl_level >= MAX_UNIT_CTL) {
        fatal("pop_unit_ctl() bug");
        return;
    }
    if (unit_ctl_level - 1 < 0) {
        error("Too many end procedure");
        return;
    }
    unit_ctls[unit_ctl_level] = NULL;
    unit_ctl_level --;
    pop_env();

    if(CURRENT_STATE == INCONT)
        unit_ctl_contains_level --;
}

void
cleanup_ctl(CTL ctl) {
    CTL_TYPE(ctl) = CTL_NONE;
}


CTL
new_ctl() {
    CTL ctl;
    ctl = XMALLOC(CTL, sizeof(*ctl));
    if (ctl == NULL)
        fatal("memory allocation failed");
    cleanup_ctl(ctl);
    CTL_EXTERNAL_SYMBOLS(ctl) = NULL;
    return ctl;
}


/**
 * for type declaration with data style initializer
 * compile 'data .../... /' after compiling type declarations
 **/
static
void
compile_data_style_decl(expr decl_list)
{
    expr x, value;
    list lp;
    if( decl_list == NULL )return;
    FOR_ITEMS_IN_LIST(lp, decl_list) {
        x = LIST_ITEM(lp);
        if( x == NULL )continue;
        value  = EXPR_ARG4(x);
        if( value != NULL && EXPR_CODE(value) == F_DATA_DECL ){
            /* compilataion is executed later in end_declaration */
            list_put_last(CURRENT_INITIALIZE_DECLS,
                list1(F_DATA_DECL, EXPR_ARG1(value)));
        }
    }
}

/*
 * Common function for compile_sync_stat_args and compile_lock_stat_args
 */
static int
compile_stat_args(expv st, expr x, int expect_acquired_lock) {
    list lp;
    int has_keyword_acquired_lock = FALSE;
    int has_keyword_stat = FALSE;
    int has_keyword_errmsg = FALSE;

    if (x == NULL)
        return TRUE;

    FOR_ITEMS_IN_LIST(lp, x) {
        expr v, arg;

        v = LIST_ITEM(lp);

        if (EXPR_CODE(v) != F_SET_EXPR) {
            fatal("%s: not F_SET_EXPR.", __func__);
        }

        arg = compile_expression(EXPR_ARG2(v));

        char *keyword = SYM_NAME(EXPR_SYM(EXPR_ARG1(v)));
        if (keyword == NULL || *keyword == '\0') {
            fatal("%s: invalid F_SET_EXPR.", __func__);
        }

        if (strcmp("stat", keyword) == 0) {
            if (has_keyword_stat == TRUE) {
                error("no specifier shall appear more than once");
                return FALSE;
            }
            has_keyword_stat = TRUE;

            if (!IS_INT(EXPV_TYPE(arg))) {
                error("stat variable should be interger");
                return FALSE;
            }

        } else if (strcmp("errmsg", keyword) == 0) {
            if (has_keyword_errmsg == TRUE) {
                error("no specifier shall appear more than once");
                return FALSE;
            }
            has_keyword_errmsg = TRUE;

            if (!IS_CHAR(EXPV_TYPE(arg))) {
                error("errmsg variable should be character");
                return FALSE;
            }

        } else if (expect_acquired_lock &&
                   strcmp("acquired_lock", keyword) == 0) {
            if (has_keyword_acquired_lock == TRUE) {
                error("no specifier shall appear more than once");
                return FALSE;
            }
            has_keyword_acquired_lock = TRUE;

            if (!IS_LOGICAL(EXPV_TYPE(arg))) {
                error("acquired_lock variable should be logical");
                return FALSE;
            }

            if (TYPE_IS_PROTECTED(EXPV_TYPE(arg)) && TYPE_IS_READONLY(EXPV_TYPE(arg))) {
                error("acquired_lock variable is PROTECTED");
                return FALSE;
            }


        } else {
            error("unexpected specifier '%s'", keyword);
            return FALSE;
        }

        EXPV_KWOPT_NAME(arg) = (const char *)strdup(keyword);

        list_put_last(st, arg);
    }
    return TRUE;
}


static int
compile_sync_stat_args(expv st, expr x) {
    return compile_stat_args(st, x, FALSE);
}


static int
compile_lock_stat_args(expv st, expr x) {
    return compile_stat_args(st, x, TRUE);
}


static void
replace_CALL_statement(const char * subroutine_name, expv args)
{
    expr callStaement= list2(
        F_CALL_STATEMENT,
        make_enode(IDENT, (void *)find_symbol(subroutine_name)),
        args);
    compile_CALL_statement(callStaement);
}


static void
compile_SYNCALL_statement(expr x) {
    expv st;

    if (!check_image_control_statement_available()) return;

    st = list0(F2008_SYNCALL_STATEMENT);
    /* Check and compile sync stat args */
    if (!compile_sync_stat_args(st, EXPR_ARG1(x))) return;

    if (XMP_coarray_flag) {
        if (EXPR_ARG1(x) == NULL) {
            replace_CALL_statement("xmpf_sync_all", NULL);
        } else {
            replace_CALL_statement("xmpf_sync_all_stat", EXPR_ARG1(x));
        }
    } else {
        output_statement(st);
    }
}


/*
 *  (F2008_SYNCALL_STATEMENT
 *     expr
 *     (LIST expr*))
 */
static void
compile_SYNCIMAGES_statement(expr x) {
    expv sync_stat;
    expv image_set = NULL;

    if (EXPR_ARG1(x) != NULL) {
        TYPE_DESC tp;
        BASIC_DATA_TYPE bt;

        image_set = compile_expression(EXPR_ARG1(x));
        tp = EXPV_TYPE(image_set);

        if ((IS_ARRAY_TYPE(tp) && TYPE_N_DIM(tp) > 1) ||
            ((bt = get_basic_type(tp)) != TYPE_INT &&
             bt != TYPE_GNUMERIC &&
             bt != TYPE_GNUMERIC_ALL)) {
            error("The first argument of SYNC IMAGES statement must be "
                  "INTEGER (scalar or rank 1)");
            return;
        }
    }

    if (!check_image_control_statement_available()) return;

    sync_stat = list0(LIST);
    /* Check and compile sync stat args */
    if (!compile_sync_stat_args(sync_stat, EXPR_ARG2(x))) return;

    if (XMP_coarray_flag) {
        expr args;
        if (EXPR_ARG1(x) == NULL) {
            /* if NULL, change the argment to '*' for xmpf_sync_images */
            EXPR_ARG1(x) = make_enode(STRING_CONSTANT,  (void *)strdup("*"));
        }
        if (EXPR_HAS_ARG2(x) && EXPR_ARG2(x) != NULL) {
            args = list_cons(EXPR_ARG1(x), EXPR_ARG2(x));
        } else {
            args = list1(LIST, EXPR_ARG1(x));
        }

        replace_CALL_statement("xmpf_sync_images", args);

    } else {
        output_statement(list2(F2008_SYNCIMAGES_STATEMENT, image_set, sync_stat));
    }
}


/*
 *  (F2008_SYNCMEMORY_STATEMENT
 *     (LIST expr*))
 */
static void
compile_SYNCMEMORY_statement(expr x) {
    expv st;

    if (!check_image_control_statement_available()) return;

    st = list0(F2008_SYNCMEMORY_STATEMENT);
    /* Check and compile sync stat args */
    if (!compile_sync_stat_args(st, EXPR_ARG1(x))) return;

    if (XMP_coarray_flag) {
        replace_CALL_statement("xmpf_sync_memory", EXPR_ARG1(x));
    } else {
        output_statement(st);
    }
}

/*
 * Check a type is LOCK_TYPE of the intrinsic module ISO_FORTRAN_ENV
 */
static int
type_is_LOCK_TYPE(TYPE_DESC tp) {
    ID tagname;

    if (!IS_STRUCT_TYPE(tp))
        return FALSE;

    while (TYPE_REF(tp) && IS_STRUCT_TYPE(tp)) {
        tp = TYPE_REF(tp);
    }
    tagname = TYPE_TAGNAME(tp);

    if (tagname != NULL &&
        ID_USEASSOC_INFO(tagname) != NULL &&
        strcmp("lock_type",
               SYM_NAME(ID_USEASSOC_INFO(tagname)->original_name)) == 0 &&
        strcmp("iso_fortran_env",
               SYM_NAME(ID_USEASSOC_INFO(tagname)->module_name)) == 0 &&
        ID_USEASSOC_INFO(tagname)->module->is_intrinsic) {
        return TRUE;
    }

    return FALSE;
}


/*
 *  (F2008_LOCK_STATEMENT
 *     expr
 *     (LIST expr*))
 */
static void
compile_LOCK_statement(expr x) {
    expv lock_variable;
    expv sync_stat_list;

    if (!check_image_control_statement_available()) return;

    lock_variable = compile_expression(EXPR_ARG1(x));
    /* CHECK lock_variable */
    if (!type_is_LOCK_TYPE(EXPV_TYPE(lock_variable))) {
        error("The first argument of lock statement must be LOCK_TYPE");
        return;
    }
    if (TYPE_IS_PROTECTED(EXPV_TYPE(lock_variable)) &&
        TYPE_IS_READONLY(EXPV_TYPE(lock_variable))) {
        error("an argument is PROTECTED");
    }

    sync_stat_list = list0(LIST);
    /* Check and compile lock stat args */
    if (!compile_lock_stat_args(sync_stat_list, EXPR_ARG2(x))) return;

    if (XMP_coarray_flag) {
        expr args;
        if (EXPR_HAS_ARG2(x) && EXPR_ARG2(x) != NULL) {
            args = list_cons(EXPR_ARG1(x), EXPR_ARG2(x));
        } else {
            args = list1(LIST, EXPR_ARG1(x));
        }

        replace_CALL_statement("xmpf_lock", args);

    } else {
        output_statement(
            list2(F2008_LOCK_STATEMENT, lock_variable, sync_stat_list));
    }
}


/*
 *  (F2008_UNLOCK_STATEMENT
 *     expr
 *     (LIST expr*))
 */
static void
compile_UNLOCK_statement(expr x) {
    expv lock_variable;
    expv sync_stat_list;

    if (!check_image_control_statement_available()) return;

    lock_variable = compile_expression(EXPR_ARG1(x));
    /* CHECK lock_variable */
    if (!type_is_LOCK_TYPE(EXPV_TYPE(lock_variable))) {
        error("The first argument of unlock statement must be LOCK_TYPE");
        return;
    }
    if (TYPE_IS_PROTECTED(EXPV_TYPE(lock_variable)) &&
        TYPE_IS_READONLY(EXPV_TYPE(lock_variable))) {
        error("an argument is PROTECTED");
    }

    sync_stat_list = list0(LIST);
    /* Check and compile sync stat args */
    if (!compile_sync_stat_args(sync_stat_list, EXPR_ARG2(x))) return;

    if (XMP_coarray_flag) {
        expr args;
        if (EXPR_HAS_ARG2(x) && EXPR_ARG2(x) != NULL) {
            args = list_cons(EXPR_ARG1(x), EXPR_ARG2(x));
        } else {
            args = list1(LIST, EXPR_ARG1(x));
        }

        replace_CALL_statement("xmpf_unlock", args);

    } else {
        output_statement(
            list2(F2008_UNLOCK_STATEMENT, lock_variable, sync_stat_list));
    }
}


/*
 *  (F2008_CRITICAL_STATEMENT expr)
 */
static void
compile_CRITICAL_statement(expr x) {
    expv st;

    if (!check_image_control_statement_available()) return;

    push_ctl(CTL_CRITICAL);

    st = list2(F2008_CRITICAL_STATEMENT, NULL, NULL);
    output_statement(st);
    CTL_BLOCK(ctl_top) = CURRENT_STATEMENTS;
    CTL_CRIT_STATEMENT(ctl_top) = st;

    /* save construct name */
    if (EXPR_HAS_ARG1(x)) {
        CTL_CRIT_CONST_NAME(ctl_top) = EXPR_ARG1(x);
    }

    CURRENT_STATEMENTS = NULL;

    if (XMP_coarray_flag) {
        replace_CALL_statement("xmpf_critical", NULL);
        /* No need to return. */
    }

    if (endlineno_flag){
        if (current_line->end_ln_no) {
            EXPR_END_LINE_NO(CTL_BLOCK(ctl_top)) = current_line->end_ln_no;
        } else {
            EXPR_END_LINE_NO(CTL_BLOCK(ctl_top)) = current_line->ln_no;
        }
    }
}


static int
check_valid_construction_name(expr x, expr y)
{
    if (x != NULL && y == NULL) {
        error("expect construct name");
        return FALSE;
    } else if (x == NULL && y != NULL) {
        error("unexpected construct name");
        return FALSE;
    } else if (x != NULL && y != NULL) {
        if (EXPR_SYM(x) != EXPR_SYM(y)) {
            error("unmatched construct name");
            return FALSE;
        }
    }
    return TRUE;
}


/*
 *  (F2008_ENDCRITICAL_STATEMENT expr)
 */
static void
compile_ENDCRITICAL_statement(expr x) {
    if (CTL_TYPE(ctl_top) != CTL_CRITICAL) {
        error("'endcritical', out of place");
        return;
    }

    /* check construct name */
    if (!check_valid_construction_name(CTL_CRIT_CONST_NAME(ctl_top), EXPR_ARG1(x)))
        return;

    if (XMP_coarray_flag) {
        replace_CALL_statement("xmpf_end_critical", NULL);
    }

    CTL_CRIT_BODY(ctl_top) = CURRENT_STATEMENTS;

    if (endlineno_flag) {
        EXPR_END_LINE_NO(CTL_BLOCK(ctl_top)) = current_line->ln_no;
    }

    pop_ctl();

}


/*
 * Check if the statemenet exists inside CRITICAL construct
 */
static int
check_inside_CRITICAL_construct() {
    CTL cp;
    FOR_CTLS_BACKWARD(cp) {
        if (CTL_TYPE(cp) == CTL_CRITICAL) {
            return TRUE;
        }
    }
    return FALSE;
}

/*
 * Check if image control statement can exist
 */
static int
check_image_control_statement_available() {
    if (check_inside_CRITICAL_construct()) {
        error("Image control statement in CRITICAL block");
        return FALSE;
    }

    return TRUE;
}

static void
import_ident(ID id)
{
    ID ip;
    ID last_ip = NULL;
    ID imported = new_ident_desc(ID_SYM(id));
    *imported = *id;
    ID_SET_IMPORTED(imported);

    FOREACH_ID(ip, LOCAL_SYMBOLS) {
        last_ip = ip;
    }
    ID_LINK_ADD(imported, LOCAL_SYMBOLS, last_ip);

    if (ID_CLASS(id) == CL_TAGNAME) {
        TYPE_DESC stp;
        TYPE_DESC tp;
        TYPE_DESC last_tp = NULL;

        for (tp = LOCAL_STRUCT_DECLS; tp != NULL; tp = TYPE_SLINK(tp)) {
            last_tp = tp;
        }
        stp = wrap_type(ID_TYPE(id));
        TYPE_TAGNAME(stp) = TYPE_TAGNAME(ID_TYPE(id));
        TYPE_SLINK_ADD(stp, LOCAL_STRUCT_DECLS, last_tp);
    }
}

/*
 * IMPORT statement
 */
static void
compile_IMPORT_statement(expr x)
{
    expv ident_list, arg;
    list lp;
    ID ident;

    if (in_interface() == FALSE){
        error("The IMPORT statement is allowed only in an interface body.");
    }

    if (in_module_procedure()){
        error("The IMPORT statement is not allowed in an interface body of "
              "a module procedure.");
    }

    if ((ident_list = EXPR_ARG1(x)) == NULL) {
        PROC_HAS_IMPORT_ALL(CURRENT_PROCEDURE) = TRUE;

    } else if (EXPR_LIST(ident_list)) {
        FOR_ITEMS_IN_LIST(lp, ident_list) {
            arg = LIST_ITEM(lp);
            if ((ident = find_ident_parent(EXPR_SYM(arg))) == NULL){
                error("%s part of the IMPORT statement has not been declared yet.",
                      SYM_NAME(EXPR_SYM(arg)));
            }
            import_ident(ident);
        }
    }
    output_statement(list1(F03_IMPORT_STATEMENT, ident_list));
}

static void
compile_BLOCK_statement(expr x)
{
    expv st;

    push_ctl(CTL_BLK);
    push_env(CTL_ENV(ctl_top));

    st = list2(F2008_BLOCK_STATEMENT, NULL, NULL);
    output_statement(st);
    CTL_BLOCK(ctl_top) = CURRENT_STATEMENTS;
    CTL_BLOCK_STATEMENT(ctl_top) = st;
    EXPR_BLOCK(CTL_BLOCK_STATEMENT(ctl_top)) = NULL;

    /* save construct name */
    if (EXPR_HAS_ARG1(x)) {
        CTL_BLOCK_CONST_NAME(ctl_top) = EXPR_ARG1(x);
    }

    CURRENT_STATE = INDCL;
    CURRENT_STATEMENTS = NULL;
    current_proc_state = P_DEFAULT;

    if (endlineno_flag){
        if (current_line->end_ln_no) {
            EXPR_END_LINE_NO(CTL_BLOCK(ctl_top)) = current_line->end_ln_no;
        } else {
            EXPR_END_LINE_NO(CTL_BLOCK(ctl_top)) = current_line->ln_no;
        }
    }
}

static void
move_implicit_variables_to_parent()
{
    ID ip;
    ID iq;
    ID replaced = NULL;
    ID moved = NULL;
    ID replaced_last = NULL;
    ID moved_last;
    ID last = NULL;
    ID parent = PARENT_LOCAL_SYMBOLS;

    SAFE_FOREACH_ID(ip, iq, LOCAL_SYMBOLS) {
        if (ID_TYPE(ip) == NULL || TYPE_IS_IMPLICIT(ID_TYPE(ip))) {
            ID_LINK_ADD(ip, moved, moved_last);
        } else {
            ID_LINK_ADD(ip, replaced, replaced_last);
        }
    }

    LOCAL_SYMBOLS = replaced;
    FOREACH_ID(ip, parent) {
        last = ip;
    }
    SAFE_FOREACH_ID(ip, iq, moved) {
        ID_LINK_ADD(ip, parent, last);
    }
}


static void
compile_ENDBLOCK_statement(expr x)
{
    BLOCK_ENV current_block;
    BLOCK_ENV bp, tail;

    if (CTL_TYPE(ctl_top) != CTL_BLK) {
        error("'endblock', out of place");
        return;
    }

    /* check construct name */
    if (CTL_BLOCK_CONST_NAME(ctl_top) != NULL) {
        if (!EXPR_HAS_ARG1(x) || EXPR_ARG1(x) == NULL) {
            error("expects construnct name");
            return;
        } else if (EXPR_SYM(CTL_BLOCK_CONST_NAME(ctl_top)) !=
                   EXPR_SYM(EXPR_ARG1(x))) {
            error("unmatched construct name");
            return;
        }
    } else if (EXPR_HAS_ARG1(x) && EXPR_ARG1(x) != NULL) {
        error("unexpected construnct name");
        return;
    }

    if (debug_flag) {
        fprintf(debug_fp,"\n*** IN BLOCK:\n");
        print_IDs(LOCAL_SYMBOLS, debug_fp, TRUE);
        print_types(LOCAL_STRUCT_DECLS, debug_fp);
        expv_output(CURRENT_STATEMENTS, debug_fp);
    }

    CTL_BLOCK_BODY(ctl_top) = CURRENT_STATEMENTS;

    if (endlineno_flag) {
        EXPR_END_LINE_NO(CTL_BLOCK(ctl_top)) = current_line->ln_no;
    }

    move_implicit_variables_to_parent();

    current_block = XMALLOC(BLOCK_ENV, sizeof(*current_block));
    BLOCK_LOCAL_SYMBOLS(current_block) = LOCAL_SYMBOLS;
    BLOCK_LOCAL_LABELS(current_block) = LOCAL_LABELS;
    BLOCK_LOCAL_INTERFACES(current_block) = LOCAL_INTERFACES;
    BLOCK_LOCAL_EXTERNAL_SYMBOLS(current_block) = LOCAL_EXTERNAL_SYMBOLS;
    BLOCK_CHILDREN(current_block) = LOCAL_BLOCKS;
    EXPR_BLOCK(CTL_BLOCK_STATEMENT(ctl_top)) = current_block;

    end_procedure();
    pop_ctl();
    pop_env();

    FOREACH_BLOCKS(bp, LOCAL_BLOCKS) {
        tail = bp;
    }
    BLOCK_LINK_ADD(current_block, LOCAL_BLOCKS, tail);

    CURRENT_STATE = INEXEC;
}


void
compile_VALUE_statement(expr x)
{
    list lp;
    expr ident;
    ID id;

    assert(EXPR_CODE(x) == F03_VALUE_STATEMENT);

    FOR_ITEMS_IN_LIST(lp, x) {
        ident = LIST_ITEM(lp);

        assert(EXPR_CODE(ident) == IDENT);

        id = find_ident_local(EXPR_SYM(ident));
        if (id == NULL) {
            error_at_node(x, "\"%s\" is not declared yet.",
                          SYM_NAME(EXPR_SYM(ident)));
            continue;
        }
        if (!ID_IS_DUMMY_ARG(id)) {
            error_at_node(x, "\"%s\" is not a dummy argument.",
                          SYM_NAME(ID_SYM(id)));
            continue;
        }

        if(ID_IS_OFMODULE(id)) {
            error("can't change attributes of USE-associated symbol '%s'",
                  ID_NAME(id));
            return;
        } else if (ID_IS_AMBIGUOUS(id)) {
            error("an ambiguous reference to symbol '%s'", ID_NAME(id));
            return;
        }

        TYPE_SET_VALUE(id);
        if (ID_TYPE(id)) {
            TYPE_SET_VALUE(ID_TYPE(id));
        }
    }
}


/*
 * x is (LIST
 *       (LIST triplet ...)
 *       mask
 *       type)
 */
static expv
compile_forall_header(expr x)
{
    expr type;
    expr triplets;
    expr mask;
    expv vmask = NULL;
    expv init;
    expv forall_header;
    list lp;
    TYPE_DESC tp;

    triplets       = EXPR_ARG1(x);
    mask           = EXPR_ARG2(x);
    type           = EXPR_ARG3(x);

    init = list0(LIST);

    if (type) {
        tp = compile_type(type, /*allow_predecl=*/ FALSE);
        EXPV_TYPE(init) = tp;
    } else {
        tp = wrap_type(type_INT);
    }
    CURRENT_STATE = INEXEC;

    FOR_ITEMS_IN_LIST(lp, triplets) {
        ID id;
        SYMBOL sym;
        SYMBOL new_sym = NULL;
        expr x1, x2, x3;
        expv low_limit;
        expv top_limit;
        expv step;

        assert(EXPR_CODE(LIST_ITEM(lp)) == F95_TRIPLET_EXPR);

        sym = EXPR_SYM(EXPR_ARG1(LIST_ITEM(lp)));
        x1 = EXPR_ARG1(EXPR_ARG2(LIST_ITEM(lp)));
        x2 = EXPR_ARG2(EXPR_ARG2(LIST_ITEM(lp)));
        x3 = EXPR_ARG3(EXPR_ARG2(LIST_ITEM(lp)));

        if (find_ident_local(sym) != NULL) {
            error("duplicate index");
            return NULL;
        }

        if (type) {
            id = declare_ident(sym, CL_VAR);
            ID_STORAGE(id) = STG_INDEX;
        } else {
            TYPE_DESC tp;
            id = find_ident(sym);
            if (id) {
                tp = ID_TYPE(id);
                if (tp == NULL) {
                    error("%s is not declared", SYM_NAME(sym));
                } else if (!IS_INT(tp)) {
                    error("%s is not integer", SYM_NAME(sym));
                }
                id = declare_ident(sym, CL_VAR);

            } else {
                id = declare_ident(sym, CL_VAR);
                implicit_declaration(id);

            }

            ID_STORAGE(id) = STG_AUTO;
        }
        declare_id_type(id, tp);
        declare_variable(id);

        for (;;) {
            new_sym = gen_temp_symbol("omnitmp");
            if (find_ident(new_sym) == NULL) {
                break;
            }
        }
        /*
         * Renaming trick:
         *
         * Replace the name of the index here.
         *
         * When compile_expression() is applied to this identifier,
         * new_sym will be used.
         *
         * The index's own name will be replaced in
         * compile_ENDFORALL_statement().
         *
         */
        EXPV_NAME(ID_ADDR(id)) = new_sym;

        ID_LINE(id) = EXPR_LINE(x);

        low_limit = compile_expression(x1);
        top_limit = compile_expression(x2);
        step      = compile_expression(x3);

        if (low_limit == NULL || (
                !IS_INT(EXPV_TYPE(low_limit)) &&
                !IS_GNUMERIC(EXPV_TYPE(low_limit)) &&
                !IS_GNUMERIC_ALL(EXPV_TYPE(low_limit)))) {
            error("invalid expression");
        }
        if (top_limit == NULL || (
                !IS_INT(EXPV_TYPE(top_limit)) &&
                !IS_GNUMERIC(EXPV_TYPE(top_limit)) &&
                !IS_GNUMERIC_ALL(EXPV_TYPE(top_limit)))) {
            error("invalid expression");
        }
        if (step != NULL && (
                !IS_INT(EXPV_TYPE(step)) &&
                !IS_GNUMERIC(EXPV_TYPE(step)) &&
                !IS_GNUMERIC_ALL(EXPV_TYPE(step)))) {
            error("invalid expression");
        }

        init = list_put_last(init, list2(F_SET_EXPR,
                                         expv_sym_term(F_VAR, tp, sym),
                                         list3(F_INDEX_RANGE,
                                               low_limit, top_limit, step)));
    }

    if (mask) {
        vmask = compile_expression(mask);
        if (!IS_LOGICAL(EXPV_TYPE(vmask)) &&
            !IS_GNUMERIC(EXPV_TYPE(vmask)) &&
            !IS_GNUMERIC_ALL(EXPV_TYPE(vmask))) {
            error("invalid expression");
        }
    }

    forall_header = list2(LIST, init, vmask);

    return forall_header;
}


/*
 * (F_FORALL_STATEMENT
 *   (LIST
 *     (LIST triplet ...)
 *     mask
 *     type)
 *   assignment
 *   construct_name)
 */
static void
compile_FORALL_statement(int st_no, expr x)
{
    expr st;
    expv forall_header;

    /*
     * Insert a block construct.
     *
     * compile_FORALL_statement will rename the index variabls,
     * so it may be good to confine these index variables with the BLOCK construct.
     *
     * ex)
     *
     *    FORALL(I = 1:3); ...; ENDFORALL
     *
     *  will be transrated into
     *
     *    BLOCK
     *      INTEGER :: omnitmp001
     *      FORALL(omnitmp001 = 1:3); ...; ENDFORALL
     *    END BLOCK
     *
     */
    if (CTL_TYPE(ctl_top) != CTL_FORALL) {
        compile_BLOCK_statement(list0(F2008_BLOCK_STATEMENT));
    }

    push_ctl(CTL_FORALL);
    push_env(CTL_ENV(ctl_top));

    assert(LOCAL_SYMBOLS == NULL);

    st = list3(F_FORALL_STATEMENT, NULL, NULL, NULL);

    if ((forall_header = compile_forall_header(EXPR_ARG1(x))) == NULL) {
        return;
    }

    CTL_BLOCK(ctl_top) = st;
    // CTL_FORALL_STATEMENT(ctl_top) = st;
    CTL_FORALL_HEADER(ctl_top) = forall_header;

    /* save construct name */
    if (EXPR_HAS_ARG3(x)) {
        CTL_FORALL_CONST_NAME(ctl_top) = EXPR_ARG3(x);
    }

    CURRENT_STATEMENTS = NULL;
    current_proc_state = P_DEFAULT;

    /*
     * If FORALL has forall-assign-statment,
     * compile this FORALL as FORALL-statement
     *
     * ex)
     *
     * FORALL(...) A(I) = B(I)
     *
     */
    if (EXPR_ARG2(x)) {
        expv forall_assign;
        compile_statement(st_no, EXPR_ARG2(x));
        forall_assign = LIST_ITEM(EXPV_LIST(CURRENT_STATEMENTS));
        if (EXPR_CODE(forall_assign) != F_LET_STATEMENT &&
            EXPR_CODE(forall_assign) != F95_POINTER_SET_STATEMENT) {
            error_at_node(forall_assign,
                          "not allowed statement in the FORALL statement");
        }
        compile_ENDFORALL_statement(NULL);
    }
}


static void
compile_end_forall_header(expv init)
{
    ID ip;
    list lp;
    ENV parent;

    FOR_ITEMS_IN_LIST(lp, init) {
        ip = find_ident_head(EXPR_SYM(EXPR_ARG1(LIST_ITEM(lp))), LOCAL_SYMBOLS);
        if (ip) {
            debug("#### rename %s to %s",
                  SYM_NAME(ID_SYM(ip)),
                  SYM_NAME(EXPV_NAME(ID_ADDR(ip))));
            /*
             * Rename symbol names those are generated in compile_forall_header()
             */
            ID_SYM(ip) = EXPV_NAME(ID_ADDR(ip));
            EXPR_SYM(EXPR_ARG1(LIST_ITEM(lp))) = EXPV_NAME(ID_ADDR(ip));

            ID_TYPE(ip) = wrap_type(ID_TYPE(ip));
            TYPE_UNSET_IMPLICIT(ID_TYPE(ip));
        }
    }

    parent = ENV_PARENT(current_local_env);

    ENV_SYMBOLS(parent) = unify_id_list(
        ENV_SYMBOLS(parent),
        ENV_SYMBOLS(current_local_env),
        /*overshadow=*/FALSE);

    ENV_EXTERNAL_SYMBOLS(parent) = unify_ext_id_list(
        ENV_EXTERNAL_SYMBOLS(parent),
        ENV_EXTERNAL_SYMBOLS(current_local_env),
        /*overshadow=*/FALSE);
}


static void
compile_ENDFORALL_statement(expr x)
{
    list lp;
    expv init;

    if (CTL_TYPE(ctl_top) != CTL_FORALL) {
        error("'endforall', out of place");
        return;
    }

    /* check construct name */
    if (CTL_FORALL_CONST_NAME(ctl_top) != NULL) {
        if (x == NULL || !EXPR_HAS_ARG1(x) || EXPR_ARG1(x) == NULL) {
            error("expects construnct name");
            return;
        } else if (EXPR_SYM(CTL_FORALL_CONST_NAME(ctl_top)) !=
                   EXPR_SYM(EXPR_ARG1(x))) {
            error("unmatched construct name");
            return;
        }
    } else if (x != NULL && EXPR_HAS_ARG1(x) && EXPR_ARG1(x) != NULL) {
        error("unexpected construnct name");
        return;
    }

    if (debug_flag) {
        fprintf(debug_fp,"\n*** IN FORALL:\n");
        print_IDs(LOCAL_SYMBOLS, debug_fp, TRUE);
        print_types(LOCAL_STRUCT_DECLS, debug_fp);
        expv_output(CURRENT_STATEMENTS, debug_fp);
    }

    CTL_FORALL_BODY(ctl_top) = CURRENT_STATEMENTS;

    /*
     * Check the statements inside FORALL
     */
    FOR_ITEMS_IN_LIST(lp, CTL_FORALL_BODY(ctl_top)) {
        switch (EXPV_CODE(LIST_ITEM(lp))) {
            case F_FORALL_STATEMENT:
            case F_WHERE_STATEMENT:
            case F_LET_STATEMENT:
            case F95_POINTER_SET_STATEMENT:
                continue;
                break;
            default:
                error_at_node(LIST_ITEM(lp),
                              "not allowed statement in the FORALL construct");
                break;
        }
    }

    if (endlineno_flag) {
        EXPR_END_LINE_NO(CTL_BLOCK(ctl_top)) = current_line->ln_no;
    }

    init = CTL_FORALL_INIT(ctl_top);

    compile_end_forall_header(init);

    /* no declarations in the forall construct */
    assert(ENV_STRUCT_DECLS(current_local_env) == NULL);
    assert(ENV_COMMON_SYMBOLS(current_local_env) == NULL);
    assert(ENV_INTERFACES(current_local_env) == NULL);

    /* no use statements in the forall construct */
    assert(ENV_USE_DECLS(current_local_env) == NULL);

    /* BLOCK cannot exists in FORALL construct */
    assert(LOCAL_BLOCKS == NULL);

    pop_ctl();
    pop_env();
    CURRENT_STATE = INEXEC;

    /*
     * Close the block construct which is genereted in compile_FORALL_statement().
     */
    if (CTL_TYPE(ctl_top) == CTL_BLK) {
        compile_ENDBLOCK_statement(list0(F2008_ENDBLOCK_STATEMENT));
    }
}

/*
 * Move implict declared identifiers in a TYPE GUARD clause to parent's LOCAL_SYMBOLS
 *
 * ex)
 *  1  SELECT TYPE(p)
 *  2    TYPE IS (INTEGER)
 *  3      a = 1             ! a is declared implicitly
 *  4    TYPE IS (REAL
 *  5      a = 2             ! a is the same one with 'a' in line 3
 *  6  END SELECT TYPE
 *
 *  'a' in line 3 is declared inside the environment of CTL_TYPE_GUARD,
 *  but it should be moved to the parent environment.
 */
static void
move_vars_to_parent_from_type_guard()
{
    ID ip, iq, last = NULL;
    ENV parent = ENV_PARENT(current_local_env);

    if (parent == NULL) {
        return;
    }
    if (LOCAL_SYMBOLS == NULL) {
        return;
    }

    FOREACH_ID(ip, ENV_SYMBOLS(parent)) {
        last = ip;
    }

    SAFE_FOREACH_ID(ip, iq, LOCAL_SYMBOLS) {
        if (ip == LOCAL_SYMBOLS) {
            continue;
        }
        ID_NEXT(ip) = NULL;
        ID_LINK_ADD(ip, ENV_SYMBOLS(parent), last);
    }
    if (LOCAL_SYMBOLS)
        ID_NEXT(LOCAL_SYMBOLS) = NULL;
}


/*
 * Checks types of each type guard statements under SELECT TYPE construct
 */
static void
check_select_types(expr x, TYPE_DESC tp)
{
    list lp;

    if (CTL_TYPE(ctl_top) != CTL_TYPE_GUARD) {
        return;
    }

    tp = bottom_type(tp);

    FOR_ITEMS_IN_LIST(lp, CTL_SAVE(ctl_top)) {
        expv statement;
        TYPE_DESC tq;

        statement = LIST_ITEM(lp);

        if (EXPR_CODE(statement) != F03_TYPEIS_STATEMENT &&
            EXPR_CODE(statement) != F03_CLASSIS_STATEMENT) {
            continue;
        }

        tq = EXPR_ARG1(statement)?EXPV_TYPE(EXPR_ARG1(statement)):NULL;
        tq = bottom_type(tq);

        if (tp == NULL && tq == NULL) {
            error_at_node(x, "duplicate CLASS DEFAULT");
            return;
        }

        if (tp == NULL || tq == NULL) {
            continue;
        }

        if (EXPR_CODE(x) == EXPR_CODE(statement)) {
            if (IS_STRUCT_TYPE(tp) && IS_STRUCT_TYPE(tq)) {
                TYPE_DESC btp, btq;
                btp = get_bottom_ref_type(tp);
                btq = get_bottom_ref_type(tq);
                if (type_is_strict_compatible(tp, tq, FALSE, TRUE) 
                    && TYPE_TAGNAME(btp) == TYPE_TAGNAME(btq)) 
                {
                    error_at_node(x, "duplicate derived-types in SELECT TYPE construct");
                }
            } else if (type_is_strict_compatible(tp, tq, FALSE, TRUE)) {
                error_at_node(x, "duplicate types in SELECT TYPE construct");
                return;
            }
        }
    }
}

static void
compile_ENUM_statement(expr x)
{
    TYPE_DESC tp;
    expv v;
    ID id;

    assert(x != NULL);

    id = declare_ident(gen_temp_symbol("_enum_"), CL_ENUM);

    if (EXPR_ARG1(x) == NULL) {
        error("ENUM requires BIND(C) option");
    }

    ID_LINE(id) = EXPR_LINE(x);

    tp = new_type_desc();
    TYPE_BASIC_TYPE(tp) = TYPE_ENUM;
    declare_id_type(id, tp);

    v = list0(F03_ENUM_STATEMENT);
    EXPV_TYPE(v) = tp;

    push_ctl(CTL_ENUM);
    CTL_BLOCK(ctl_top) = v;

    CURRENT_STATE = INENUM;
}

static void
compile_ENUMERATOR_statement(expr x)
{
    ID last_ip = NULL;
    ID ip;
    list lp;
    TYPE_DESC enum_tp;

    enum_tp = EXPV_TYPE(CTL_BLOCK(ctl_top));

    FOREACH_ID(ip, TYPE_MEMBER_LIST(enum_tp)) {
        last_ip = ip;
    }

    FOR_ITEMS_IN_LIST(lp, EXPR_ARG1(x)) {
        ID id;
        ID enumerator;

        SYMBOL sym;
        expr ident = NULL;
        expr value = NULL;
        expv v = NULL;

        if (EXPR_CODE(LIST_ITEM(lp)) == LIST) {
            ident = EXPR_ARG1(LIST_ITEM(lp));
            value = EXPR_HAS_ARG2(LIST_ITEM(lp))?EXPR_ARG2(LIST_ITEM(lp)):NULL;
        } else {
            ident = LIST_ITEM(lp);
        }

        sym = EXPR_SYM(ident);

        if ((id = find_ident_local(sym)) != NULL) {
            if (ID_CLASS(id) != CL_UNKNOWN || ID_TYPE(id) != NULL) {
                error("'%s' is already declared", SYM_NAME(sym));
                return;
            }
        }

        id = declare_ident(sym, CL_PARAM);
        /* Currently ignore KIND */
        declare_id_type(id, wrap_type(type_INT));
        TYPE_SET_PARAMETER(ID_TYPE(id));

        enumerator = new_ident_desc(sym);
        ID_TYPE(enumerator) = ID_TYPE(id);

        v = compile_expression(value);

        if (v != NULL && expr_is_constant_typeof(v, TYPE_INT) == FALSE) {
            error("bad expression in the enumerator");
        }

        VAR_INIT_VALUE(id) = expv_reduce(v, FALSE);
        VAR_INIT_VALUE(enumerator) = VAR_INIT_VALUE(id);
        ID_LINK_ADD(enumerator, TYPE_MEMBER_LIST(enum_tp), last_ip);

        ENUMERATOR_DEFINE(enumerator) = id;
    }
}

static void
compile_ENDENUM_statement(expr x)
{
    TYPE_DESC enum_tp = EXPV_TYPE(CTL_BLOCK(ctl_top));

    if (TYPE_MEMBER_LIST(enum_tp) == NULL) {
        error("ENUM declaration has no enumerators");
    }

    pop_ctl();
    CURRENT_STATE = INDCL;
}

static void
compile_DOCONCURRENT_statement(expr range_st_no,
                               expr forall_header,
                               expr construct_name)
{
    expv vforall_header = NULL;
    int do_stmt_num = -1;
    ID do_label = NULL;

    if (CTL_TYPE(ctl_top) != CTL_DO) {
        compile_BLOCK_statement(list0(F2008_BLOCK_STATEMENT));
    }

    if (range_st_no != NULL) {
        expv stmt_label = expr_label_value(range_st_no);
        if (stmt_label == NULL) {
            error("illegal label in DO CONCURRENT");
            return;
        }
        do_stmt_num = EXPV_INT_VALUE(stmt_label);
    }

    if (do_stmt_num > 0) {
        do_label = declare_label(do_stmt_num, LAB_EXEC, FALSE);
        if (do_label == NULL) return;
        if (LAB_IS_DEFINED(do_label)) {
            error("no backward DO loops");
            return;
        }
        /* turn off, becuase this is not branch */
        LAB_IS_USED(do_label) = FALSE;
    }

    push_ctl(CTL_DO);
    push_env(CTL_ENV(ctl_top));

    if ((vforall_header = compile_forall_header(forall_header)) == NULL) {
        return;
    }

    CTL_DO_VAR(ctl_top) = NULL;
    CTL_DO_LABEL(ctl_top) = do_label;

    CTL_BLOCK(ctl_top) = list3(F08_DOCONCURRENT_STATEMENT,
                               vforall_header, NULL, construct_name);
}

void
compile_CONTIGUOUS_statement(expr x)
{
    list lp;
    expr ident;
    ID id;

    assert(EXPR_CODE(x) == F08_CONTIGUOUS_STATEMENT);

    FOR_ITEMS_IN_LIST(lp, EXPR_ARG1(x)) {
        ident = LIST_ITEM(lp);

        assert(EXPR_CODE(ident) == IDENT);

        id = declare_ident(EXPR_SYM(ident), CL_VAR);
        if(id == NULL)
            return;
        if(ID_IS_OFMODULE(id)) {
            error("can't change attributes of USE-associated symbol '%s'", ID_NAME(id));
            return;
        } else if (ID_IS_AMBIGUOUS(id)) {
            error("an ambiguous reference to symbol '%s'", ID_NAME(id));
            return;
        }

        TYPE_SET_CONTIGUOUS(id);
    }
}


static void
compile_ASSOCIATE_statement(expr x)
{
    list lp;
    expr association_list;
    expv st;

    assert(x != NULL);

    assert(LOCAL_SYMBOLS == NULL);

    st = list2(F03_ASSOCIATE_STATEMENT, NULL, NULL);

    association_list = EXPR_ARG1(x);

    /*
     * A selector doesn't refer previous association names.
     *
     * ex)
     *      1 INTEGER :: X = 1
     *      2 REAL :: Y = 2.5
     *      3 ASSOCIATE ( Y => X, Z => Y )
     *      4   !                This `Y` refers `Y` in the line 2, not `Y` in the line 3
     *      4   PRINT *, Z !=> 2.5
     *      5 END ASSOCIATE
     *
     * So use two loops: Evaluate selectors in the 1st loop, then declare
     * association names in the 2nd loop.
     */
    FOR_ITEMS_IN_LIST(lp, association_list) {
        expr selector;
        expv v;

        selector = EXPR_ARG2(LIST_ITEM(lp));
        v = compile_expression(selector);
        list_put_last(LIST_ITEM(lp), v);
    }

    push_ctl(CTL_ASSOCIATE);
    push_env(CTL_ENV(ctl_top));
    CTL_BLOCK(ctl_top) = st;

    FOR_ITEMS_IN_LIST(lp, association_list) {
        ID id;

        expr associate_name;
        expv v;

        associate_name = EXPR_ARG1(LIST_ITEM(lp));
        v = EXPR_ARG3(LIST_ITEM(lp));
        if (v == NULL) {
            /* The error is already thrown in the compile_expression() */
            continue;
        }

        id = declare_ident(EXPR_SYM(associate_name), CL_VAR);

        declare_id_type(id, EXPV_TYPE(v));
        declare_variable(id);
        TYPE_UNSET_IMPLICIT(ID_TYPE(id));

        VAR_INIT_VALUE(id) = v;
    }

    /* save construct name */
    if (EXPR_HAS_ARG2(x)) {
        CTL_ASSOCIATE_CONST_NAME(ctl_top) = EXPR_ARG2(x);
    }
    CURRENT_STATEMENTS = NULL;
    current_proc_state = P_DEFAULT;
}

static void
compile_ENDASSOCIATE_statement(expr x)
{
    BLOCK_ENV current_block;

    /* check construct name */
    if (CTL_ASSOCIATE_CONST_NAME(ctl_top) != NULL) {
        if (x == NULL || !EXPR_HAS_ARG1(x) || EXPR_ARG1(x) == NULL) {
            error("expects construnct name");
            return;
        } else if (EXPR_SYM(CTL_ASSOCIATE_CONST_NAME(ctl_top)) !=
                   EXPR_SYM(EXPR_ARG1(x))) {
            error("unmatched construct name");
            return;
        }
    } else if (x != NULL && EXPR_HAS_ARG1(x) && EXPR_ARG1(x) != NULL) {
        error("unexpected construnct name");
        return;
    }

    if (debug_flag) {
        fprintf(debug_fp,"\n*** IN ASSOCIATE:\n");
        print_IDs(LOCAL_SYMBOLS, debug_fp, TRUE);
        expv_output(CURRENT_STATEMENTS, debug_fp);
    }

    CTL_ASSOCIATE_BODY(ctl_top) = CURRENT_STATEMENTS;

    move_implicit_variables_to_parent();

    current_block = XMALLOC(BLOCK_ENV, sizeof(*current_block));
    BLOCK_LOCAL_SYMBOLS(current_block) = LOCAL_SYMBOLS;
    BLOCK_LOCAL_LABELS(current_block) = LOCAL_LABELS;
    BLOCK_LOCAL_INTERFACES(current_block) = LOCAL_INTERFACES;
    BLOCK_LOCAL_EXTERNAL_SYMBOLS(current_block) = LOCAL_EXTERNAL_SYMBOLS;
    BLOCK_CHILDREN(current_block) = LOCAL_BLOCKS;
    EXPR_BLOCK(CTL_BLOCK(ctl_top)) = current_block;

    if (endlineno_flag) {
        EXPR_END_LINE_NO(CTL_BLOCK(ctl_top)) = current_line->ln_no;
    }

    pop_ctl();
    pop_env();
    CURRENT_STATE = INEXEC;
}<|MERGE_RESOLUTION|>--- conflicted
+++ resolved
@@ -1177,15 +1177,10 @@
                 move_vars_to_parent_from_type_guard();
                 pop_env();
 
-<<<<<<< HEAD
-                push_ctl(CTL_TYPE_GUARD);
-                push_env(CTL_ENV(ctl_top));
-=======
                 parent_const_name = CTL_TYPE_GUARD_CONST_NAME(ctl_top);
             } else {
                 parent_const_name = CTL_SELECT_CONST_NAME(ctl_top);
             }
->>>>>>> d77d1e28
 
             (void)check_valid_construction_name(parent_const_name, const_name);
 
@@ -1196,7 +1191,7 @@
             }
 
             push_ctl(CTL_TYPE_GUARD);
-            push_env(CTL_TYPE_GUARD_LOCAL_ENV(ctl_top));
+            push_env(CTL_ENV(ctl_top));
 
             if (EXPR_ARG1(x) != NULL) { // NULL for CLASS DEFAULT
                 tp = compile_type(EXPR_ARG1(x), /* allow_predecl=*/ FALSE);
