--- conflicted
+++ resolved
@@ -1322,18 +1322,15 @@
         check_INEXEC();
         break;
 
-<<<<<<< HEAD
     case F08_DOCONCURRENT_STATEMENT: {
         check_INEXEC();
-
         compile_DOCONCURRENT_statement(EXPR_ARG1(x), EXPR_ARG2(x), EXPR_ARG3(x));
     } break;
-=======
+
     case F08_CONTIGUOUS_STATEMENT:
         compile_CONTIGUOUS_statement(x);
         check_INDCL();
         break;
->>>>>>> 4dd5785d
 
     default:
         compile_exec_statement(x);
@@ -8852,7 +8849,6 @@
     }
 }
 
-<<<<<<< HEAD
 static void
 compile_DOCONCURRENT_statement(expr range_st_no,
                                expr forall_header,
@@ -8898,7 +8894,8 @@
 
     CTL_BLOCK(ctl_top) = list3(F08_DOCONCURRENT_STATEMENT,
                                vforall_header, NULL, construct_name);
-=======
+}
+
 void
 compile_CONTIGUOUS_statement(expr x)
 {
@@ -8926,5 +8923,4 @@
 
         TYPE_SET_CONTIGUOUS(id);
     }
->>>>>>> 4dd5785d
 }