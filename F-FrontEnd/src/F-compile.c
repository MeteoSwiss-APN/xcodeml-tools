/**
 * \file F-compile.c
 */

#include "F-front.h"
#include "F-module-procedure.h"
#include "module-manager.h"

#include <sys/wait.h>

/* program unit control stack */
UNIT_CTL unit_ctls[MAX_UNIT_CTL];
int unit_ctl_level;
int unit_ctl_contains_level;

ENV current_local_env;

/* flags and defaults */
int save_all = FALSE;
int sub_stars = FALSE;
enum storage_class default_stg = STG_SAVE;

/* procedure context */
enum procedure_state current_proc_state;

/* module context */
enum module_state current_module_state = M_DEFAULT;

SYMBOL current_module_name = NULL;
#define INMODULE()    (current_module_name != NULL)

/* for partial module compile with fork.  */
static long module_start_offset = 0;
extern long last_initial_line_pos;
extern long prelast_initial_line_pos;

extern char xmodule_path[MAX_PATH_LEN];
extern char *myName;
extern int  flag_module_compile;
extern char *original_source_file_name;
extern int fixed_line_len_kind;
extern int auto_save_attr_kb;


/* Translate image control statements to xmp subroutine call statements */
int XMP_coarray_flag = TRUE;


/* control stack */
static struct control _ctl_base = {0};
CTL ctl_base = &_ctl_base;
CTL ctl_top;
CTL ctl_top_saved = NULL;

expv CURRENT_STATEMENTS_saved = NULL;

/* current statement label */
ID this_label;

TYPE_DESC type_REAL, type_INT, type_SUBR, type_CHAR, type_LOGICAL;
TYPE_DESC type_DREAL, type_COMPLEX, type_DCOMPLEX;
TYPE_DESC type_VOID;
TYPE_DESC type_MODULE;
TYPE_DESC type_GNUMERIC_ALL;
TYPE_DESC type_NAMELIST;
TYPE_DESC basic_type_desc[N_BASIC_TYPES];
expv expv_constant_1,expv_constant_0,expv_constant_m1;
expv expv_float_0;

static int isInFinalizer = FALSE;

static void cleanup_unit_ctl(UNIT_CTL uc);
static void initialize_unit_ctl(void);
static void begin_procedure(void);
static void end_procedure(void);
static void compile_exec_statement(expr x);
static void compile_DO_statement(int range_st_no,
                            expr construct_name,
                            expr var, expr init,
                            expr limit, expr incr);
static void compile_DOWHILE_statement(int range_st_no, expr cond,
                            expr construct_name);
static void check_DO_end(ID label);
static void end_declaration(void);
static void end_interface(void);
static void begin_type_bound_procedure_decls(void);
static void end_type_bound_procedure_decls(void);
static void compile_CALL_statement(expr x);
static void compile_RETURN_statement(expr x);
static void compile_STOP_PAUSE_statement(expr x);
static void compile_NULLIFY_statement(expr x);
static void compile_ALLOCATE_DEALLOCATE_statement(expr x);
static void compile_ARITHIF_statement(expr x);
static void compile_GOTO_statement(expr x);
static void compile_COMPGOTO_statement(expr x);
static void compile_ASSIGN_LABEL_statement(expr x);
static void compile_ASGOTO_statement(expr x);
static void compile_PUBLIC_PRIVATE_statement(expr x, int (*markAs)(ID));
static void compile_TARGET_POINTER_ALLOCATABLE_statement(expr x);
static void compile_OPTIONAL_statement(expr x);
static void compile_INTENT_statement(expr x);
static void compile_INTERFACE_statement(expr x);
static void compile_MODULEPROCEDURE_statement(expr x);
static int  markAsPublic(ID id);
static int  markAsPrivate(ID id);
static int  markAsProtected(ID id);
static void compile_POINTER_SET_statement(expr x);
static void compile_USE_decl(expr x, expr x_args, int is_intrinsic);
static void compile_USE_ONLY_decl(expr x, expr x_args, int is_intrinsic);
static expv compile_scene_range_expression_list(
                            expr scene_range_expression_list);
static void fix_array_dimensions_recursive(ID ip);
static void check_array_length(ID ip);
static void fix_pointer_pointee_recursive(TYPE_DESC tp);
static void compile_data_style_decl(expr x);

static int check_image_control_statement_available();
static int check_inside_CRITICAL_construct();

static void compile_SYNCALL_statement(expr x);
static void compile_SYNCIMAGES_statement(expr x);
static void compile_SYNCMEMORY_statement(expr x);
static void compile_LOCK_statement(expr x);
static void compile_UNLOCK_statement(expr x);
static void compile_CRITICAL_statement(expr x);
static void compile_ENDCRITICAL_statement(expr x);

static void compile_IMPORT_statement(expr x); // IMPORT statement
static void compile_BLOCK_statement(expr x);
static void compile_ENDBLOCK_statement(expr x);
static void compile_FORALL_statement(int st_no, expr x);
static void compile_ENDFORALL_statement(expr x);

static void unify_submodule_symbol_table(void);

void init_for_OMP_pragma();
void check_for_OMP_pragma(expr x);

expv OMP_pragma_list(enum OMP_pragma pragma,expv arg1,expv arg2);
expv OMP_FOR_pragma_list(expv clause,expv statements);

void init_for_XMP_pragma();
int check_for_XMP_pragma(int st_no, expr x);

void init_for_ACC_pragma();
void check_for_ACC_pragma(expr x);

void set_parent_implicit_decls(void);

void
push_env(ENV env)
{
    ENV parent_local_env;
    parent_local_env = current_local_env;
    current_local_env = env;
    current_local_env->parent = parent_local_env;
}


void
clean_env(ENV env)
{
    env->symbols = NULL;
    env->struct_decls = NULL;
    env->common_symbols = NULL;
    env->labels = NULL;
    env->external_symbols = NULL;
    env->interfaces = NULL;
    env->blocks = NULL;
    env->use_decls = list0(LIST);
}

void
pop_env()
{
    ENV old = current_local_env;
    if (current_local_env->parent == NULL) {
        error("no more parent environments");
        return;
    }
    current_local_env = current_local_env->parent;
    clean_env(old);
}

void
initialize_compile()
{
    int t;
    TYPE_DESC tp;

    for(t = 0; t < N_BASIC_TYPES; t++){
        if((BASIC_DATA_TYPE)t == TYPE_UNKNOWN ||
           (BASIC_DATA_TYPE)t == TYPE_ARRAY){
            basic_type_desc[t] = NULL;
            continue;
        }
        tp = new_type_desc();
        TYPE_BASIC_TYPE(tp) = (BASIC_DATA_TYPE)t;

        basic_type_desc[t] = tp;
    }
    type_REAL = BASIC_TYPE_DESC(TYPE_REAL);
    type_DREAL= BASIC_TYPE_DESC(TYPE_DREAL);
    type_COMPLEX = BASIC_TYPE_DESC(TYPE_COMPLEX);
    type_DCOMPLEX = BASIC_TYPE_DESC(TYPE_DCOMPLEX);
    type_INT = BASIC_TYPE_DESC(TYPE_INT);
    type_SUBR = BASIC_TYPE_DESC(TYPE_SUBR);
    type_LOGICAL = BASIC_TYPE_DESC(TYPE_LOGICAL);
    type_CHAR = BASIC_TYPE_DESC(TYPE_CHAR);
    TYPE_CHAR_LEN(type_CHAR) = 1;
    type_GNUMERIC_ALL = BASIC_TYPE_DESC(TYPE_GNUMERIC_ALL);
    type_NAMELIST = BASIC_TYPE_DESC(TYPE_NAMELIST);

    expv_constant_1 = expv_int_term(INT_CONSTANT,type_INT,1);
    expv_constant_0 = expv_int_term(INT_CONSTANT,type_INT,0);
    expv_constant_m1 = expv_int_term(INT_CONSTANT,type_INT,-1);
    expv_float_0 = expv_float_term(FLOAT_CONSTANT,type_REAL,0.0, "0.0");

    type_VOID = BASIC_TYPE_DESC(TYPE_VOID);

    type_MODULE = BASIC_TYPE_DESC(TYPE_MODULE);

    initialize_intrinsic();

    initialize_compile_procedure();
    initialize_unit_ctl();

    isInFinalizer = FALSE;
}

void finalize_compile()
{
    isInFinalizer = TRUE;
    begin_procedure();
}

/* initialize for each procedure */
void
initialize_compile_procedure()
{
    save_all = FALSE;
    sub_stars = FALSE;

    this_label = NULL;
    need_keyword = 0;

    /* control stack */
    ctl_top = ctl_base;
    CTL_TYPE(ctl_top) = CTL_NONE;

    init_for_OMP_pragma();
    init_for_XMP_pragma();
}

void
output_statement(v)
     expv v;
{
    if (v == NULL)
        return;
    /* check line number */
    if(EXPR_LINE(v) == NULL) EXPR_LINE(v) = current_line;

    if (CURRENT_STATEMENTS == NULL) {
        CURRENT_STATEMENTS = list1(LIST, v);
    } else if(EXPV_CODE(CURRENT_STATEMENTS) == LIST) {
        CURRENT_STATEMENTS = list_put_last(CURRENT_STATEMENTS, v);
    } else {
        CURRENT_STATEMENTS = list2(LIST, CURRENT_STATEMENTS, v);
    }
}


/* enter control block */
void
push_ctl(ctl)
     enum control_type ctl;
{
    if (CTL_NEXT(ctl_top) == NULL) {
        CTL_NEXT(ctl_top) = new_ctl();
        CTL_PREV(CTL_NEXT(ctl_top)) = ctl_top;
    } else {
        cleanup_ctl(CTL_NEXT(ctl_top));
        CTL_TYPE(CTL_NEXT(ctl_top)) = CTL_NONE;
    }
    ctl_top = CTL_NEXT(ctl_top);

    CTL_TYPE(ctl_top) = ctl;
    CTL_SAVE(ctl_top) = CURRENT_STATEMENTS;
    CURRENT_STATEMENTS = NULL;
    CURRENT_BLK_LEVEL++;
}

/* pop control block and output statement block */
void
pop_ctl()
{
    /* restore previous statements */
    CURRENT_STATEMENTS = CTL_SAVE(ctl_top);
    output_statement(CTL_BLOCK(ctl_top));

    /* pop */
    if(CTL_PREV(ctl_top) == NULL) fatal("control stack empty");
    ctl_top = CTL_PREV(ctl_top);
    CTL_NEXT(ctl_top) = NULL;
    CURRENT_BLK_LEVEL--;
}



void
compile_statement(st_no,x)
     int st_no;
     expr x;
{
    int doCont = 0;
    if(x == NULL) return; /* error recovery */

    if(debug_flag){
        fprintf(debug_fp,"##line(%d):\n",st_no);
        expr_print(x,debug_fp);
    }

    check_for_ACC_pragma(x);
    check_for_OMP_pragma(x);
    doCont = check_for_XMP_pragma(st_no, x);

    if (st_no != 0 && doCont == 1) {
        this_label = declare_label(st_no, LAB_UNKNOWN, TRUE);
        if (LAB_TYPE(this_label) != LAB_FORMAT) {
            output_statement(list1(STATEMENT_LABEL, ID_ADDR(this_label)));
        }
    } else this_label = NULL;

    if (doCont == 1)
        compile_statement1(st_no,x);

    /* check do range */
    if(this_label) check_DO_end(this_label);
}

void
compile_statement1(int st_no, expr x)
{
    expv v,st;
    list lp;

    // TODO inside where statement, only assign statement available.
    // TODO inside select statement, only case label available.

    /* If top level in contains statement, */
    if (unit_ctl_level > 0
        && CURRENT_STATE == OUTSIDE
        /* FUNCTION, SUBROUTINE statement is allowed */
        && EXPR_CODE(x) != F_FUNCTION_STATEMENT
        && EXPR_CODE(x) != F_SUBROUTINE_STATEMENT
        /* END of parent's statement is allowed */
        && EXPR_CODE(x) != F95_ENDFUNCTION_STATEMENT
        && EXPR_CODE(x) != F95_ENDSUBROUTINE_STATEMENT
        && EXPR_CODE(x) != F95_ENDPROGRAM_STATEMENT
        && EXPR_CODE(x) != F95_ENDMODULE_STATEMENT
        && EXPR_CODE(x) != F95_ENDINTERFACE_STATEMENT
        && EXPR_CODE(x) != F08_ENDSUBMODULE_STATEMENT
        && EXPR_CODE(x) != F08_ENDPROCEDURE_STATEMENT
        && EXPR_CODE(x) != F_END_STATEMENT
        /* differ CONTAIN from INTERFASE */
        && PARENT_STATE != ININTR
        && EXPR_CODE(x) != F95_MODULEPROCEDURE_STATEMENT
        && EXPR_CODE(x) != F_INCLUDE_STATEMENT)
    {
        /* otherwise error */
        error("only function/subroutine statement are allowed "
            "in contains top level");
        return;
    }
    else if(unit_ctl_level > 0
            && PARENT_STATE == ININTR)
    {
        if(
        CURRENT_STATE == OUTSIDE
        &&EXPR_CODE(x) != F95_ENDINTERFACE_STATEMENT
        /* FUNCTION, SUBROUTINE statement is allowed */
        && EXPR_CODE(x) != F_FUNCTION_STATEMENT
        && EXPR_CODE(x) != F_SUBROUTINE_STATEMENT
        /* MODULE PROCEDURE statement is allower under INTERFACE */
        && EXPR_CODE(x) != F95_MODULEPROCEDURE_STATEMENT
        && EXPR_CODE(x) != F08_PROCEDURE_STATEMENT
        && EXPR_CODE(x) != F_INCLUDE_STATEMENT)
        {
        error("only function/subroutine/module procedure statement are allowed "
            "in contains top level");
        return;
        }
    }

    switch(EXPR_CODE(x)){

    case F95_MODULE_STATEMENT: /* (F95_MODULE_STATEMENT) */
        begin_procedure();
        declare_procedure(CL_MODULE, EXPR_ARG1(x), type_MODULE, NULL, NULL, NULL, NULL);
        begin_module(EXPR_ARG1 (x));
        break;

    case F95_ENDMODULE_STATEMENT: /* (F95_ENDMODULE_STATEMENT) */
    do_end_module:
        check_INDCL();
        // move into end_procedure()
        //if (endlineno_flag)
        //ID_END_LINE_NO(CURRENT_PROCEDURE) = current_line->ln_no;
        end_procedure();
        end_module(EXPR_HAS_ARG1(x)?EXPR_ARG1(x):NULL);
        break;


    case F08_SUBMODULE_STATEMENT: /* (F08_SUBMODULE_STATEMENT submodule_name ancester_name parent_name ) */
        begin_procedure();
        declare_procedure(CL_SUBMODULE, EXPR_ARG1(x), type_MODULE, NULL, NULL, NULL, NULL);
        begin_submodule(EXPR_ARG1(x), EXPR_ARG2(x), EXPR_ARG3(x));
        break;

    case F08_ENDSUBMODULE_STATEMENT: /* (F08_ENDSUBMODULE_STATEMENT submodule_name) */
    do_end_submodule:
        check_INDCL();
        unify_submodule_symbol_table();
        end_procedure();
        end_submodule(EXPR_HAS_ARG1(x)?EXPR_ARG1(x):NULL);
        break;


    /* (F_PROGRAM_STATEMENT name) need: option or lias */
    case F95_USE_STATEMENT:
        check_INDCL();
        compile_USE_decl(EXPR_ARG1(x), EXPR_ARG2(x), FALSE);
        break;
    case F03_USE_INTRINSIC_STATEMENT:
        check_INDCL();
        compile_USE_decl(EXPR_ARG1(x), EXPR_ARG2(x), TRUE);
        break;

    case F95_USE_ONLY_STATEMENT:
        check_INDCL();
        compile_USE_ONLY_decl(EXPR_ARG1(x), EXPR_ARG2(x), FALSE);
        break;
    case F03_USE_ONLY_INTRINSIC_STATEMENT:
        check_INDCL();
        compile_USE_ONLY_decl(EXPR_ARG1(x), EXPR_ARG2(x), TRUE);
        break;

    case F95_INTERFACE_STATEMENT:
        check_INDCL();
        compile_INTERFACE_statement(x);
        break;

    case F95_ENDINTERFACE_STATEMENT:
        end_interface();
        break;

    case F08_PROCEDURE_STATEMENT: /* fall through */
    case F95_MODULEPROCEDURE_STATEMENT:
        compile_MODULEPROCEDURE_statement(x);
        break;

    case F_PROGRAM_STATEMENT:   /* (F_PROGRAM_STATEMENT name) */
        begin_procedure();
        declare_procedure(CL_MAIN, EXPR_ARG1(x), NULL, NULL, NULL, NULL, NULL);
        break;
    case F_BLOCK_STATEMENT:     /* (F_BLOCK_STATEMENT name) */
        begin_procedure();
        declare_procedure(CL_BLOCK, EXPR_ARG1(x), NULL, NULL, NULL, NULL, NULL);
        break;
    case F_SUBROUTINE_STATEMENT:
        /* (F_SUBROUTINE_STATEMENT name dummy_arg_list) */
        begin_procedure();
        declare_procedure(CL_PROC,
                          EXPR_ARG1(x), subroutine_type(), EXPR_ARG2(x), 
                          EXPR_ARG3(x), NULL, EXPR_ARG4(x));
        break;
        /* entry statements */
    case F_FUNCTION_STATEMENT: {
        /* (F_FUNCTION_STATEMENT name dummy_arg_list type) */
        TYPE_DESC tp;
        begin_procedure();
        tp = compile_type(EXPR_ARG3(x), TRUE);
        declare_procedure(CL_PROC, EXPR_ARG1(x),
                          function_type(tp),
                          EXPR_ARG2(x), EXPR_ARG4(x), EXPR_ARG5(x),
                          EXPR_ARG6(x));
        break;
    }
    case F_ENTRY_STATEMENT:
        /* (F_ENTRY_STATEMENT name dummy_arg_list) */
        if(CURRENT_STATE == OUTSIDE ||
           CURRENT_PROC_CLASS == CL_MAIN ||
           CURRENT_PROC_CLASS == CL_BLOCK ||
           CURRENT_PROC_CLASS == CL_MODULE ||
           CURRENT_PROC_CLASS == CL_SUBMODULE){
            error("misplaced entry statement");
            break;
        }
        declare_procedure(CL_ENTRY,
                          EXPR_ARG1(x), NULL, EXPR_ARG2(x),
                          NULL, EXPR_ARG3(x), NULL);
        break;
    case F_INCLUDE_STATEMENT:
        /* (F_INCLUDE_STATEMENT filename) */
        v = EXPR_ARG1(x);
        if(v == NULL) break; /* error recovery */
        if(EXPR_CODE(v) == STRING_CONSTANT) {
            include_file(EXPR_STR(v), FALSE);
        }
        else error("bad file name in include statement");
        break;


    case F08_ENDPROCEDURE_STATEMENT: /* (F08_END_PROCEDURE_STATEMENT) */
    case F95_ENDFUNCTION_STATEMENT:  /* (F95_END_FUNCTION_STATEMENT) */
    case F95_ENDSUBROUTINE_STATEMENT:  /* (F95_END_SUBROUTINE_STATEMENT) */
    case F95_ENDBLOCKDATA_STATEMENT:
        check_INEXEC();
	// move into end_procedure()
	//if (endlineno_flag)
	//ID_END_LINE_NO(CURRENT_PROCEDURE) = current_line->ln_no;
        end_procedure();
        break;

    case F95_ENDPROGRAM_STATEMENT:  /* (F95_END_PROGRAM_STATEMENT) */
        check_INEXEC();
        if (!check_image_control_statement_available()) return;
	// move into end_procedure()
	//if (endlineno_flag)
	//if (CURRENT_EXT_ID && EXT_LINE(CURRENT_EXT_ID))
	//EXT_END_LINE_NO(CURRENT_EXT_ID) = current_line->ln_no;
        end_procedure();
        break;
    case F_END_STATEMENT:       /* (F_END_STATEMENT) */
        if (!check_image_control_statement_available()) return;
        if (CURRENT_PROC_CLASS == CL_SUBMODULE ||
            (CURRENT_PROC_CLASS == CL_UNKNOWN &&
             unit_ctl_level > 1 &&
             PARENT_PROC_CLASS == CL_SUBMODULE)) {
            goto do_end_submodule;

        } else if (CURRENT_PROC_CLASS == CL_MODULE ||
            (CURRENT_PROC_CLASS == CL_UNKNOWN &&
             unit_ctl_level > 1 &&
             PARENT_PROC_CLASS == CL_MODULE)) {
            goto do_end_module;

        } else {
            check_INEXEC();
            // move into end_procedure()
            //if (endlineno_flag){
            //	      if (CURRENT_PROCEDURE)
            //ID_END_LINE_NO(CURRENT_PROCEDURE) = current_line->ln_no;
            //else if (CURRENT_EXT_ID && EXT_LINE(CURRENT_EXT_ID))
            //EXT_END_LINE_NO(CURRENT_EXT_ID) = current_line->ln_no;
            //}
            check_for_OMP_pragma(x); /* close DO directives if any */
            check_for_ACC_pragma(x); /* close LOOP directives if any */
            check_for_XMP_pragma(st_no, x); /* close LOOP directives if any */
            end_procedure();
        }
        break;
    case F95_CONTAINS_STATEMENT:
        if (CTL_TYPE(ctl_top) == CTL_STRUCT) {
            /* For type bound procedure */
            begin_type_bound_procedure_decls();
        } else {
            check_INEXEC();
            push_unit_ctl(INCONT);
        }
        break;

        /*
         * declaration statement
         */
    case F_TYPE_DECL: /* (F_TYPE_DECL type (LIST data ....) (LIST attr ...)) */
        if (CURRENT_STATE != IN_TYPE_PARAM_DECL)
            check_INDCL();

        compile_type_decl(EXPR_ARG1(x), NULL, EXPR_ARG2(x),EXPR_ARG3(x));
        /* in case of data-style initializer like "INTEGER A / 10 /",
         * F_TYPE_DECL has data structure like, (LIST, IDENTIFIER,
         * dims, length, (F_DATA_DECL, LIST(..) ), data_val_list) so
         * separate and compile data declarations after type
         * declarations. */
        compile_data_style_decl(EXPR_ARG2(x));
        break;

    case F95_DIMENSION_DECL: /* (F95_DIMENSION_DECL (LIST data data)) */
        check_INDCL();
        compile_type_decl(NULL, NULL, EXPR_ARG1(x), NULL);
        break;

    case F_COMMON_DECL: /* (F_COMMON_DECL common_decl) */
        check_INDCL();
        check_NOT_INBLOCK();
        /* common_decl = (LIST common_name (LIST var dims) ...) */
        compile_COMMON_decl(EXPR_ARG1(x));
        break;

    case F_EQUIV_DECL: /* (F_EQUIVE_DECL (LIST lhs ...) ...) */
        check_INDCL();
        check_NOT_INBLOCK();

        if (UNIT_CTL_EQUIV_DECLS(CURRENT_UNIT_CTL) == NULL) {
            UNIT_CTL_EQUIV_DECLS(CURRENT_UNIT_CTL) = list0(LIST);
        }
        list_put_last(UNIT_CTL_EQUIV_DECLS(CURRENT_UNIT_CTL), EXPR_ARG1(x));
        break;

    case F_IMPLICIT_DECL:
        check_INDCL();
        check_NOT_INBLOCK();
        if (EXPR_ARG1(x)){
            FOR_ITEMS_IN_LIST(lp,EXPR_ARG1(x)){
                v = LIST_ITEM(lp);
                /* implicit none?  result in peek the data structture.  */
                if (EXPR_CODE(EXPR_ARG1(EXPR_ARG1(v))) == F_TYPE_NODE) {
                    compile_IMPLICIT_decl(EXPR_ARG1(v), EXPR_ARG2(v));
                } else if (EXPR_CODE(EXPR_ARG1(EXPR_ARG1(v))) == F03_PARAMETERIZED_TYPE) {
                    compile_IMPLICIT_decl(EXPR_ARG1(EXPR_ARG1(v)), EXPR_ARG2(v));
                } else if (EXPR_CODE(EXPR_ARG1(EXPR_ARG1(v))) == F03_CLASS) {
                    compile_IMPLICIT_decl(EXPR_ARG1(EXPR_ARG1(v)), EXPR_ARG2(v));
                } else {
                    v = EXPR_ARG1(v);
                    compile_IMPLICIT_decl(EXPR_ARG1(v), EXPR_ARG2(v));
                }
            }
        } else { /* implicit none */
            if (UNIT_CTL_IMPLICIT_TYPE_DECLARED(CURRENT_UNIT_CTL))
                error("IMPLICIT NONE and IMPLICIT type declaration "
                      "cannot co-exist");
            UNIT_CTL_IMPLICIT_NONE(CURRENT_UNIT_CTL) = TRUE;
            set_implicit_type_uc(CURRENT_UNIT_CTL, NULL, 'a', 'z', TRUE);
            list_put_last(UNIT_CTL_IMPLICIT_DECLS(CURRENT_UNIT_CTL),
                          create_implicit_decl_expv(NULL, "a", "z"));
        }

        break;

    case F_FORMAT_DECL: {
        if (this_label == NULL) {
            error("format without statement label.");
            break;
        }
        this_label = declare_label(st_no, LAB_FORMAT, FALSE);
        if (LAB_TYPE(this_label) != LAB_FORMAT) {
            fatal("can't generate label for format.");
        }
        compile_FORMAT_decl(st_no, x);
        break;
    }

    case F_PARAM_DECL:
        check_INDCL();
        compile_PARAM_decl(EXPR_ARG1(x));
        break;

    case F_CRAY_POINTER_DECL:
        NOT_YET();
        break;

    case F_EXTERNAL_DECL:
        check_INDCL();
        compile_EXTERNAL_decl(EXPR_ARG1(x));
        break;

    case F_DATA_DECL:
        check_INDCL();
        /* compilataion is executed later in end_declaration */
        list_put_last(CURRENT_INITIALIZE_DECLS, x);
        break;

    case F_INTRINSIC_DECL:
        check_INDCL();
        compile_INTRINSIC_decl(EXPR_ARG1(x));
        break;

    case F_SAVE_DECL:
        check_INDCL();
        compile_SAVE_decl(EXPR_ARG1(x));
        break;

    case F95_TARGET_STATEMENT:
    case F95_POINTER_STATEMENT:
    case F95_ALLOCATABLE_STATEMENT:
        check_INDCL();
        compile_TARGET_POINTER_ALLOCATABLE_statement(x);
        break;

    case F95_OPTIONAL_STATEMENT:
        check_INDCL();
        check_NOT_INBLOCK();
        compile_OPTIONAL_statement(x);
        break;

    case F95_INTENT_STATEMENT:
        check_INDCL();
        check_NOT_INBLOCK();
        compile_INTENT_statement(x);
        break;

    case F_NAMELIST_DECL:
        check_INDCL();
        check_NOT_INBLOCK();
        compile_NAMELIST_decl(EXPR_ARG1(x));
        break;

    case F_IF_STATEMENT: /* (F_IF_STATEMENT condition statement) */
        check_INEXEC();

        push_ctl(CTL_IF);
        /* evaluate condition and make IF_STATEMENT clause */
        v = compile_logical_expression(EXPR_ARG1(x));
        st = list5(IF_STATEMENT,v,NULL,NULL,NULL,NULL);
        output_statement(st);
        CTL_BLOCK(ctl_top) = CURRENT_STATEMENTS;
        CURRENT_STATEMENTS = NULL;

        /* construct name */
        if (EXPR_HAS_ARG3(x)) {
	  //list_put_last(st, EXPR_ARG3(x));
	  EXPR_ARG4(st) = EXPR_ARG3(x);
        }
        /* set current IF_STATEMENT */
        CTL_IF_STATEMENT(ctl_top) = st;
        if(EXPR_ARG2(x)){
            compile_exec_statement(EXPR_ARG2(x));
            CTL_IF_THEN(ctl_top) = CURRENT_STATEMENTS;
	    if (endlineno_flag){
	      if (current_line->end_ln_no){
		EXPR_END_LINE_NO(CTL_BLOCK(ctl_top)) = current_line->end_ln_no;
	      }
	      else {
		EXPR_END_LINE_NO(CTL_BLOCK(ctl_top)) = current_line->ln_no;
	      }
	    }
            pop_ctl();  /* pop and output */
            break;
        }
        break;
    case F_ELSE_STATEMENT: /* (F_ELSE_STATEMENT) */
        check_INEXEC();
        if(CTL_TYPE(ctl_top) == CTL_IF){
            /* store current statements to 'then' part, and clear */
            CTL_IF_THEN(ctl_top) = CURRENT_STATEMENTS;
            CURRENT_STATEMENTS = NULL;

            /* change to CTL_ELSE */
            CTL_TYPE(ctl_top) = CTL_ELSE;

	    if (endlineno_flag){
	      st = list0(F_ELSE_STATEMENT);
	      output_statement(st);
	      CURRENT_STATEMENTS = NULL;
	      EXPR_ARG5(CTL_IF_STATEMENT(ctl_top)) = st;
	    }

        } else error("'else', out of place");
        break;
    case F_ELSEIF_STATEMENT: /* (F_IF_STATEMENT condition) */
        check_INEXEC();
        if(CTL_TYPE(ctl_top) == CTL_IF){
            /* store current statements to 'then' part, and clear */
            CTL_IF_THEN(ctl_top) = CURRENT_STATEMENTS;
            CURRENT_STATEMENTS = NULL;

            /* evaluate condition and make IF_STATEMENT clause */
            v = compile_logical_expression(EXPR_ARG1(x));
            st = list5(IF_STATEMENT,v,NULL,NULL,NULL,NULL);
            output_statement(st);
            CTL_IF_ELSE(ctl_top) = CURRENT_STATEMENTS;
            CURRENT_STATEMENTS = NULL;

            /* set current IF_STATEMENT clause */
            CTL_IF_STATEMENT(ctl_top) = st;

        } else {
            v = compile_logical_expression(EXPR_ARG1(x)); /* error check */
            error("'elseif', out of place");
        }
        break;
    case F_ENDIF_STATEMENT: /* (F_ENDIF_STATEMENT) */
        check_INEXEC();
        if(CTL_TYPE(ctl_top) == CTL_IF){
            /* use current_statements */
            CTL_IF_THEN(ctl_top) = CURRENT_STATEMENTS;

	    if (endlineno_flag)
	      EXPR_END_LINE_NO(CTL_BLOCK(ctl_top)) = current_line->ln_no;

            pop_ctl();
        }  else if(CTL_TYPE(ctl_top) == CTL_ELSE) {
            CTL_IF_ELSE(ctl_top) = CURRENT_STATEMENTS;

	    if (endlineno_flag)
	      EXPR_END_LINE_NO(CTL_BLOCK(ctl_top)) = current_line->ln_no;

            pop_ctl();
        } else error("'endif', out of place");

        break;

    case F_DO_STATEMENT: {
        int doStNo = -1;
        check_INEXEC();
        /* (F_DO_STATEMENT label do_spec) */
        /* do_spec := (LIST id  e1 e2 e3) */

        if (EXPR_ARG1(x) != NULL) {
            expv stLabel = expr_label_value(EXPR_ARG1(x));
            if (stLabel == NULL) {
                error("illegal label in DO");
                break;
            }
            doStNo = EXPV_INT_VALUE(stLabel);
        }
        if (EXPR_ARG2(x) == NULL) {
            /* f95 type do */
            compile_DO_statement(doStNo,
                                 EXPR_ARG3(x), /* construct name */
                                 NULL,
                                 NULL,
                                 NULL,
                                 NULL);
        } else {
            compile_DO_statement(doStNo,
                                 EXPR_ARG3(x), /* construct name */
                                 EXPR_ARG1(EXPR_ARG2(x)),
                                 EXPR_ARG2(EXPR_ARG2(x)),
                                 EXPR_ARG3(EXPR_ARG2(x)),
                                 EXPR_ARG4(EXPR_ARG2(x)));
        }
        break;
    }

    case F_ENDDO_STATEMENT:
        check_INEXEC();
        check_DO_end(NULL);

	if (CTL_TYPE(ctl_top) == CTL_OMP){
	  if (CTL_OMP_ARG_DIR(ctl_top) == OMP_F_PARALLEL_DO){
	    CTL_BLOCK(ctl_top) =
		OMP_pragma_list(OMP_PARALLEL, CTL_OMP_ARG_PCLAUSE(ctl_top),
				OMP_FOR_pragma_list(
				    CTL_OMP_ARG_DCLAUSE(ctl_top),
				    CURRENT_STATEMENTS));
	    EXPR_LINE(CTL_BLOCK(ctl_top)) = EXPR_LINE(CTL_OMP_ARG(ctl_top));
	    pop_ctl();
	  }
	  else if (CTL_OMP_ARG_DIR(ctl_top) == OMP_F_DO){
	    expv dclause = CTL_OMP_ARG_DCLAUSE(ctl_top);
	    //if (EXPR_ARG2(x) != NULL) list_put_last(dclause, EXPR_ARG2(x));
	    CTL_BLOCK(ctl_top) =
		OMP_FOR_pragma_list(dclause, CURRENT_STATEMENTS);
	    EXPR_LINE(CTL_BLOCK(ctl_top)) = EXPR_LINE(CTL_OMP_ARG(ctl_top));
	    ctl_top_saved = ctl_top;
	    CURRENT_STATEMENTS_saved = CURRENT_STATEMENTS;
	    pop_ctl();
	  }
	}

        break;

    case F_DOWHILE_STATEMENT: {
        int doStNo = -1;
        check_INEXEC();
        /* (F_DOWHILE_STATEMENT label cond_expr) */

        if (EXPR_ARG1(x) != NULL) {
            expv stLabel = expr_label_value(EXPR_ARG1(x));
            if (stLabel == NULL) {
                error("illegal label in DO WHILE");
                break;
            }
            doStNo = EXPV_INT_VALUE(stLabel);
        }

	compile_DOWHILE_statement(doStNo, EXPR_ARG2(x), EXPR_ARG3(x));

        break;

	//    case F_DOWHILE_STATEMENT:
	//        check_INEXEC();
	//        /* (F_DOWHILE_STATEMENT cond_expr) */
	//        compile_DOWHILE_statement(EXPR_ARG2(x), EXPR_ARG3(x));
	//        break;
    }

    /* case where statement*/
    case F_WHERE_STATEMENT:
        check_INEXEC();
        push_ctl(CTL_WHERE);

        /* evaluate condition and make WHERE_STATEMENT clause */
        v = compile_logical_expression_with_array(EXPR_ARG1(x));

        st = list5(F_WHERE_STATEMENT,v,NULL,NULL,NULL,NULL);
        output_statement(st);

        CTL_BLOCK(ctl_top) = CURRENT_STATEMENTS;
        CURRENT_STATEMENTS = NULL;

        /* set current WHERE_STATEMENT */
        CTL_WHERE_STATEMENT(ctl_top) = st;
        if(EXPR_ARG2(x) != NULL) {
            compile_statement1(st_no, EXPR_ARG2(x));
            /* TODO x must be array assignment expression,
             * and shape of array is equal to v
             */

            CTL_WHERE_THEN(ctl_top) = CURRENT_STATEMENTS;
            pop_ctl();  /* pop and output */
            break;
        }
        break;
    case F_ELSEWHERE_STATEMENT:
        check_INEXEC();
        if(CTL_TYPE(ctl_top) == CTL_WHERE){ /* check WHERE-BLOCK  */
            if( EXPR_LIST(x)==NULL ){ /*  no condition  */
                /* store current statements to 'then' part, and clear */
                CTL_WHERE_THEN(ctl_top) = CURRENT_STATEMENTS;
                CURRENT_STATEMENTS = NULL;

                /* change to CTL_ELSE_WHERE */
                CTL_TYPE(ctl_top) = CTL_ELSE_WHERE;

                if (endlineno_flag){
                    st = list0(F_ELSEWHERE_STATEMENT);
                    output_statement(st);
                    CURRENT_STATEMENTS = NULL;
                    EXPR_ARG5(CTL_WHERE_STATEMENT(ctl_top)) = st;
                }
            }else{ /*  has condition  */
                CTL_WHERE_THEN(ctl_top) = CURRENT_STATEMENTS;
                CURRENT_STATEMENTS = NULL;

                /* evaluate condition and make WHERE_STATEMENT clause */
                v = compile_logical_expression_with_array(EXPR_ARG1(x));

                st = list5(F_WHERE_STATEMENT,v,NULL,NULL,NULL,NULL);
                output_statement(st);

                CTL_WHERE_ELSE(ctl_top) = CURRENT_STATEMENTS;
                CURRENT_STATEMENTS = NULL;

                /* set current WHERE_STATEMENT */
                CTL_WHERE_STATEMENT(ctl_top) = st;

                if(EXPR_ARG2(x) != NULL) {
                    compile_statement1(st_no, EXPR_ARG2(x));
                    /* TODO x must be array assignment expression,
                     * and shape of array is equal to v
                     */

                    CTL_WHERE_THEN(ctl_top) = CURRENT_STATEMENTS;
                    pop_ctl();  /* pop and output */
                    break;
                }
            }
        } else error("'elsewhere', out of place");
        break;
    case F_ENDWHERE_STATEMENT:
        if(CTL_TYPE(ctl_top) == CTL_WHERE) {
            /* store current statements to 'then' part, and clear */
            CTL_WHERE_THEN(ctl_top) = CURRENT_STATEMENTS;

	    if (endlineno_flag)
	      EXPR_END_LINE_NO(CTL_BLOCK(ctl_top)) = current_line->ln_no;

            pop_ctl();

        } else if(CTL_TYPE(ctl_top) == CTL_ELSE_WHERE){
            /* store current statements to 'else' part, and clear */
            CTL_WHERE_ELSE(ctl_top) = CURRENT_STATEMENTS;

	    if (endlineno_flag)
	      EXPR_END_LINE_NO(CTL_BLOCK(ctl_top)) = current_line->ln_no;

            pop_ctl();

        } else error("'end where', out of place");
        break;
    /* end case where statement */

    case F_SELECTCASE_STATEMENT:
        check_INEXEC();

        push_ctl(CTL_SELECT);

        v = compile_expression(EXPR_ARG1(x));
        st = list3(F_SELECTCASE_STATEMENT, v, NULL, EXPR_ARG2(x));

        CTL_BLOCK(ctl_top) = st;

        break;

    case F03_SELECTTYPE_STATEMENT:
          check_INEXEC();
          push_ctl(CTL_SELECT); // TODO special select type ctl
          v = compile_expression(EXPR_ARG1(x));
          ID selector = find_ident(EXPR_SYM(EXPR_ARG1(x)));
          if(EXPR_HAS_ARG3(x)){
            ID associate_name = find_ident(EXPR_SYM(EXPR_ARG3(x)));
            if(associate_name == NULL){
                // Define the associate variable
                associate_name = declare_ident(EXPR_SYM(EXPR_ARG3(x)), CL_VAR);
                ID_IS_ASSOCIATIVE(associate_name) = TRUE;
                ID_TYPE(associate_name) = ID_TYPE(selector);
            }
            expv tmp = expv_sym_term(IDENT, ID_TYPE(associate_name), 
                ID_SYM(associate_name));
            st = list4(F03_SELECTTYPE_STATEMENT, v, NULL, EXPR_ARG2(x), 
                tmp);          
          } else {
            st = list4(F03_SELECTTYPE_STATEMENT, v, NULL, EXPR_ARG2(x), NULL);
          }
          
          CTL_BLOCK(ctl_top) = st;
          break;
    case F_CASELABEL_STATEMENT:
        if(CTL_TYPE(ctl_top) == CTL_SELECT  ||
           CTL_TYPE(ctl_top) == CTL_CASE) {

            if (CTL_TYPE(ctl_top) == CTL_CASE) {
                CTL_CASE_BLOCK(ctl_top) = CURRENT_STATEMENTS;
                CURRENT_STATEMENTS = NULL;

		if (endlineno_flag)
		  EXPR_END_LINE_NO(CTL_BLOCK(ctl_top)) = current_line->ln_no;

                pop_ctl();
            }

            v = compile_scene_range_expression_list(EXPR_ARG1(x));
            push_ctl(CTL_CASE);

            /*
             *  (F_CASELABEL_STATEMENT
             *    (LIST (scene range expression) ...)
             *    (LIST (exec statement) ...)
             *    (IDENTIFIER))
             */
            st = list3(F_CASELABEL_STATEMENT,v,NULL,EXPR_ARG2(x));

            CTL_BLOCK(ctl_top) = st;

        } else error("'case label', out of place");
        break;
        case F03_TYPEIS_STATEMENT:
        case F03_CLASSIS_STATEMENT:
            if(CTL_TYPE(ctl_top) == CTL_SELECT
                || CTL_TYPE(ctl_top) == CTL_CASE)
            {
                if (CTL_TYPE(ctl_top) == CTL_CASE) {
                    CTL_CASE_BLOCK(ctl_top) = CURRENT_STATEMENTS;
                    CURRENT_STATEMENTS = NULL;
                    
                    if (endlineno_flag)
                         EXPR_END_LINE_NO(CTL_BLOCK(ctl_top)) = current_line->ln_no;
                    pop_ctl();
                }
                    
                push_ctl(CTL_CASE);

                if(EXPR_ARG1(x) != NULL) { // NULL for CLASS DEFAULT
                    TYPE_DESC tp = find_struct_decl_parent(EXPR_SYM(EXPR_ARG1(x)));
                    if(tp == NULL){
                        error("%s has not been declared.", SYM_NAME(EXPR_SYM(EXPR_ARG1(x))));
                    }
                    expv tmp = expv_sym_term(IDENT, tp, EXPR_SYM(EXPR_ARG1(x)));
                    st = list3(EXPR_CODE(x), tmp, NULL, EXPR_ARG2(x));
                } else {
                    st = list3(EXPR_CODE(x), NULL, NULL, EXPR_ARG2(x));
                }
                CTL_BLOCK(ctl_top) = st;
            } else {
                error("'class is/type is label', out of place");
            }
            break;
    case F_ENDSELECT_STATEMENT:
        if(CTL_TYPE(ctl_top) == CTL_SELECT) {
            CTL_SELECT_STATEMENT_BODY(ctl_top) = CURRENT_STATEMENTS;

	    if (endlineno_flag)
	      EXPR_END_LINE_NO(CTL_BLOCK(ctl_top)) = current_line->ln_no;

            pop_ctl();
        } else if (CTL_TYPE(ctl_top) == CTL_CASE) {
            CTL_CASE_BLOCK(ctl_top) = CURRENT_STATEMENTS;

	    // For previous CASE.
	    if (endlineno_flag)
	      EXPR_END_LINE_NO(CTL_BLOCK(ctl_top)) = current_line->ln_no;

            pop_ctl();

            if(CTL_TYPE(ctl_top) != CTL_SELECT)
                error("'end select', out of place");

            CTL_SELECT_STATEMENT_BODY(ctl_top) = CURRENT_STATEMENTS;

	    // For SELECT
	    if (endlineno_flag)
	      EXPR_END_LINE_NO(CTL_BLOCK(ctl_top)) = current_line->ln_no;

            pop_ctl();
        } else error("'end select', out of place");
        break;

    case F_PRAGMA_STATEMENT:
        compile_pragma_statement(x);
        break;

    case F95_TYPEDECL_STATEMENT:
        check_INDCL();
        /* (F95_TYPEDECL_STATEMENT (LIST <I> <NULL> <NULL> <NULL>) */
        CURRENT_STATE = IN_TYPE_PARAM_DECL;
        compile_struct_decl(EXPR_ARG1(x), EXPR_ARG2(x), EXPR_ARG3(x));
        break;

    case F95_ENDTYPEDECL_STATEMENT:
        /* if the current state is in:
         * - the type-parameter declaration part
         * - the type-bound procedure dclaration part
         * turn the state into the declaration part
         */
        if (CURRENT_STATE == IN_TYPE_PARAM_DECL ||
            CURRENT_STATE == IN_TYPE_BOUND_PROCS) {
            end_type_bound_procedure_decls();
            CURRENT_STATE = INDCL;
        } else {
            check_INDCL();
        }

        /* (F95_ENDTYPEDECL_STATEMENT <NULL>) */
        compile_struct_decl_end();
        break;

    case F95_SEQUENCE_STATEMENT:
        compile_SEQUENCE_statement();
        break;

    case F95_NULLIFY_STATEMENT:
        check_INEXEC();
        compile_NULLIFY_statement(x);
        break;

    case F95_PUBLIC_STATEMENT:
        check_INDCL();
        compile_PUBLIC_PRIVATE_statement(EXPR_ARG1(x), markAsPublic);
        break;

    case F95_PRIVATE_STATEMENT:
        if (CURRENT_STATE == IN_TYPE_PARAM_DECL) {
            /* Expects inside the derived-type declaration */
            /* NOTE: PRIVATE and PROTECTED can be written in the derived-type declaration */
            CURRENT_STATE = INDCL;
        } else if (CURRENT_STATE != IN_TYPE_BOUND_PROCS) {
            /* PRIVATE statement in type-bound procedure is allowed*/
            check_INDCL();
        }
        compile_PUBLIC_PRIVATE_statement(EXPR_ARG1(x), markAsPrivate);
        break;

    case F2008_CRITICAL_STATEMENT:
        check_INEXEC();
        compile_CRITICAL_statement(x);
        break;

    case F2008_ENDCRITICAL_STATEMENT:
        check_INEXEC();
        compile_ENDCRITICAL_statement(x);
        break;

    case F03_PROTECTED_STATEMENT:
        check_INDCL();
        compile_PUBLIC_PRIVATE_statement(EXPR_ARG1(x), markAsProtected);
        break;

    case F03_IMPORT_STATEMENT: // IMPORT statement
        check_INDCL();
        compile_IMPORT_statement(x);
        break;

    case F2008_BLOCK_STATEMENT:
        check_INEXEC();
        compile_BLOCK_statement(x);
        break;

    case F2008_ENDBLOCK_STATEMENT:
        check_INEXEC();
        compile_ENDBLOCK_statement(x);
        break;

    case F03_VOLATILE_STATEMENT:
        check_INDCL();
        compile_VOLATILE_statement(EXPR_ARG1(x));
        break;

    case F03_TYPE_BOUND_PROCEDURE_STATEMENT:
        if (CURRENT_STATE != IN_TYPE_BOUND_PROCS) {
            error("TYPE-BOUDNED PROCEDURE out of the derived-type declaration");
        }
        compile_type_bound_procedure(x);
        break;

    case F03_TYPE_BOUND_GENERIC_STATEMENT:
        if (CURRENT_STATE != IN_TYPE_BOUND_PROCS) {
            error("TYPE-BOUND GENERIC out of the derived-type declaration");
        }
        compile_type_generic_procedure(x);
        break;

    case F03_TYPE_BOUND_FINAL_STATEMENT:
        if (CURRENT_STATE != IN_TYPE_BOUND_PROCS) {
            error("FINAL statement is out of the derived-type declaration");
            return;
        }
        if (!INMODULE()) {
            error("FINAL statement should be inside a MODULE specification part");
            return;
        }

        compile_FINAL_statement(x);
        break;

    case F03_PROCEDURE_DECL_STATEMENT:
        if (CURRENT_STATE == IN_TYPE_PARAM_DECL) {
            CURRENT_STATE = INDCL;
        }
        check_INDCL();
        compile_procedure_declaration(x);
        break;

    case F03_VALUE_STATEMENT:
        check_INDCL();
        compile_VALUE_statement(EXPR_ARG1(x));
        break;

    case F_FORALL_STATEMENT:
        check_INEXEC();
        compile_FORALL_statement(st_no, x);
        break;

    case F_ENDFORALL_STATEMENT:
        compile_ENDFORALL_statement(x);
        check_INEXEC();
        break;

    default:
        compile_exec_statement(x);
        break;
    }
}


int temp_gen = 0;

SYMBOL
gen_temp_symbol(const char *leader)
{
    char name[128];
    sprintf(name,"%s%03d", leader, temp_gen++);
    return find_symbol(name);
}


static expv
allocate_temp(TYPE_DESC tp)
{
    ID id;
    SYMBOL sym;

    sym = gen_temp_symbol("omnitmp");
    id = declare_ident(sym,CL_VAR);
    ID_TYPE(id) = tp;
    ID_STORAGE(id) = STG_AUTO;
    ID_LINE(id) = new_line_info(get_file_id(source_file_name),0);
    declare_variable(id);
    return ID_ADDR(id);
}

/*
 * executable statement
 */
static void
compile_exec_statement(expr x)
{
    expr x1;
    expv w,v1,v2;
    SYMBOL s;
    ID id;

    extern void OMP_check_LET_statement();
    extern int OMP_output_st_pragma(expv w);
    extern void XMP_check_LET_statement();
    extern int XMP_output_st_pragma(expv w);

    if(EXPR_CODE(x) != F_LET_STATEMENT) check_INEXEC();

    switch(EXPR_CODE(x)){

    case F_LET_STATEMENT: /* (F_LET_STATEMENT lhs rhs) */
        OMP_check_LET_statement();
        XMP_check_LET_statement();

      if (CURRENT_STATE == OUTSIDE) {
          begin_procedure();
          //declare_procedure(CL_MAIN, NULL, NULL, NULL, NULL, NULL);
          declare_procedure(CL_MAIN, make_enode(IDENT, find_symbol(NAME_FOR_NONAME_PROGRAM)),
                            NULL, NULL, NULL, NULL, NULL);
      }

      x1 = EXPR_ARG1(x);
      switch (EXPR_CODE(x1)){

      case F_ARRAY_REF: /* for a statement function because it looks like an array reference. */

	if (EXPR_CODE(EXPR_ARG1(x1)) == IDENT){
	  s = EXPR_SYM(EXPR_ARG1(x1));
	  v1 = EXPR_ARG2(x1);
	  v2 = EXPR_ARG2(x);

	  /* If the first argument is a triplet,
	   * it is not a function statement .*/
	  if (EXPR_LIST(v1) == NULL ||
	      EXPR_ARG1(v1) == NULL ||
	      EXPR_CODE(EXPR_ARG1(v1)) != F95_TRIPLET_EXPR){
	    id = find_ident(s);
	    if (id == NULL)
	      id = declare_ident(s, CL_UNKNOWN);
            if (ID_IS_AMBIGUOUS(id)) {
                error_at_node(x, "an ambiguous reference to symbol '%s'", ID_NAME(id));
                return;
            }
	    if (ID_CLASS(id) == CL_UNKNOWN){
            if (CURRENT_STATE != INEXEC) {
                declare_statement_function(id,v1,v2);
                break;
            }
	    }
	  }
	}
	/* fall through */

      case IDENT:
      case F_SUBSTR_REF:
      case F95_MEMBER_REF:
      case XMP_COARRAY_REF:

          if (NOT_INDATA_YET) end_declaration();
          if ((v1 = compile_lhs_expression(x1)) == NULL ||
              (v2 = compile_expression(EXPR_ARG2(x))) == NULL) {
              break;
          }

          if (TYPE_BASIC_TYPE(EXPV_TYPE(v1)) == TYPE_FUNCTION) {
              /*
               * If a left expression is a function result,
               * the type of compile_lhs_expression(x) is a non-function type.
               */
              error_at_node(x, "a lhs expression is function or subroutine");
              break;
          }

          if (!expv_is_lvalue(v1) && !expv_is_str_lvalue(v1)) {
              error_at_node(x, "bad lhs expression in assignment");
              break;
          }
          if ((w = expv_assignment(v1,v2)) == NULL) {
              break;
          }

          if(OMP_output_st_pragma(w)) break;
          if(XMP_output_st_pragma(w)) break;

          output_statement(w);
          break;

      default:
	error("assignment to a non-variable");
      }

      break;

    case F_CONTINUE_STATEMENT:
        output_statement(list0(F_CONTINUE_STATEMENT));
        break;

    case F_GOTO_STATEMENT:
        compile_GOTO_statement(x);
        break;

    case F_CALL_STATEMENT:
        compile_CALL_statement(x);
        break;

    case F_RETURN_STATEMENT:
        compile_RETURN_statement(x);
        break;

        /*
         * action statement 95
         */
    case F95_CYCLE_STATEMENT:
    case F95_EXIT_STATEMENT:
        output_statement(list1(EXPR_CODE(x), EXPR_ARG1(x)));
        break;

    case F_STOP_STATEMENT:
        if (!check_image_control_statement_available()) return;
    case F_PAUSE_STATEMENT:
        compile_STOP_PAUSE_statement(x);
        break;

    case F_ARITHIF_STATEMENT:
        compile_ARITHIF_statement(x);
        break;

    case F_COMPGOTO_STATEMENT:
        compile_COMPGOTO_statement(x);
        break;


    case F95_NULLIFY_STATEMENT:
        compile_NULLIFY_statement(x);
        break;

        /*
         * I/O statements
         */
    case F_WRITE_STATEMENT:
    case F_PRINT_STATEMENT:
    case F_READ_STATEMENT:
    case F_READ1_STATEMENT:
        compile_IO_statement(x);
        break;

    case F_OPEN_STATEMENT:
        compile_OPEN_statement(x);
        break;

    case F_CLOSE_STATEMENT:
        compile_CLOSE_statement(x);
        break;

    case F_BACKSPACE_STATEMENT:
    case F_ENDFILE_STATEMENT:
    case F_REWIND_STATEMENT:
        compile_FPOS_statement(x);
        break;

    case F_INQUIRE_STATEMENT:
        compile_INQUIRE_statement(x);
        break;

    case F_ASSIGN_LABEL_STATEMENT:
        compile_ASSIGN_LABEL_statement(x);
        break;

    case F_ASGOTO_STATEMENT:
        compile_ASGOTO_statement(x);
        break;

    case F95_ALLOCATE_STATEMENT:
        compile_ALLOCATE_DEALLOCATE_statement(x);
        break;

    case F95_DEALLOCATE_STATEMENT:
        compile_ALLOCATE_DEALLOCATE_statement(x);
        break;

    case F95_POINTER_SET_STATEMENT:
        compile_POINTER_SET_statement(x);
        break;

    case F2008_SYNCALL_STATEMENT:
        compile_SYNCALL_statement(x);
        break;

    case F2008_SYNCIMAGES_STATEMENT:
        compile_SYNCIMAGES_statement(x);
        break;

    case F2008_SYNCMEMORY_STATEMENT:
        compile_SYNCMEMORY_statement(x);
        break;

    case F2008_LOCK_STATEMENT:
        compile_LOCK_statement(x);
        break;

    case F2008_UNLOCK_STATEMENT:
        compile_UNLOCK_statement(x);
        break;

    default:
        fatal("unknown statement");
    }
}

/**
 * Checks if the current context is inside interface block
 * (between `INTERFACE` and `END INTERFACE`)
 */
static int
check_inside_INTERFACE_body() {
    int i;
    for (i = 0; i <= unit_ctl_level; i++) {
        if (UNIT_CTL_CURRENT_STATE(unit_ctls[i]) == ININTR) {
            return TRUE;
        }
    }
    return FALSE;
}

/*
 * context control. keep track of context
 */
/* add the in module state virtually.  */
static void
begin_procedure()
{
    if (isInFinalizer == FALSE &&
        CURRENT_STATE >= INSIDE) {
        error("unexpected procedure start.");
        return;
    }

    if(CURRENT_STATE != OUTSIDE) {
        end_procedure();
    }
    CURRENT_STATE = INSIDE;
    CURRENT_PROC_CLASS = CL_MAIN;       /* default */
    current_proc_state = P_DEFAULT;

    /*
     * NOTE:
     * The function/subroutine in the interface body
     * don't host-assciate with the outer scope,
     * and the implicit type conversion rule can be propagated
     * only from the host-associated scopes
     */
    if (unit_ctl_level > 0 && check_inside_INTERFACE_body() == FALSE) {
        set_parent_implicit_decls();
    }

    if (isInFinalizer == FALSE) {
        module_procedure_manager_init();
    }
}

/* now this is not called.  */
void
check_INDATA()
{
    if (CURRENT_STATE == OUTSIDE) {
        begin_procedure();
        declare_procedure(CL_MAIN, NULL, NULL, NULL, NULL, NULL, NULL);
    }
    if(NOT_INDATA_YET){
        end_declaration();
        CURRENT_STATE = INDATA;
    }
}

void
check_INDCL()
{
    switch (CURRENT_STATE) {
    case OUTSIDE:
        begin_procedure();
        if (unit_ctl_level == 0)
            //declare_procedure(CL_MAIN, NULL, NULL, NULL, NULL, NULL);
            declare_procedure(CL_MAIN, make_enode(IDENT, find_symbol(NAME_FOR_NONAME_PROGRAM)),
                              NULL, NULL, NULL, NULL, NULL);
    case INSIDE:
        CURRENT_STATE = INDCL;
    case INDCL:
        break;
    case IN_TYPE_PARAM_DECL:
        error("declaration in TYPE PARAMETER DECLARATION part");
        break;
    case IN_TYPE_BOUND_PROCS:
        error("declaration in TYPE BOUND PROCEDURE DECLARATION part");
        break;
    default:
        error("declaration among executables");
    }
}

void
check_INEXEC()
{
    if (CURRENT_STATE == OUTSIDE) {
        begin_procedure();
        if (unit_ctl_level == 0)
            declare_procedure(CL_MAIN, make_enode(IDENT, find_symbol(NAME_FOR_NONAME_PROGRAM)),
                              NULL, NULL, NULL, NULL, NULL);
        else {
            if (PARENT_STATE != INCONT) {
                /* Don't make MAIN program in the CONTAINS block*/
                declare_procedure(CL_MAIN, NULL, NULL, NULL, NULL, NULL, NULL);
            }
        }
    }
    if(NOT_INDATA_YET) end_declaration();
}


int
inblock()
{
    CTL cp;
    FOR_CTLS_BACKWARD(cp) {
        switch (CTL_TYPE(cp)) {
            case CTL_BLOCK:
                return TRUE;
                break;
            case CTL_INTERFACE:
                /* INTERFACE has its own scoping unit which differs from BLOCK's one */
                return FALSE;
            default:
                continue;
                break;
        }
    }
    return FALSE;
}


void
check_NOT_INBLOCK()
{
    if (inblock()) {
        error("unexpected statement in the block construct");
    }
}


void
checkTypeRef(ID id) {
    TYPE_DESC tp = ID_TYPE(id);

    while (tp != NULL) {
        if (TYPE_REF(tp) == tp) {
            fatal("%s: TYPE_REF(tp) == tp 0x%p, %s.",
                  __func__,
                  tp,
                  SYM_NAME(ID_SYM(id)));
        }
        tp = TYPE_REF(tp);
    }
}


#define classNeedFix(ip) \
(ID_CLASS(ip) == CL_UNKNOWN ||                  \
 ID_CLASS(ip) == CL_VAR ||                      \
 ID_CLASS(ip) == CL_PARAM ||                                    \
 (ID_CLASS(ip) == CL_PROC && (PROC_CLASS(ip) != P_EXTERNAL && PROC_CLASS(ip) != P_DEFINEDPROC)) || \
 ID_CLASS(ip) == CL_ENTRY)


void
fix_type(ID id) 
{
    if (classNeedFix(id)) {
        implicit_declaration(id);
    }
    if (VAR_IS_UNCOMPILED(id) == TRUE) {
        TYPE_DESC tp = ID_TYPE(id);
        if (tp != NULL) {
            expr x = VAR_UNCOMPILED_DECL(id);
            ID_TYPE(id) = NULL;
            compile_type_decl(NULL, tp,
                              list1(LIST, EXPR_ARG1(x)), EXPR_ARG2(x));
        }
        VAR_IS_UNCOMPILED(id) = FALSE;
        VAR_IS_UNCOMPILED_ARRAY(id) = FALSE;
        VAR_UNCOMPILED_DECL(id) = NULL;
    }
}


void
unset_save_attr_in_dummy_args(EXT_ID ep)
{
    expv v;
    list lp;
    TYPE_DESC tp;
    ID id;

    FOR_ITEMS_IN_LIST(lp, EXT_PROC_ARGS(ep)) {
        v = LIST_ITEM(lp);
        id = find_ident(EXPV_NAME(EXPR_ARG1(v)));
        if (id != NULL) {
            TYPE_UNSET_SAVE(id);
            tp = ID_TYPE(id);
            if (tp != NULL) {
                TYPE_UNSET_SAVE(tp);
            }
        }
    }
}

static void
union_parent_type(ID id)
{
    ID parent_id;
    TYPE_DESC my_tp, parent_tp;

    if (TYPE_IS_OVERRIDDEN(id)) { /* second time */
        return;
    }
    TYPE_SET_OVERRIDDEN(id);
    if (ID_TYPE(id) == NULL) {
        return;
    }
    parent_id = find_ident_outer_scope(ID_SYM(id));

    if (parent_id == NULL || ID_DEFINED_BY(parent_id) != id) {
        return;
    }

    my_tp = ID_TYPE(id);
    parent_tp = ID_TYPE(parent_id);
    assert(my_tp != NULL);

    if (parent_tp == NULL) {
        ID_TYPE(parent_id) = my_tp;
        return;
    }

    if (ID_CLASS(parent_id) == CL_PROC &&
        PROC_CLASS(parent_id) == P_UNDEFINEDPROC) {
        if (FUNCTION_TYPE_HAS_EXPLICT_INTERFACE(ID_TYPE(parent_id))) {
            if (!function_type_is_compatible(ID_TYPE(id), ID_TYPE(parent_id))) {
                error_at_id(id,
                            "Type mismatch from the procedure is called");
            }
        }

        if (TYPE_IS_USED_EXPLICIT(ID_TYPE(parent_id))) {
            TYPE_DESC return_type = FUNCTION_TYPE_RETURN_TYPE(ID_TYPE(parent_id));
            *return_type = *FUNCTION_TYPE_RETURN_TYPE(my_tp);
        }
        ID_TYPE(parent_id) = my_tp;
        EXPV_TYPE(ID_ADDR(parent_id)) = my_tp;
        PROC_CLASS(parent_id) = P_DEFINEDPROC;

    } else if (ID_CLASS(parent_id) == CL_PROC &&
               TYPE_IS_EXTERNAL(ID_TYPE(parent_id))) {
        error("external function/subroutine %s in the contain block", ID_NAME(id));

    } else if (TYPE_IS_EXPLICIT(parent_tp)) {
        if (TYPE_IS_EXPLICIT(my_tp) && ID_CLASS(parent_id) != CL_PROC) {
            error("%s is declared both parent and contains", ID_NAME(id));
        } else {
            TYPE_DESC tp;
            if (!IS_PROCEDURE_TYPE(parent_tp)) {
                tp = FUNCTION_TYPE_RETURN_TYPE(my_tp);
                if (tp == parent_tp)
                    return;

                TYPE_BASIC_TYPE(tp)
                        = TYPE_BASIC_TYPE(parent_tp);
                TYPE_REF(tp)
                        = TYPE_REF(parent_tp);

                assert(TYPE_REF(tp) == NULL ||
                       TYPE_BASIC_TYPE(tp) == TYPE_BASIC_TYPE(FUNCTION_TYPE_RETURN_TYPE((my_tp))));

            } else if (TYPE_IS_MODULE(my_tp)){
                /* module funciton/subroutine types should be compatible */
                if (!function_type_is_compatible(my_tp, parent_tp)) {
                    error("The type of the predeclared "
                          "module funcion/subroutine is not compatible");
                }

            } else {
                tp = FUNCTION_TYPE_RETURN_TYPE(my_tp);
                if (tp == parent_tp)
                    return;

                /* copy basic type and ref */
                TYPE_BASIC_TYPE(my_tp) = TYPE_BASIC_TYPE(parent_tp);

                TYPE_BASIC_TYPE(tp)
                        = TYPE_BASIC_TYPE(FUNCTION_TYPE_RETURN_TYPE(parent_tp));
                TYPE_REF(tp)
                        = TYPE_REF(FUNCTION_TYPE_RETURN_TYPE(parent_tp));

                assert(TYPE_REF(tp) == NULL ||
                       TYPE_BASIC_TYPE(tp) == TYPE_BASIC_TYPE(FUNCTION_TYPE_RETURN_TYPE((my_tp))));
            }
        }
    } else {
        if(IS_ARRAY_TYPE(my_tp)) {
            parent_tp = copy_array_type(my_tp);
            ID_TYPE(parent_id) = parent_tp;
        } else {
            TYPE_BASIC_TYPE(parent_tp) = TYPE_BASIC_TYPE(my_tp);
            TYPE_REF(parent_tp) = TYPE_REF(my_tp);

            assert(TYPE_REF(parent_tp) == NULL ||
                TYPE_BASIC_TYPE(parent_tp) == TYPE_BASIC_TYPE(TYPE_REF(parent_tp)));
        }
    }
}

static int isAlreadyMarked(ID id)
{
    TYPE_DESC tp = ID_TYPE(id);

    if (tp == NULL)
        return (TYPE_IS_PUBLIC(id) || TYPE_IS_PRIVATE(id)) || TYPE_IS_PROTECTED(id);
    else
        return (TYPE_IS_PUBLIC(id) || TYPE_IS_PRIVATE(id) || TYPE_IS_PROTECTED(id) ||
                TYPE_IS_PUBLIC(tp) || TYPE_IS_PRIVATE(tp) || TYPE_IS_PROTECTED(tp));
}


/*
 * Resolve a forward declaration of procedure variable's reference.
 *
 * ( 'f' in the following example)
 *
 * ex)
 *
 *  PROCEDURE( f ), POINTER :: p => g ! id is this f
 *
 *  CONTAINS
 *    FUNCTION f(a)
 *    END FUNCTION f           ! target is this f
 *
 */
static void
update_procedure_variable(ID id, const ID target, int is_final)
{
    if (target == NULL) {
        return;
    }

    if (ID_CLASS(target) == CL_VAR) {
        /* target is also a procedure variable, skip */
        return;
    }


    if (ID_TYPE(target) == NULL || !IS_PROCEDURE_TYPE(ID_TYPE(target))) {
        if (is_final) {
            error_at_id(VAR_REF_PROC(id), "not procedure");
        } else {
            return;
        }
    }

    if (!FUNCTION_TYPE_HAS_EXPLICT_INTERFACE(get_bottom_ref_type(ID_TYPE(target)))) {
        if (is_final) {
            error_at_id(VAR_REF_PROC(id),
                        "%s should have an explicit interface",
                        SYM_NAME(ID_SYM(id)));
        } else {
            return;
        }
    }

    if (IS_FUNCTION_TYPE(ID_TYPE(target))) {
        TYPE_DESC ret;
        TYPE_DESC dummy_ret;
        ret = FUNCTION_TYPE_RETURN_TYPE(ID_TYPE(target));

        dummy_ret = FUNCTION_TYPE_RETURN_TYPE(TYPE_REF(ID_TYPE(id)));
        if (ret != dummy_ret && ret != TYPE_REF(dummy_ret)) {
            TYPE_BASIC_TYPE(dummy_ret) = TYPE_BASIC_TYPE(ret);
            TYPE_REF(dummy_ret) = ret;
        }
    } else { /* IS_SUBR(ID_TYPE(target) == TRUE */
        TYPE_BASIC_TYPE(ID_TYPE(VAR_REF_PROC(id))) = TYPE_SUBR;
        TYPE_BASIC_TYPE(ID_TYPE(id)) = TYPE_SUBR;
    }
    TYPE_REF(ID_TYPE(id)) = ID_TYPE(target);
    ID_DEFINED_BY(VAR_REF_PROC(id)) = target;
    PROC_CLASS(VAR_REF_PROC(id)) = P_DEFINEDPROC;
}


/*
 * Update procedure typed variables
 *
 * Assign type bound procedure to explicit interface OR module procedure
 *
 * ids -- procedure variables are in them
 * struct_decls -- the derived-type to check
 * targets -- candidates to which the procedure variables refer
 * is_final -- if TRUE, raise error if the target doesn't have an appropriate type
 */
static void
update_procedure_variables_forall(ID ids, TYPE_DESC struct_decls, BLOCK_ENV block,
                                  const ID targets, int is_final)
{
    ID id;
    ID target;
    TYPE_DESC stp;
    BLOCK_ENV bp;

    FOREACH_ID(id, ids) {
        if (ID_USEASSOC_INFO(id) &&
            current_module_name != ID_MODULE_NAME(id)) {
            continue;
        }

        if (IS_PROCEDURE_TYPE(ID_TYPE(id)) && TYPE_REF(ID_TYPE(id)) != NULL) {
            if (VAR_REF_PROC(id) == NULL)
                continue;

            target = find_ident_head(ID_SYM(VAR_REF_PROC(id)), targets);
            update_procedure_variable(id, target, is_final);
        }
    }

    FOREACH_STRUCTDECLS(stp, struct_decls) {
        if (TYPE_TAGNAME(stp) &&
            ID_USEASSOC_INFO(TYPE_TAGNAME(stp)) &&
            current_module_name != ID_MODULE_NAME(TYPE_TAGNAME(stp))) {
            continue;
        }

        update_procedure_variables_forall(TYPE_MEMBER_LIST(stp), NULL, NULL,
                                          targets, is_final);
    }


    FOREACH_BLOCKS(bp, block) {
        update_procedure_variables_forall(BLOCK_LOCAL_SYMBOLS(bp),
                                          BLOCK_LOCAL_STRUCT_DECLS(bp),
                                          BLOCK_CHILDREN(bp),
                                          targets, is_final);
    }
}

void
begin_type_bound_procedure_decls(void)
{
    CURRENT_STATE = IN_TYPE_BOUND_PROCS;
    TYPE_UNSET_INTERNAL_PRIVATE(CTL_STRUCT_TYPEDESC(ctl_top));
    enable_need_type_keyword = FALSE;
}

void
end_type_bound_procedure_decls(void)
{
    enable_need_type_keyword = TRUE;
}


/*
 * Update type_bound_procedures in derived-types of struct declarations.
 *
 * Assign type bound procedure to explicit interface OR module procedure
 */
void
update_type_bound_procedures_forall(TYPE_DESC struct_decls, ID targets)
{
    TYPE_DESC tp;
    ID mem;
    ID target;

    if (struct_decls == NULL || targets == NULL) {
        return;
    }

    FOREACH_STRUCTDECLS(tp, struct_decls) {
        /*
         * First, update type-bound procedure
         */
        FOREACH_TYPE_BOUND_PROCEDURE(mem, tp) {
            if (TYPE_REF(ID_TYPE(mem)) != NULL) {
                continue;
            }

            target = find_ident_head(ID_SYM(TBP_BINDING(mem)), targets);

            if (target != NULL) {
                if (!IS_PROCEDURE_TYPE(ID_TYPE(target))) {
                    continue;
                }

                if (!check_tbp_pass_arg(tp, ID_TYPE(mem), ID_TYPE(target))) {
                    error("%s should have have a PASS argument",
                          SYM_NAME(ID_SYM(target)));
                    return;
                }
                /*
                 * update function type
                 */
                if (debug_flag) {
                    fprintf(debug_fp, "bind %s to %s%%%s\n",
                            SYM_NAME(ID_SYM(target)),
                            SYM_NAME(ID_SYM(TYPE_TAGNAME(tp))),
                            SYM_NAME(ID_SYM(mem)));
                }
                TYPE_REF(ID_TYPE(mem)) = ID_TYPE(target);
                if (IS_FUNCTION_TYPE(ID_TYPE(target))) {
                    /*
                     * update the dummy return type
                     */
                    TYPE_DESC ret;
                    TYPE_DESC dummy_ret;
                    ret = FUNCTION_TYPE_RETURN_TYPE(ID_TYPE(target));
                    dummy_ret = FUNCTION_TYPE_RETURN_TYPE(ID_TYPE(mem));
                    TYPE_BASIC_TYPE(dummy_ret) = TYPE_BASIC_TYPE(ret);
                    TYPE_REF(dummy_ret) = ret;
                } else { /* IS_SUBR(ID_TYPE(target) == TRUE */
                    TYPE_BASIC_TYPE(ID_TYPE(mem)) = TYPE_SUBR;
                }
            }
        }
    }
}


/* called at the end of declaration part */
static void
end_declaration()
{
    ID ip = NULL;
    ID myId = NULL;
    EXT_ID myEId = NULL;
    EXT_ID ep;
    ID vId;
    list lp;
    expv v;
    TYPE_DESC tp;
    UNIT_CTL uc = CURRENT_UNIT_CTL;

    CURRENT_STATE = INEXEC; /* the next status is EXEC */

    if (debug_flag) {
        fprintf(debug_fp,"--- end_declaration ---\n");
        print_IDs(LOCAL_SYMBOLS, debug_fp, TRUE);
        print_IDs(LOCAL_COMMON_SYMBOLS, debug_fp, TRUE);
        print_interface_IDs(LOCAL_SYMBOLS, debug_fp);
        print_types(LOCAL_STRUCT_DECLS, debug_fp);
    }

    if (CURRENT_PROCEDURE != NULL && CTL_TYPE(ctl_top) != CTL_BLOCK) {

        myId = CURRENT_PROCEDURE;

        myEId = declare_current_procedure_ext_id();
        assert(myEId != NULL && EXT_PROC_TYPE(myEId) != NULL);

        if (ID_CLASS(myId) == CL_PROC) {
            PROC_EXT_ID(myId) = myEId;
            EXT_PROC_CLASS(myEId) = EP_PROC;
        }

        if (ID_CLASS(myId) == CL_PROC &&
            PROC_RESULTVAR(myId) != NULL) {
            /*
             * If this is function and declared with result variable,
             * fix type of the result variable.
             */
            TYPE_DESC tp = NULL;
            expv resultV = NULL;
            expr resX = PROC_RESULTVAR(myId);
            SYMBOL resS = EXPR_SYM(resX);
            ID resId = find_ident(resS);

            if (resId == NULL) {
                resId = declare_ident(resS, CL_VAR);
            }
            if (ID_TYPE(resId) == NULL) {
                /*
                 * The result var is not fixed. Use function's type.
                 */
                tp = ID_TYPE(myId);
                if (tp == NULL) {
                    fatal("%s: return type of function '%s' "
                          "is not determined.",
                          __func__, SYM_NAME(ID_SYM(myId)));
                    /* not reached. */
                    return;
                }
            } else {
                /*
                 * Otherwise the result var is fixed.
                 */
                tp = ID_TYPE(resId);
            }

            if (IS_FUNCTION_TYPE(tp)) {
                ID_TYPE(myId) = NULL;
                declare_id_type(myId, tp);
                replace_or_assign_type(&FUNCTION_TYPE_RETURN_TYPE(tp), ID_TYPE(resId));
                declare_id_type(resId, FUNCTION_TYPE_RETURN_TYPE(tp));
            } else {
                // declare_id_type(myId, function_type(tp));

                replace_or_assign_type(&FUNCTION_TYPE_RETURN_TYPE(ID_TYPE(myId)), tp);
                declare_id_type(resId, tp);
            }

            resId = declare_function_result_id(resS, ID_TYPE(resId));
            if (resId == NULL) {
                fatal("%s: can't declare function result ident '%s'.",
                      __func__, SYM_NAME(resS));
                /* not reached. */
                return;
            }
            resultV = expv_sym_term(F_VAR, tp, resS);

            /*
             * Set result variable info.
             */
            EXT_PROC_RESULTVAR(myEId) = resultV;
        }

        /*
         * Fix return type of function when it is struct
         */
        if (CURRENT_PROC_CLASS == CL_PROC &&
            CURRENT_PROCEDURE != NULL &&
            IS_STRUCT_TYPE(ID_TYPE(CURRENT_PROCEDURE))) {
            TYPE_DESC tp = ID_TYPE(CURRENT_PROCEDURE);
            TYPE_DESC tq = NULL;
            TYPE_DESC ts = NULL;
            /*
             * to preserve effect of wrap_type(), we substitute TYPE_DESC
             * in TYPE_REF */
            tq = tp;
            while (TYPE_REF(tp) != NULL) {
                tq = tp;
                tp = TYPE_REF(tp);
            }
            if (!TYPE_IS_DECLARED(tp)) {
                /*
                 * since struct defined in contains cannot be reffered
                 * from parent scope, we use find_struct_decl_parent()
                 */
                ts = find_struct_decl_parent(ID_SYM(TYPE_TAGNAME(tp)));
                if (ts != NULL) {
                    TYPE_REF(tq) = ts;
                } else {
                    error_at_id(CURRENT_PROCEDURE, "function returns undeclared "
                                "struct type \"%s\".", ID_NAME(CURRENT_PROCEDURE));
                }
            }
        }

        /* for recursive */
        assert(ID_TYPE(myId) != NULL);
        if (TYPE_IS_RECURSIVE(myId) ||
            PROC_IS_RECURSIVE(myId)) {
            TYPE_SET_RECURSIVE(ID_TYPE(myId));
            TYPE_SET_RECURSIVE(EXT_PROC_TYPE(myEId));
        }
        /* for pure */
        if (TYPE_IS_PURE(myId) ||
            PROC_IS_PURE(myId)) {
            TYPE_SET_PURE(ID_TYPE(myId));
            TYPE_SET_PURE(EXT_PROC_TYPE(myEId));
        }
        /* for elemental */
        if (TYPE_IS_ELEMENTAL(myId) ||
            PROC_IS_ELEMENTAL(myId)) {
            TYPE_SET_ELEMENTAL(ID_TYPE(myId));
            TYPE_SET_ELEMENTAL(EXT_PROC_TYPE(myEId));
        }

        /* for bind feature */
        if(TYPE_HAS_BIND(myId) || PROC_HAS_BIND(myId)) {
            TYPE_SET_BIND(ID_TYPE(myId));
            TYPE_SET_BIND(EXT_PROC_TYPE(myEId));
            if(PROC_BIND(myId)) {
                TYPE_BIND_NAME(ID_TYPE(myId)) = PROC_BIND(myId);
                TYPE_BIND_NAME(EXT_PROC_TYPE(myEId)) = PROC_BIND(myId);
            }
        }

    }

    /*
     * Then fix variable and proc definition so far
     */
    FOREACH_ID (ip, LOCAL_SYMBOLS) {
        if (classNeedFix(ip)) {
            /*
             * not declare_variable() but implicit_declaration(), cuz
             * gotta decide type at least.
             */
            implicit_declaration(ip);
        }
        checkTypeRef(ip);
        if (ip != myId) {
            union_parent_type(ip);
        }
    }

    /*
     * Then, before fix arrays dimension, compile type for any IDs if
     * it is not compiled yet.
     */
    FOREACH_ID (ip, LOCAL_SYMBOLS) {
        fix_type(ip);
    }

    /*
     * Fix arrays dimension recursively.
     */
    FOREACH_ID (ip, LOCAL_SYMBOLS) {
        fix_array_dimensions_recursive(ip);
    }

    /*
     * Check if array is too long.
     */
    FOREACH_ID (ip, LOCAL_SYMBOLS) {
        check_array_length(ip);
    }

    /*
     * Fix pointee (is_target) recursively.
     */
    FOREACH_ID (ip, LOCAL_SYMBOLS) {
        fix_pointer_pointee_recursive(ID_TYPE(ip));
    }

    /*
     * Fix type attributes.
     */
    FOREACH_ID (ip, LOCAL_SYMBOLS) {

        struct type_attr_check *check;
        EXT_ID ep;

        tp = ID_TYPE(ip);

        if (tp == NULL) {
            implicit_declaration(ip);
            tp = ID_TYPE(ip);
        }

        /* fix external identifier whose type is not fixed */
        if (tp == NULL &&
            ID_CLASS(ip) == CL_PROC &&
            PROC_CLASS(ip) == P_EXTERNAL) {
            ep = find_ext_id(ID_SYM(ip));
            if (ep != NULL && EXT_PROC_TYPE(ep) != NULL) {
                tp = EXT_PROC_TYPE(ep);
            } else {
                tp = subroutine_type();
                PROC_IS_FUNC_SUBR_AMBIGUOUS(ip) = TRUE;
            }
            declare_id_type(ip, tp);
        }

        if(tp == NULL)
            continue;

        /* public or private attribute is handled only in module. */
        if (CURRENT_PROC_CLASS == CL_MODULE) {
            if (ID_MAY_HAVE_ACCECIBILITY(ip) && !isAlreadyMarked(ip)) {
                if (current_module_state == M_PUBLIC) {
                    TYPE_SET_PUBLIC(ip);
                }
                if (current_module_state == M_PRIVATE) {
                    TYPE_SET_PRIVATE(ip);
                }
                if (current_module_state == M_PROTECTED) {
                    TYPE_SET_PROTECTED(ip);
                }
            }
        }

        if (TYPE_IS_UNCHANGABLE(tp)) {
            if ((TYPE_ATTR_FLAGS(tp) | TYPE_ATTR_FLAGS(ip)) != TYPE_ATTR_FLAGS(tp)) {
                error_at_id(ip, "The type of '%s' can not be changed",
                            SYM_NAME(ID_SYM(ip)));
            }
        }

        /* merge type attribute flags except SAVE attr*/
        TYPE_ATTR_FLAGS(tp) |= (TYPE_ATTR_FLAGS(ip) & ~TYPE_ATTR_SAVE);
        if (IS_FUNCTION_TYPE(tp) && TYPE_REF(tp) == NULL) {
            /*
             * The type attributes for the function (PURE, ELEMENETAL, etc) are
             * never set to local symbol, so there is no need to filter out them.
             */
            TYPE_ATTR_FLAGS(FUNCTION_TYPE_RETURN_TYPE(tp))
                    |= (TYPE_ATTR_FLAGS(ip) & ~(TYPE_ATTR_SAVE|TYPE_ATTR_BIND|TYPE_ATTR_PUBLIC|TYPE_ATTR_PRIVATE));
        }
        if (TYPE_IS_EXTERNAL(tp) && !IS_PROCEDURE_TYPE(tp)) {
            tp = function_type(tp);
            TYPE_UNSET_SAVE(tp);
        }

        /* copy type attribute flags to EXT_PROC_TYPE */
        ep = PROC_EXT_ID(ip);
        if (ep != NULL && EXT_PROC_TYPE(ep) != NULL)
            TYPE_ATTR_FLAGS(EXT_PROC_TYPE(ep)) = TYPE_ATTR_FLAGS(tp);

        if (TYPE_IS_EXTERNAL(tp)) {
            if(ID_STORAGE(ip) != STG_ARG)
                ID_STORAGE(ip) = STG_EXT;
            if(PROC_CLASS(ip) == P_UNKNOWN)
                PROC_CLASS(ip) = P_EXTERNAL;
            else if(PROC_CLASS(ip) != P_EXTERNAL) {
                error_at_id(ip, "invalid external declaration");
                continue;
            }
            if(ID_CLASS(ip) == CL_UNKNOWN)
                ID_CLASS(ip) = CL_PROC;
            else if(ID_CLASS(ip) != CL_PROC && ID_STORAGE(ip) != STG_ARG) {
                error_at_id(ip, "invalid external declaration");
                continue;
            }
        }

        if (ID_CLASS(ip) == CL_MAIN ||
            ID_CLASS(ip) == CL_PROC ||
            ID_CLASS(ip) == CL_ENTRY) {
            continue;
        }

        /* for save */
        if (TYPE_IS_PARAMETER(tp) ||
            TYPE_IS_PARAMETER(ip) ||
            ID_STORAGE(ip) == STG_ARG ||
            (IS_ARRAY_TYPE(tp) &&
             is_array_size_const(tp) == FALSE &&
             !TYPE_IS_ALLOCATABLE(tp) &&
             !TYPE_IS_POINTER(tp))) {
            /*
             * parameter, dummy args, variable size array
             * must not saved.
             */
            TYPE_UNSET_SAVE(ip);
            TYPE_UNSET_SAVE(tp);
        } else if ((TYPE_IS_SAVE(ip) || current_proc_state == P_SAVE) &&
                   (ID_CLASS(ip) != CL_TAGNAME)) {
            /*
             * others can be saved.
             */
            TYPE_SET_SAVE(tp);
        }

        if (ID_CLASS(ip) != CL_MODULE) {
            /* multiple type attribute check */
            for (check = type_attr_checker; check->flag; check++) {
                if (TYPE_ATTR_FLAGS(tp) & check->flag) {
                    uint32_t a = TYPE_ATTR_FLAGS(tp) &
                        ~check->acceptable_flags;
                    if (debug_flag) {
                        fprintf(debug_fp,
                                "ID '%s' attr 0x%08x : "
                                "matches 0x%08x ('%s'), "
                                "flags allowed 0x%08x (negation: 0x%08x), "
                                "logical AND: 0x%08x\n",
                                ID_NAME(ip), TYPE_ATTR_FLAGS(tp),
                                check->flag,
                                check->flag_name,
                                check->acceptable_flags,
                                ~check->acceptable_flags,
                                a);
                    }
                    if (TYPE_ATTR_FLAGS(tp) & ~check->acceptable_flags) {
                        struct type_attr_check *e;
                        for (e = type_attr_checker; e->flag; e++) {
                            if (TYPE_ATTR_FLAGS(tp) & e->flag) {
                                warning_at_id(ip, "%s has %s\n",
                                              ID_NAME(ip), e->flag_name);

                            }
                        }
                        fatal("type attr error: "
                              "symbol=%s attribute=%s flags=0x%08x",
                              ID_NAME(ip),
                              check->flag_name,
                              TYPE_ATTR_FLAGS(tp));
                    }
                }
            }
        }
    }

    /*
     * Check type parameter values like '*' or ':'
     */
    FOREACH_ID (ip, LOCAL_SYMBOLS) {
        if (ID_TYPE(ip) && IS_STRUCT_TYPE(ID_TYPE(ip))) {
            TYPE_DESC struct_tp = ID_TYPE(ip);
            if (!TYPE_TYPE_PARAM_VALUES(struct_tp))
                continue;

            FOR_ITEMS_IN_LIST(lp, TYPE_TYPE_PARAM_VALUES(struct_tp)) {
                if (EXPV_CODE(LIST_ITEM(lp)) == F08_LEN_SPEC_COLON) {
                    if (!TYPE_IS_POINTER(struct_tp) && !TYPE_IS_ALLOCATABLE(struct_tp)) {
                        error_at_id(ip,
                                    "type parameter value ':' should be used "
                                    "with a POINTER or ALLOCATABLE object");
                    }
                } else if (EXPV_CODE(LIST_ITEM(lp)) == LEN_SPEC_ASTERISC) {
                    if (!ID_IS_DUMMY_ARG(ip)) {
                        error_at_id(ip,
                                    "type parameter value '*' should be used "
                                    "with a dummy argument");
                    }
                }
            }

            if (TYPE_IS_CLASS(struct_tp)) {
                /*
                 * CLASS() shoule be a POINTER object, an ALLOCATABLE object, or a dummy argument
                 */
                if (!TYPE_IS_POINTER(struct_tp) &&
                    !TYPE_IS_ALLOCATABLE(struct_tp) &&
                    !ID_IS_DUMMY_ARG(ip)) {
                    error_at_id(ip,
                                "CLASS should be used "
                                "to a POINTER object, an ALLOCATABLE object, or a dummy argument");
                }
            }
        }
    }

    /*
     * Generate PROC_EXT_ID and function_type() for externals.
     */
    FOREACH_ID (ip, LOCAL_SYMBOLS) {
        if (PROC_CLASS(ip) == P_EXTERNAL && PROC_EXT_ID(ip) == NULL) {
            assert(ID_TYPE(ip));

            /* don't call declare_externa_id() */
            EXT_ID ep = new_external_id_for_external_decl(
                ID_SYM(ip), ID_TYPE(ip));
            PROC_EXT_ID(ip) = ep;
        }
    }

    /*
     * If a variable is in a common, it should't have save attr
     * otherwise gfortran can't live like that. So make it sure that
     * those variable don't have save attr.
     */
    FOREACH_ID (ip, LOCAL_COMMON_SYMBOLS) {
        if (COM_IS_SAVE(ip)) {
            FOR_ITEMS_IN_LIST(lp, COM_VARS(ip)) {
                v = LIST_ITEM(lp);
                vId = find_ident(EXPV_NAME(v));
                if (vId != NULL) {
                    TYPE_UNSET_SAVE(vId);
                    tp = ID_TYPE(vId);
                    if (tp != NULL) {
                        TYPE_UNSET_SAVE(tp);
                    }
                }
            }
        }
    }

    /*
     * Eliminate save attr from dummy args.
     */
    if (CURRENT_EXT_ID != NULL) {
        unset_save_attr_in_dummy_args(CURRENT_EXT_ID);
    }
    FOREACH_ID (ip, LOCAL_SYMBOLS) {
        if (ID_CLASS(ip) == CL_ENTRY ||
            ID_CLASS(ip) == CL_PROC) {
            ep = find_ext_id(ID_SYM(ip));
            if (ep == NULL) {
                ep = PROC_EXT_ID(ip);
            }
            if (ep != NULL) {
                unset_save_attr_in_dummy_args(ep);
            }
        }
    }

    /*
     * Fix dummy argument types
     */

    FOREACH_ID (ip, LOCAL_SYMBOLS) {
        if(ID_CLASS(ip) != CL_PROC)
            continue;
        ep = find_ext_id(ID_SYM(ip));
        if(ep == NULL || EXT_PROC_ARGS(ep) == NULL)
            continue;
        FOR_ITEMS_IN_LIST (lp, EXT_PROC_ARGS(ep)) {
            expv varg, vid;
            ID idarg;

            varg = LIST_ITEM(lp);
            vid = EXPR_ARG1(varg);
            idarg = find_ident(EXPR_SYM(vid));
            if(idarg == NULL)
                continue;
            if(ID_CLASS(idarg) == CL_PROC) {
                // for high order function
                EXPV_PROC_EXT_ID(vid) = PROC_EXT_ID(idarg);
            }
            EXPV_TYPE(vid) = ID_TYPE(idarg);
        }
    }

    /*
     * Check errors
     */
    FOREACH_ID (ip, LOCAL_SYMBOLS) {

        tp = ID_TYPE(ip);

        if (tp) {
#if 0
            if (TYPE_IS_ALLOCATABLE(tp) &&
                !(IS_ARRAY_TYPE(tp) ||
                  TYPE_IS_COINDEXED(tp) ||
                  IS_STRUCT_TYPE(tp) ||
                  (IS_CHAR(tp) && IS_CHAR_LEN_ALLOCATABLE(tp)))) {
<<<<<<< HEAD
                error_at_id(ip, "ALLOCATABLE is applied only to array/coarray/class/character(:)");
            }
#endif
            if (TYPE_IS_OPTIONAL(tp) && !(ID_IS_DUMMY_ARG(ip))) {
=======
                error_at_id(ip, "ALLOCATABLE is applied only to array/coarray/derived-type/character(:)");
            } else if (TYPE_IS_OPTIONAL(tp) && !(ID_IS_DUMMY_ARG(ip))) {
>>>>>>> 63e290e8
                warning_at_id(ip, "OPTIONAL is applied only "
                              "to dummy argument");
            } else if ((TYPE_IS_INTENT_IN(tp) ||
                        TYPE_IS_INTENT_OUT(tp) ||
                        TYPE_IS_INTENT_INOUT(tp)) &&
                       !(ID_IS_DUMMY_ARG(ip))) {
                warning_at_id(ip, "INTENT is applied only "
                              "to dummy argument");
            } else if (IS_PROCEDURE_TYPE(tp) && TYPE_IS_PROCEDURE(tp)) {
                if (ID_STORAGE(ip) != STG_ARG) {
                    if (!TYPE_IS_POINTER(tp)) {
                        error_at_id(ip, "PROCEDURE variable should have the POINTER attribute");
                    }
                    if (TYPE_IS_OPTIONAL(tp)) {
                        error_at_id(ip, "PROCEDURE variable should not have the OPTINAL attribute");
                    }
                    if (TYPE_IS_INTENT_IN(tp) || TYPE_IS_INTENT_OUT(tp) || TYPE_IS_INTENT_INOUT(tp)) {
                        error_at_id(ip, "PROCEDURE variable should not have the INTENT attribute");
                    }
                }
            }
        }
    }


    if (myId != NULL) {
        /*
         * Update function type
         */
        implicit_declaration(myId);
        function_type_udpate(ID_TYPE(myId), LOCAL_SYMBOLS);
        union_parent_type(myId);

        if (unit_ctl_level > 0) {
            update_procedure_variables_forall(PARENT_LOCAL_SYMBOLS,
                                              PARENT_LOCAL_STRUCT_DECLS,
                                              UNIT_CTL_LOCAL_BLOCKS(PARENT_UNIT_CTL),
                                              myId,
                                              /*is_final = */ FALSE);

            FOREACH_EXT_ID(ep, LOCAL_EXTERNAL_SYMBOLS) {
                update_procedure_variables_forall(EXT_PROC_ID_LIST(ep),
                                                  EXT_PROC_STRUCT_DECLS(ep),
                                                  EXT_PROC_BLOCKS(ep),
                                                  myId,
                                                  /*is_final = */ FALSE);
            }
        }


        /*
         * Update type bound procedure
         */
        if (unit_ctl_level > 0 && is_in_module()) {
            update_type_bound_procedures_forall(PARENT_LOCAL_STRUCT_DECLS, myId);
        }

        if (TYPE_IS_MODULE(ID_TYPE(myId)) && unit_ctl_level > 0) {
            ID parent = find_ident_outer_scope(ID_SYM(myId));

            if (parent && ID_TYPE(parent)) {
                if (ID_TYPE(myId) != ID_TYPE(parent) &&
                    FUNCTION_TYPE_IS_DEFINED(ID_TYPE(parent)) &&
                    PARENT_STATE != ININTR) {
                    error_at_id(myId,
                                "A module function/subroutine '%s' is already defined",
                                SYM_NAME(ID_SYM(myId)));
                }

                if (!function_type_is_compatible(ID_TYPE(myId), ID_TYPE(parent))) {
                    error_at_id(myId,
                                "A module function/subroutine type is not compatible");
                }

            }
        }
    }

    /*
     * Update type bound procedure against exteranl functions
     */
    update_type_bound_procedures_forall(LOCAL_STRUCT_DECLS, LOCAL_SYMBOLS);

    FOR_ITEMS_IN_LIST (lp, UNIT_CTL_EQUIV_DECLS(uc)) {
        compile_EQUIVALENCE_decl(LIST_ITEM(lp));
    }

    /* execute postponed compilation of initial values */
    FOR_ITEMS_IN_LIST (lp, CURRENT_INITIALIZE_DECLS) {
        v = LIST_ITEM(lp);
        switch (EXPR_CODE(v)) {
        case F_PARAM_DECL:
            postproc_PARAM_decl(EXPR_ARG1(v), EXPR_ARG2(v));
            break;
        case F_DATA_DECL:
            compile_DATA_decl(EXPR_ARG1(v));
            break;
        default:
            continue;
        }
    }
    delete_list(CURRENT_INITIALIZE_DECLS);
    CURRENT_INITIALIZE_DECLS = EMPTY_LIST;

    /*
     * Finally, ready for exec-statements.
     */
    if (CURRENT_PROCEDURE != NULL) {
        /*
         * Mark here.
         */
        output_statement(make_enode(FIRST_EXECUTION_POINT, (void *)NULL));
    }
}


EXT_ID
define_external_function_id(ID id) {
    expr args;
    TYPE_DESC tp = NULL;
    TYPE_DESC tq = NULL;
    list lp;
    SYMBOL sp;
    ID ip;
    expr x;
    EXT_ID ext_id = NULL;

    if (ID_TYPE(id) == NULL || TYPE_IS_IMPLICIT(ID_TYPE(id))) {
        /*
         * The type is not yet fixed.
         * or type is implicit.
         */
        if (PROC_RESULTVAR(id) != NULL) {
            /*
             * The procedure has a result variable, check the type of
             * it.
             */
            ID resId = find_ident(EXPR_SYM(PROC_RESULTVAR(id)));
            if (resId == NULL) {
                resId = declare_ident(EXPR_SYM(PROC_RESULTVAR(id)), CL_VAR);
            }
            if (ID_TYPE(resId) != NULL) {
                tp = ID_TYPE(resId);
            }
        }
    } else {
        tp = ID_TYPE(id);
    }
    if (tp == NULL || (IS_FUNCTION_TYPE(tp) && FUNCTION_TYPE_RETURN_TYPE(tp) == NULL)) {
        /*
         * Both the id and resId has no TYPE_DESC. Try implicit.
         */
        implicit_declaration(id);
        tp = ID_TYPE(id);
    }

    ID pid;
    if (tp && (pid = find_ident_outer_scope(ID_SYM(id)))){
        if (TYPE_IS_PUBLIC(pid)) TYPE_SET_PUBLIC(tp);
        else if (TYPE_IS_PRIVATE(pid)) TYPE_SET_PRIVATE(tp);
        else if (TYPE_IS_PROTECTED(pid)) TYPE_SET_PROTECTED(tp);
    }

    args = EMPTY_LIST;
    /* make external entry */
    ext_id = declare_external_proc_id(ID_SYM(id), tp, TRUE);

    /* copy arg list */
    FOR_ITEMS_IN_LIST(lp, PROC_ARGS(id)){
        x = LIST_ITEM(lp);
        if (EXPR_CODE(x) != IDENT) {
            error("%s: not ident", __func__);
            return NULL;
        }
        sp = EXPR_SYM(x);
        if ((ip = find_ident(sp)) == NULL) {
            fatal("%s: ident is not found", __func__);
        }

        if (ID_CLASS(ip) == CL_PROC) {
            /* dummy procedure must be declared by 'external' */
            implicit_declaration(ip);
            /* make ID_ADDR */
            tq = function_type(ID_TYPE(ip));
            ID_ADDR(ip) = expv_sym_term(F_FUNC, tq, ID_SYM(ip));
        } else {
	  tq = NULL;
        }
        x = list2(LIST, expv_sym_term(IDENT, tq, sp), ID_ADDR(ip));
        list_put_last(args, x);
    }

    EXT_PROC_ARGS(ext_id) = args;
    EXT_PROC_TYPE(ext_id) = tp;

    return ext_id;
}


static void
setLocalInfoToCurrentExtId(int asModule)
{

    EXT_PROC_BODY(CURRENT_EXT_ID) = CURRENT_STATEMENTS;
    EXT_PROC_ID_LIST(CURRENT_EXT_ID) = LOCAL_SYMBOLS;
    EXT_PROC_STRUCT_DECLS(CURRENT_EXT_ID) = LOCAL_STRUCT_DECLS;
    EXT_PROC_BLOCKS(CURRENT_EXT_ID) = LOCAL_BLOCKS;
    EXT_PROC_INTERFACES(CURRENT_EXT_ID) = LOCAL_INTERFACES;

    if(asModule) {
        EXT_PROC_COMMON_ID_LIST(CURRENT_EXT_ID) = NULL;
        EXT_PROC_LABEL_LIST(CURRENT_EXT_ID) = NULL;
    } else {
        EXT_PROC_COMMON_ID_LIST(CURRENT_EXT_ID) = LOCAL_COMMON_SYMBOLS;
        EXT_PROC_LABEL_LIST(CURRENT_EXT_ID) = LOCAL_LABELS;
    }
}


static void define_internal_subprog(EXT_ID child_ext_ids);

static void
end_contains()
{
    EXT_ID localExtSyms;

    if (PARENT_STATE != INCONT) {
        fatal("unexpected end of CONTAINS");
    }

    if(PARENT_CONTAINS == NULL) {
        PARENT_CONTAINS = LOCAL_EXTERNAL_SYMBOLS;
    } else {
        error("multiple CONTAINS");
        goto error;
    }

    localExtSyms = LOCAL_EXTERNAL_SYMBOLS;
    define_internal_subprog(localExtSyms);
    pop_unit_ctl();

    return;

  error:

    pop_unit_ctl();
    return;
}

/**
 * search for the defined procedure from the unit ctl procedure stack.
 */
static EXT_ID
procedure_defined(ID f_id, EXT_ID unit_ctl_procs[], int redefine_unit_ctl_level)
{
    EXT_ID ep, defined_proc;
    int i;

    if(f_id == NULL || ID_CLASS(f_id) != CL_PROC) {
        if(debug_flag)
            warning("unexpected id '%s' in '%s', id is not procedure",ID_NAME(f_id), __func__);
        return NULL;
    }

    if(PROC_CLASS(f_id) != P_UNDEFINEDPROC) {
        if(debug_flag)
            warning("unexpected id '%s' in '%s', id is already defined",ID_NAME(f_id), __func__);
        return NULL;
    }

    for(i = redefine_unit_ctl_level; i >= 0; i--) {
        defined_proc = unit_ctl_procs[i];
        FOREACH_EXT_ID(ep, defined_proc) {
            if(EXT_SYM(ep) == ID_SYM(f_id))
                return ep;
        }
    }

    return NULL;
}

/*
 * fix undefined procedure with already defined procedure.
 */
static void
redefine_procedures(EXT_ID proc, EXT_ID unit_ctl_procs[], int redefine_unit_ctl_level)
{
    EXT_ID ep;
    ID id, local_ids;
    int i;

    if (proc == NULL)
        return;
    unit_ctl_procs[redefine_unit_ctl_level] = EXT_PROC_CONT_EXT_SYMS(proc);

    if(debug_flag) {
        for(i = redefine_unit_ctl_level; i >= 0; i--) fprintf(debug_fp,"  ");
        if (EXT_SYM(proc)) {
            fprintf(debug_fp,"redefine '%s'\n", SYM_NAME(EXT_SYM(proc)));
        } else {
            fprintf(debug_fp,"redefine (anonymous)\n");
        }

        for(i = redefine_unit_ctl_level; i >= 0; i--) fprintf(debug_fp,"  ");
        fprintf(debug_fp,"contain procedure : {\n");
        FOREACH_EXT_ID(ep, unit_ctl_procs[redefine_unit_ctl_level]){
            for(i = redefine_unit_ctl_level; i >= 0; i--) fprintf(debug_fp,"  ");
            if (EXT_SYM(ep)) {
                fprintf(debug_fp,"  %s\n", SYM_NAME(EXT_SYM(ep)));
            } else {
                fprintf(debug_fp,"  (anonymous)\n");
            }
        }
        for(i = redefine_unit_ctl_level; i >= 0; i--) fprintf(debug_fp,"  ");
        fprintf(debug_fp,"}\n");
    }

    FOREACH_EXT_ID(ep, EXT_PROC_CONT_EXT_SYMS(proc)) {
        /* redefine recursive. */
        redefine_procedures(ep, unit_ctl_procs, redefine_unit_ctl_level + 1);
    }

    local_ids = EXT_PROC_ID_LIST(proc);

    FOREACH_ID(id, local_ids) {
        EXT_ID contained_proc;

        if(ID_CLASS(id) != CL_PROC ||
           PROC_CLASS(id) != P_UNDEFINEDPROC)
            continue;

        contained_proc = procedure_defined(id, unit_ctl_procs, redefine_unit_ctl_level);
        if (contained_proc == NULL) {
            EXT_ID external_proc = NULL;

            EXT_ID ep;
            FOREACH_EXT_ID(ep, EXTERNAL_SYMBOLS){
                if (EXT_SYM(ep) == ID_SYM(id)){
                    external_proc = ep;
                    break;
                }
            }

            if (external_proc == NULL) {
                if (ID_TYPE(id) != NULL &&
                    ID_STORAGE(id) != STG_EXT &&
                    PROC_CLASS(id) == P_UNDEFINEDPROC &&
                    IS_PROCEDURE_TYPE(ID_TYPE(id)) &&
                    FUNCTION_TYPE_HAS_EXPLICT_INTERFACE(ID_TYPE(id))) {
                    error_at_id(id,
                                "%s is used as an explicit interface but not defined",
                                SYM_NAME(ID_SYM(id)));
                    continue;
                } else {
                    external_proc = declare_external_proc_id(ID_SYM(id), ID_TYPE(id), TRUE);
                }
            }

            PROC_CLASS(id)  = P_EXTERNAL;
            EXT_TAG(external_proc) = STG_EXT;
            PROC_EXT_ID(id) = external_proc;

        } else {
            /* undefine procedure is defined in contains statement. */
            PROC_CLASS(id)  = P_DEFINEDPROC;
            PROC_EXT_ID(id) = contained_proc;
        }

    }
}

/* get rough type size */
static int
get_rough_type_size(TYPE_DESC t)
{
    if(t == NULL)
        return 0;

    ID id;
    expv v;
    int rsz;
    int bt = TYPE_BASIC_TYPE(t);

    switch(bt) {
    case TYPE_INT:
    case TYPE_REAL:
    case TYPE_COMPLEX:
        v = expv_reduce(TYPE_KIND(t), TRUE);
        if (v == NULL || EXPV_CODE(v) != INT_CONSTANT)
            return 4;
        return EXPV_INT_VALUE(v) * (bt == TYPE_COMPLEX ? 2 : 1);
    case TYPE_DREAL:
        return KIND_PARAM_DOUBLE;
    case TYPE_DCOMPLEX:
        return KIND_PARAM_DOUBLE * 2;
    case TYPE_ARRAY:
        v = expv_reduce(TYPE_DIM_SIZE(t), TRUE);
        rsz = get_rough_type_size(TYPE_REF(t));
        if (v == NULL || EXPV_CODE(v) != INT_CONSTANT)
            return rsz;
        return EXPV_INT_VALUE(v) * rsz;
    case TYPE_STRUCT:
        rsz = 0;
        FOREACH_ID(id, TYPE_MEMBER_LIST(t)) {
            rsz += get_rough_type_size(ID_TYPE(id));
        }
        return rsz;
    }

    return 0;
}

static void
check_labels_in_block(BLOCK_ENV block) {
    ID id;
    BLOCK_ENV bp;

    FOREACH_ID(id, BLOCK_LOCAL_LABELS(block)) {
        if (LAB_TYPE(id) != LAB_UNKNOWN &&
            LAB_IS_USED(id) && !LAB_IS_DEFINED(id)) {
            error("missing statement number %d", LAB_ST_NO(id));
        }
        checkTypeRef(id);
    }

    FOREACH_BLOCKS(bp, BLOCK_CHILDREN(block)) {
        check_labels_in_block(bp);
    }
}


static int
is_operator_proc(TYPE_DESC ftp)
{
    ID arg1;
    ID arg2;
    ID args;

    if (ftp == NULL) {
        return FALSE;
    }

    args = FUNCTION_TYPE_ARGS(ftp);

    if (IS_SUBR(ftp)) {
        return FALSE;
    }

    if (args == NULL || ID_NEXT(args) == NULL || ID_NEXT(ID_NEXT(args)) != NULL) {
        return FALSE;
    }

    arg1 = args;
    arg2 = ID_NEXT(args);

    if (ID_TYPE(arg1) == NULL || !(TYPE_IS_INTENT_IN(ID_TYPE(arg1)))) {
        return FALSE;
    }

    if (ID_TYPE(arg2) == NULL || !(TYPE_IS_INTENT_IN(ID_TYPE(arg2)))) {
        return FALSE;
    }

    return TRUE;
}


static int
is_assignment_proc(TYPE_DESC ftp)
{
    ID arg1;
    ID arg2;
    ID args;

    if (ftp == NULL) {
        return FALSE;
    }

    args = FUNCTION_TYPE_ARGS(ftp);

    if (IS_FUNCTION_TYPE(ftp)) {
        return FALSE;
    }

    if (args == NULL || ID_NEXT(args) == NULL || ID_NEXT(ID_NEXT(args)) != NULL) {
        return FALSE;
    }

    arg1 = args;
    arg2 = ID_NEXT(args);

    if (ID_TYPE(arg1) == NULL || !(TYPE_IS_INTENT_OUT(ID_TYPE(arg1)) ||
                                   TYPE_IS_INTENT_INOUT(ID_TYPE(arg1)))) {
        return FALSE;
    }

    if (ID_TYPE(arg2) == NULL || !(TYPE_IS_INTENT_IN(ID_TYPE(arg2)))) {
        return FALSE;
    }

    return TRUE;
}


static void
check_procedure_variables_for_idlist(ID id_list, TYPE_DESC const stp, int is_final)
{
    ID id;
    ID target;
    TYPE_DESC ftp;
    expv init_expr;

    FOREACH_ID(id, id_list) {
        if (ID_USEASSOC_INFO(id) &&
            current_module_name != ID_MODULE_NAME(id)) {
            continue;
        }

        target = NULL;
        if (IS_PROCEDURE_TYPE(ID_TYPE(id)) && TYPE_IS_PROCEDURE(ID_TYPE(id))) {
            if (VAR_INIT_VALUE(id) == NULL ||
                EXPV_NEED_TYPE_FIXUP(VAR_INIT_VALUE(id)) == FALSE) {
                continue;
            }

            if ((target = find_ident(ID_SYM(VAR_REF_PROC(id)))) == NULL) {
                if (is_final)
                    error_at_id(id,
                                "Interface %s is not found",
                                SYM_NAME(ID_SYM(VAR_REF_PROC(id))));
                continue;
            }
            ftp = get_bottom_ref_type(ID_TYPE(target));

            if (ID_TYPE(target) == NULL ||
                !FUNCTION_TYPE_HAS_EXPLICT_INTERFACE(ftp)) {
                if (is_final)
                    error_at_id(id,
                                "Interface %s does not have explict interface",
                                SYM_NAME(ID_SYM(VAR_REF_PROC(id))));
                continue;
            }

            if (stp != NULL && !check_tbp_pass_arg(stp, ID_TYPE(id), ftp)) {
                fprintf(stderr, "Interface %s does not have a PASS argument",
                        SYM_NAME(ID_SYM(target)));
                if (is_final)
                    error_at_id(id,
                                "Interface %s does not have a PASS argument",
                                SYM_NAME(ID_SYM(target)));
                continue;
            }

            init_expr = VAR_INIT_VALUE(id);
            if (init_expr != NULL && EXPR_CODE(init_expr) == F_VAR) {
                target = find_ident(EXPR_SYM(init_expr));
                if (target == NULL) {
                    if (is_final)
                        error_at_id(id, "invalid initialization");
                    continue;
                }

                /* they are not the same function/subroutine */
                if (!procedure_is_assignable(ID_TYPE(id), ID_TYPE(target))) {
                    if (is_final)
                        error_at_id(id, "type mismatch in the initialization");
                    continue;
                }

                EXPV_TYPE(init_expr) = ID_TYPE(target);
                EXPV_NEED_TYPE_FIXUP(init_expr) = FALSE;

            }
        }
    }
}


static void
check_procedure_variables_in_block(BLOCK_ENV block, int is_final)
{
    BLOCK_ENV bp;

    FOREACH_BLOCKS(bp, block) {
        check_procedure_variables_for_idlist(BLOCK_LOCAL_SYMBOLS(bp), NULL, is_final);
        check_procedure_variables_in_block(BLOCK_CHILDREN(bp), is_final);
    }
}


static void
check_procedure_variables_forall(int is_final)
{
    /*
     * Check a function refered exists
     *
     * PROCEDURE ( *f* ) :: p => h
     *  check f exists
     *  check h is available
     *
     */
    TYPE_DESC stp;
    EXT_ID ep;
    BLOCK_ENV bp;

    check_procedure_variables_for_idlist(LOCAL_SYMBOLS, NULL, is_final);

    FOREACH_STRUCTDECLS(stp, LOCAL_STRUCT_DECLS) {
        if (TYPE_TAGNAME(stp) &&
            ID_USEASSOC_INFO(TYPE_TAGNAME(stp)) &&
            current_module_name != ID_MODULE_NAME(TYPE_TAGNAME(stp))) {
            continue;
        }

        check_procedure_variables_for_idlist(TYPE_MEMBER_LIST(stp), stp, is_final);
    }

    FOREACH_EXT_ID(ep, LOCAL_EXTERNAL_SYMBOLS) {
        check_procedure_variables_for_idlist(EXT_PROC_ID_LIST(ep),
                                             EXT_PROC_STRUCT_DECLS(ep), is_final);
    }


    FOREACH_BLOCKS(bp, LOCAL_BLOCKS) {
        check_procedure_variables_in_block(bp, is_final);
    }
}

static int
is_defined_io_formatted(const TYPE_DESC ftp, const TYPE_DESC stp, int is_read)
{
    /*
     * SUBROUTINE my_read_routine_formatted
     *         (dtv,
     *          unit,
     *          iotype,
     *          v_list,
     *          iostat,
     *          iomsg)
     *         ! the derived-type variable
     *         `dtv-type-spec` , INTENT(INOUT)  :: dtv
     *         INTEGER, INTENT(IN)              :: unit ! unit number
     *         ! the edit descriptor string
     *         CHARACTER (LEN=*), INTENT(IN)    :: iotype
     *         INTEGER, INTENT(IN)              :: v_list(:)
     *         INTEGER, INTENT(OUT)             :: iostat
     *         CHARACTER (LEN=*), INTENT(INOUT) :: iomsg
     * END
     *
     * OR
     *
     * SUBROUTINE my_write_routine_formatted
     *         (dtv,
     *          unit,
     *          iotype,
     *          v_list,
     *          iostat,
     *          iomsg)
     *         ! the derived-type value/variable
     *         dtv-type-spec , INTENT(IN) :: dtv
     *         INTEGER, INTENT(IN) :: unit
     *         ! the edit descriptor string
     *         CHARACTER (LEN=*), INTENT(IN) :: iotype
     *         INTEGER, INTENT(IN) :: v_list(:)
     *         INTEGER, INTENT(OUT) :: iostat
     *         CHARACTER (LEN=*), INTENT(INOUT) :: iomsg
     * END
     */
    ID dtv, unit, iotype, v_list, iostat, iomsg;
    TYPE_DESC tp;
    int dtv_attr_flags = 0;

    if (is_read == TRUE) {
        dtv_attr_flags = TYPE_ATTR_INTENT_INOUT;
    } else {
        dtv_attr_flags = TYPE_ATTR_INTENT_IN;
    }

    if (ftp == NULL) {
        return FALSE;
    }

    if (!IS_SUBR(ftp)) {
        return FALSE;
    }

    dtv    = FUNCTION_TYPE_ARGS(ftp);
    unit   = dtv?ID_NEXT(dtv):NULL;
    iotype = unit?ID_NEXT(unit):NULL;
    v_list = iotype?ID_NEXT(iotype):NULL;
    iostat = v_list?ID_NEXT(v_list):NULL;
    iomsg  = iostat?ID_NEXT(iostat):NULL;

    if (dtv == NULL || strcmp("dtv", SYM_NAME(ID_SYM(dtv))) != 0) {
        debug("expect 'dtv' as a 1st argument, but got %s", unit?SYM_NAME(ID_SYM(dtv)):"null");
        return FALSE;
    }
    tp = ID_TYPE(dtv);
    if (!IS_STRUCT_TYPE(tp) || (stp != NULL && TYPE_REF(tp) != stp) ||
        (TYPE_ATTR_FLAGS(tp) != dtv_attr_flags &&
         TYPE_ATTR_FLAGS(tp) != (TYPE_ATTR_CLASS | dtv_attr_flags))) {
        debug("unexpected type of 'dtv'");
        return FALSE;
    }

    if (unit == NULL || strcmp("unit", SYM_NAME(ID_SYM(unit))) != 0) {
        debug("expect 'unit' as a 2nd arg, but got %s", unit?SYM_NAME(ID_SYM(unit)):"null");
        return FALSE;
    }
    tp = ID_TYPE(unit);
    if (!IS_INT(tp) || TYPE_ATTR_FLAGS(tp) != TYPE_ATTR_INTENT_IN) {
        debug("unexpected type of 'unit'");
        return FALSE;
    }

    if (iotype == NULL || strcmp("iotype", SYM_NAME(ID_SYM(iotype))) != 0) {
        debug("expect 'iotype' as a 3rd arg, but got %s", unit?SYM_NAME(ID_SYM(iostat)):"null");
        return FALSE;
    }
    tp = ID_TYPE(iotype);
    if (!IS_CHAR(tp) ||
        !IS_CHAR_LEN_UNFIXED(tp) ||
        TYPE_ATTR_FLAGS(tp) != TYPE_ATTR_INTENT_IN) {
        debug("unexpected type of 'iotype'");
        return FALSE;
    }

    if (v_list == NULL || strcmp("v_list", SYM_NAME(ID_SYM(v_list))) != 0) {
        debug("expect 'v_list' as a 4th arg, but got %s", unit?SYM_NAME(ID_SYM(v_list)):"null");
        return FALSE;
    }
    tp = ID_TYPE(v_list);
    if (!IS_ARRAY_TYPE(tp) ||
        !TYPE_IS_ARRAY_ASSUMED_SHAPE(tp) ||
        !IS_INT(TYPE_REF(tp)) ||
        TYPE_ATTR_FLAGS(tp) != TYPE_ATTR_INTENT_IN) {
        debug("unexpected type of 'v_list'");
        return FALSE;
    }

    if (iostat == NULL || strcmp("iostat", SYM_NAME(ID_SYM(iostat))) != 0) {
        debug("expect 'iostat' as a 5th arg, but got %s",
              unit?SYM_NAME(ID_SYM(iostat)):"null");
        return FALSE;
    }
    tp = ID_TYPE(iostat);
    if (!IS_INT(tp) || TYPE_ATTR_FLAGS(tp) != TYPE_ATTR_INTENT_OUT) {
        debug("unexpected type of 'iostat'");
        return FALSE;
    }

    if (iomsg == NULL || strcmp("iomsg", SYM_NAME(ID_SYM(iomsg))) != 0) {
        debug("expect 'iomsg' as a 6th arg, but got %s",
              unit?SYM_NAME(ID_SYM(iostat)):"null");
        return FALSE;
    }
    tp = ID_TYPE(iomsg);
    if (!IS_CHAR(tp) ||
        !IS_CHAR_LEN_UNFIXED(tp) ||
        TYPE_ATTR_FLAGS(tp) != TYPE_ATTR_INTENT_INOUT) {
        debug("unexpected type of 'iomsg'");
        return FALSE;
    }

    if (ID_NEXT(iomsg) != NULL) {
        debug("Unexpected 7th arg");
        return FALSE;
    }

    return TRUE;
}

static int
is_defined_io_unformatted(const TYPE_DESC ftp, const TYPE_DESC stp, int is_read)
{
    /*
     * SUBROUTINE my_read_routine_unformatted
     *         (dtv,
     *          unit,
     *          iostat,
     *          iomsg)
     *         dtv-type-spec , INTENT(INOUT) :: dtv
     *         INTEGER, INTENT(IN) :: unit
     *         INTEGER, INTENT(OUT) :: iostat
     *         CHARACTER (LEN=*), INTENT(INOUT) :: iomsg
     *         END
     *
     * OR
     *
     * SUBROUTINE my_write_routine_unformatted
     *         (dtv,
     *          unit,
     *          iostat,
     *          iomsg)
     *         dtv-type-spec , INTENT(IN) :: dtv
     *         INTEGER, INTENT(IN) :: unit
     *         INTEGER, INTENT(OUT) :: iostat
     *         CHARACTER (LEN=*), INTENT(INOUT) :: iomsg
     * END
     */
    ID dtv, unit, iostat, iomsg;
    TYPE_DESC tp;
    int dtv_attr_flags = 0;

    if (is_read == TRUE) {
        dtv_attr_flags = TYPE_ATTR_INTENT_INOUT;
    } else {
        dtv_attr_flags = TYPE_ATTR_INTENT_IN;
    }

    if (ftp == NULL) {
        return FALSE;
    }

    if (!IS_SUBR(ftp)) {
        return FALSE;
    }

    dtv    = FUNCTION_TYPE_ARGS(ftp);
    unit   = dtv?ID_NEXT(dtv):NULL;
    iostat = unit?ID_NEXT(unit):NULL;
    iomsg  = iostat?ID_NEXT(iostat):NULL;

    if (dtv == NULL || strcmp("dtv", SYM_NAME(ID_SYM(dtv))) != 0) {
        debug("expect 'dtv' as a 1st arg, but got %s",
              unit?SYM_NAME(ID_SYM(dtv)):"null");
        return FALSE;
    }
    tp = ID_TYPE(dtv);
    if (!IS_STRUCT_TYPE(tp) ||
        (stp != NULL && TYPE_REF(tp) != stp) ||
        (TYPE_ATTR_FLAGS(tp) != dtv_attr_flags &&
         TYPE_ATTR_FLAGS(tp) != (TYPE_ATTR_CLASS | dtv_attr_flags))) {
        debug("unexpected type of 'dtv'");
        return FALSE;
    }

    if (unit == NULL || strcmp("unit", SYM_NAME(ID_SYM(unit))) != 0) {
        debug("expect 'unit' as a 2nd arg, but got %s",
              unit?SYM_NAME(ID_SYM(unit)):"null");
        return FALSE;
    }
    tp = ID_TYPE(unit);
    if (!IS_INT(tp) || TYPE_ATTR_FLAGS(tp) != TYPE_ATTR_INTENT_IN) {
        debug("unexpected type of 'unit'");
        return FALSE;
    }

    if (iostat == NULL || strcmp("iostat", SYM_NAME(ID_SYM(iostat))) != 0) {
        debug("expect 'iostat' as a 3rd arg, but got %s",
              unit?SYM_NAME(ID_SYM(iostat)):"null");
        return FALSE;
    }
    tp = ID_TYPE(iostat);
    if (!IS_INT(tp) || TYPE_ATTR_FLAGS(tp) != TYPE_ATTR_INTENT_OUT) {
        debug("unexpected type of 'iostat'");
        return FALSE;
    }

    if (iomsg == NULL || strcmp("iomsg", SYM_NAME(ID_SYM(iomsg))) != 0) {
        debug("expect 'iomsg' as a 4th arg, but got %s",
              unit?SYM_NAME(ID_SYM(iomsg)):"null");
        return FALSE;
    }
    tp = ID_TYPE(iomsg);
    if (!IS_CHAR(tp) ||
        !IS_CHAR_LEN_UNFIXED(tp) ||
        TYPE_ATTR_FLAGS(tp) != TYPE_ATTR_INTENT_INOUT) {
        debug("Unexpected type of 'iomsg'");
        return FALSE;
    }

    if (ID_NEXT(iomsg) != NULL) {
        debug("unexpected 5th arg");
        return FALSE;
    }

    return TRUE;
}

static int
is_defined_io_read_formatted(const TYPE_DESC ftp, const TYPE_DESC stp)
{
    return is_defined_io_formatted(ftp, stp, /*is_read=*/TRUE);
}

static int
is_defined_io_write_formatted(const TYPE_DESC ftp, const TYPE_DESC stp)
{
    return is_defined_io_formatted(ftp, stp, /*is_read=*/FALSE);
}

static int
is_defined_io_read_unformatted(const TYPE_DESC ftp, const TYPE_DESC stp)
{
    return is_defined_io_unformatted(ftp, stp, /*is_read=*/TRUE);
}

static int
is_defined_io_write_unformatted(const TYPE_DESC ftp, const TYPE_DESC stp)
{
    return is_defined_io_unformatted(ftp, stp, /*is_read=*/FALSE);
}

static int
is_defined_io_procedure(const ID id, const TYPE_DESC stp)
{
    TYPE_DESC ftp;

    if (id == NULL || ID_TYPE(id) == NULL || stp == NULL) {
        return FALSE;
    }

    ftp = ID_TYPE(id);
    while (TYPE_REF(ftp) != NULL) {
        ftp = TYPE_REF(ftp);
    }

    if (TBP_BINDING_ATTRS(id) & TYPE_BOUND_PROCEDURE_WRITE &&
        TBP_BINDING_ATTRS(id) & TYPE_BOUND_PROCEDURE_FORMATTED) {
        return is_defined_io_write_formatted(ftp, stp);
    } else if (TBP_BINDING_ATTRS(id) & TYPE_BOUND_PROCEDURE_WRITE &&
               TBP_BINDING_ATTRS(id) & TYPE_BOUND_PROCEDURE_UNFORMATTED) {
        return is_defined_io_write_unformatted(ftp, stp);
    } else if (TBP_BINDING_ATTRS(id) & TYPE_BOUND_PROCEDURE_READ &&
               TBP_BINDING_ATTRS(id) & TYPE_BOUND_PROCEDURE_FORMATTED) {
        return is_defined_io_read_formatted(ftp, stp);
    } else if (TBP_BINDING_ATTRS(id) & TYPE_BOUND_PROCEDURE_READ &&
               TBP_BINDING_ATTRS(id) & TYPE_BOUND_PROCEDURE_UNFORMATTED) {
        return is_defined_io_read_unformatted(ftp, stp);
    } else {
        return FALSE;
    }
}


static void
check_type_bound_procedures()
{
    ID mem;
    ID tbp;
    ID binding;
    ID bindto;
    TYPE_DESC tp;
    TYPE_DESC parent;
    TYPE_DESC ftp;

    FOREACH_STRUCTDECLS(tp, LOCAL_STRUCT_DECLS) {

        if (TYPE_TAGNAME(tp) &&
            ID_USEASSOC_INFO(TYPE_TAGNAME(tp)) &&
            current_module_name != ID_MODULE_NAME(TYPE_TAGNAME(tp))) {
            /*
             * This derived-type is defined in the other module,
             * skip check.
             */
            continue;
        }

        parent = TYPE_PARENT(tp)? TYPE_PARENT_TYPE(tp) : NULL;

        /*
         * Marks each type-bound procedure if it is specified by type-bound generics
         */
        FOREACH_TYPE_BOUND_GENERIC(mem, tp) {
            FOREACH_ID(binding, TBP_BINDING(mem)) {
                bindto = find_struct_member(tp, ID_SYM(binding));
                TBP_BINDING_ATTRS(bindto) |= TBP_BINDING_ATTRS(mem) & (
                        TYPE_BOUND_PROCEDURE_IS_OPERATOR |
                        TYPE_BOUND_PROCEDURE_IS_ASSIGNMENT |
                        TYPE_BOUND_PROCEDURE_WRITE |
                        TYPE_BOUND_PROCEDURE_READ |
                        TYPE_BOUND_PROCEDURE_FORMATTED |
                        TYPE_BOUND_PROCEDURE_UNFORMATTED);
            }
        }


        FOREACH_TYPE_BOUND_PROCEDURE(tbp, tp) {
            /*
             * Check a type-bound procedure is bound
             */
            if (TYPE_REF(ID_TYPE(tbp)) == NULL) {
                bindto = TBP_BINDING(tbp)?:tbp;
                error_at_id(tbp,
                            "\"%s\" must be a module procedure or "
                            "an external procedure with an explicit interface",
                            SYM_NAME(ID_SYM(bindto)));
            }

            /*
             * Check a type-bound procedure works as defined io procedure
             */
            if (TBP_IS_DEFINED_IO(tbp)) {
                if (!is_defined_io_procedure(tbp, tp)) {
                    error("type-bound procedure is used as defined i/o procedure, "
                          "but its procedure signature is wrong");
                }
            }

            if ((ftp = TYPE_REF(ID_TYPE(tbp))) != NULL) {
                /* already bounded, so check type */
                if (TBP_IS_OPERATOR(tbp)) {
                    if (!is_operator_proc(ftp)) {
                        error_at_id(tbp, "should be a function");
                        return;
                    }
                }
                if (TBP_IS_ASSIGNMENT(tbp)) {
                    if (!is_assignment_proc(ftp)) {
                        error_at_id(tbp, "not assiginment");
                        return;
                    }
                }
            }

            /*
             * If the parent type exists, check override.
             */
            if (parent) {
                ID parent_tbp = find_struct_member_allow_private(tp, ID_SYM(tbp), TRUE);
                if (ID_CLASS(tbp) != CL_TYPE_BOUND_PROC) {
                    /* never reached */
                    error_at_id(tbp, "should not override member");
                }

                if (!type_bound_procedure_types_are_compatible(
                        ID_TYPE(tbp), ID_TYPE(parent_tbp))) {
                    error_at_id(tbp,
                                "type mismatch to override %s",
                                SYM_NAME(ID_SYM(tbp)));
                }
            }
        }

    }
}

static int
check_final_subroutine_is_valid(ID id, TYPE_DESC stp)
{
    TYPE_DESC tp;
    TYPE_DESC ftp;
    ID arg;

    if (id == NULL || ID_TYPE(id) == NULL) {
        fatal("unexpected final subroutine");
        return FALSE;
    }

    ftp = ID_TYPE(id);

    if (!IS_SUBR(ftp)) {
        error("FINAL subroutine should be a subroutine");
        return FALSE;
    }

    arg = FUNCTION_TYPE_ARGS(ftp);

    if (arg == NULL) {
        error("FINAL subroutine should have one argument");
        return FALSE;
    }

    if (ID_NEXT(arg) != NULL) {
        error("FINAL subroutine has too many argument");
        return FALSE;
    }

    tp = ID_TYPE(arg);
    if (tp == NULL || get_bottom_ref_type(tp) != stp) {
        error("FINAL subroutine's argument should "
              "be the derived type");
        return FALSE;
    }

    if (TYPE_IS_POINTER(tp) ||
        TYPE_IS_ALLOCATABLE(tp) ||
        TYPE_IS_CLASS(tp) ||
        TYPE_IS_VALUE(tp) ||
        TYPE_IS_INTENT_OUT(tp)) {
        error("FINAL subroutine's argument should "
              "not be POINTER/ALLOCATABLE/CLASS/VALUE/INTENT(OUT)");
        return FALSE;
    }

    if (TYPE_HAS_TYPE_PARAMS(tp)) {
        ID ip;

        list lp = EXPR_LIST(TYPE_TYPE_PARAM_VALUES(tp));
        FOREACH_ID(ip, TYPE_TYPE_PARAMS(stp)) {
            if (ID_TYPE(ip) != NULL && TYPE_IS_LEN(ID_TYPE(ip))) {
                if (EXPV_CODE(LIST_ITEM(lp)) != LEN_SPEC_ASTERISC) {
                    error("FINAL subroutine's argument should "
                          "have an assumed length for the length parameter");
                    return FALSE;
                }
            }
            lp = LIST_NEXT(lp);
        }
    }

    return TRUE;
}


static void
check_final_subroutines()
{
    ID binding;
    TYPE_DESC tp;

    SYMBOL sym = find_symbol(FINALIZER_PROCEDURE);

    FOREACH_STRUCTDECLS(tp, LOCAL_STRUCT_DECLS) {
        ID final = NULL;

        if (TYPE_TAGNAME(tp) &&
            ID_USEASSOC_INFO(TYPE_TAGNAME(tp)) &&
            current_module_name != ID_MODULE_NAME(TYPE_TAGNAME(tp))) {
            /*
             * This derived-type is defined in the other module,
             * skip check.
             */
            continue;
        }

        if ((final = find_struct_member(tp, sym)) != NULL) {
            ID fin, fin1, fin2;

            FOREACH_ID(binding, TBP_BINDING(final)) {
                if ((fin = find_ident(ID_SYM(binding))) == NULL) {
                    error("FINAL subroutine %s does not exist",
                          SYM_NAME(ID_SYM(binding)));
                    return;
                }
                /* DIRTY CODE, use type attribute for type-bound procedure as a flag */
                if (TBP_BINDING_ATTRS(fin) & TYPE_BOUND_PROCEDURE_IS_FINAL) {
                    error("FINAL subroutine %s used duplicately",
                          SYM_NAME(ID_SYM(fin)));
                    return;
                }
                if (!check_final_subroutine_is_valid(fin, tp)) {
                    return;
                }
                TBP_BINDING_ATTRS(fin) |= TYPE_BOUND_PROCEDURE_IS_FINAL;
                ID_TYPE(binding) = ID_TYPE(fin);
            }

            FOREACH_ID(fin1, TBP_BINDING(final)) {
                FOREACH_ID(fin2, ID_NEXT(fin1)) {
                    if (function_type_is_compatible(ID_TYPE(fin1), ID_TYPE(fin2))) {
                        error("duplicate FINAL SUBROUTINE types");
                    }
                }
            }
        }
    }
}


/* end of procedure. generate variables, epilogs, and prologs */
static void
end_procedure()
{
    ID id;
    EXT_ID ext;
    BLOCK_ENV bp;
    EXT_ID ep;

    /* Check if a block construct is closed */
    if (CTL_TYPE(ctl_top) == CTL_BLOCK &&
        EXPR_BLOCK(CTL_BLOCK_STATEMENT(ctl_top)) == NULL) {
        error("expecting END BLOCK statement");
    }

    /* Check if a forall construct is closed */
    if (CTL_TYPE(ctl_top) == CTL_FORALL) {
        error("expecting END FORALL statement");
    }

    if (unit_ctl_level > 0 && CURRENT_PROC_NAME == NULL &&\
        CTL_TYPE(ctl_top) != CTL_BLOCK) {
        /* if CURRENT_PROC_NAME == NULL, then this is the end of CONTAINS */
        end_contains();
    }

    /* Since module procedures may be defined not only in contains block but */
    /* also in used modules, the following code is moved from end_contains. */

    if (CURRENT_PROC_CLASS == CL_MAIN ||
        CURRENT_PROC_CLASS == CL_PROC ||
        CURRENT_PROC_CLASS == CL_MODULE ||
        CURRENT_PROC_CLASS == CL_SUBMODULE ||
        CURRENT_PROC_CLASS == CL_BLOCK) {
        if (CURRENT_EXT_ID == NULL) {
            /* Any other errors already occured, let compilation carry on. */
            return;
        }
        /* check if module procedures are defined in contains block */
        EXT_ID intr, intrDef, ep;
        FOREACH_EXT_ID(intr, LOCAL_INTERFACES) {
            int hasSub = FALSE, hasFunc = FALSE;

            if (EXT_IS_BLANK_NAME(intr))
                continue;

            FOREACH_EXT_ID(intrDef, EXT_PROC_INTR_DEF_EXT_IDS(intr)) {
                if (EXT_PROC_IS_MODULE_PROCEDURE(intrDef)) {
                    /*
                     * According to JIS X 3001-1, When module procedure is
                     * declared with "module" keyword, procedure should be
                     * declared in that module. But, gfortran seems not to
                     * implement this check. So, we won't implement this
                     * check too.
                     */
                    ep = NULL;
                    ID id = find_ident(EXT_SYM(intrDef));
                    if (id != NULL
                       && ID_CLASS(id) == CL_PROC
                       && ID_IS_OFMODULE(id)) {
                        // intrDef is use associated module procedure.
                        ep = PROC_EXT_ID(id);
                    } else if (EXT_IS_OFMODULE(intrDef)) {
                        continue;
                    } else if (id != NULL) {
                        ep = PROC_EXT_ID(id);
                    }
                    if (ep == NULL || EXT_TAG(ep) != STG_EXT ||
                        EXT_PROC_TYPE(ep) == NULL) {
                        error("%s is not defined.", SYM_NAME(EXT_SYM(intrDef)));
                        break;
                    }
                    EXT_PROC_TYPE(intrDef) = EXT_PROC_TYPE(ep);
                    EXT_PROC_ARGS(intrDef) = EXT_PROC_ARGS(ep);
                    EXT_PROC_ID_LIST(intrDef) = EXT_PROC_ID_LIST(ep);
                } else {
                    ep = intrDef;
                }
                if (FUNCTION_TYPE_IS_GENERIC(EXT_PROC_TYPE(ep))) {
                    continue;
                } else if(IS_SUBR(EXT_PROC_TYPE(ep))) {
                    hasSub = TRUE;
                } else {
                    hasFunc = TRUE;
                }
            }

            if (hasSub && hasFunc) {
                error("function does not belong in a generic subroutine interface");
            }
            if (hasSub) {
                TYPE_BASIC_TYPE(EXT_PROC_TYPE(intr)) = TYPE_SUBR;
                TYPE_DESC tp = FUNCTION_TYPE_RETURN_TYPE(EXT_PROC_TYPE(intr));
                if (tp != NULL) {
                    TYPE_BASIC_TYPE(tp) = TYPE_VOID;
                } else {
                    FUNCTION_TYPE_RETURN_TYPE(EXT_PROC_TYPE(intr)) = type_VOID;
                }
            }
        }
    }

/*  next: */

    if (endlineno_flag){
        if (CURRENT_PROCEDURE)
            ID_END_LINE_NO(CURRENT_PROCEDURE) = current_line->ln_no;
        else if (CURRENT_EXT_ID && EXT_LINE(CURRENT_EXT_ID))
            EXT_END_LINE_NO(CURRENT_EXT_ID) = current_line->ln_no;
    }

    if (CURRENT_PROC_CLASS != CL_MAIN && CURRENT_PROC_CLASS != CL_BLOCK &&
        EXT_PROC_TYPE(CURRENT_EXT_ID) == NULL) {
        error("Function result %s has no IMPLICIT type.", ID_NAME(CURRENT_EXT_ID));
    }

    if (NOT_INDATA_YET) end_declaration();

    /*
     * Automatically add save attributes to varriables whose
     * rough size are larger than auto_save_attr_kb kbytes.
     */
    if(auto_save_attr_kb >= 0 &&
        (CURRENT_PROC_CLASS == CL_PROC || CURRENT_PROC_CLASS == CL_MAIN) &&
        TYPE_IS_RECURSIVE(EXT_PROC_TYPE(CURRENT_EXT_ID)) == FALSE) {

        FOREACH_ID (id, LOCAL_SYMBOLS) {
            int sz;
            TYPE_DESC t = ID_TYPE(id);
            if(ID_STORAGE(id) != STG_AUTO || ID_CLASS(id) == CL_PARAM
               || t == NULL || TYPE_IS_SAVE(t) || IS_PROCEDURE_TYPE(t))
                continue;
            sz = get_rough_type_size(ID_TYPE(id));
            if (sz >= (auto_save_attr_kb << 10))
                TYPE_SET_SAVE(ID_TYPE(id));
        }
    }

    FinalizeFormat();

    if (EXT_PROC_TYPE(CURRENT_EXT_ID)) {
        TYPE_SET_FOR_FUNC_SELF(EXT_PROC_TYPE(CURRENT_EXT_ID));
    }

    /* expand CL_MULTI */
    FOREACH_ID(id, LOCAL_SYMBOLS) {
        if (ID_CLASS(id) == CL_MULTI && MULTI_ID_LIST(id) != NULL) {
            ID ip, iq;
            ID next;
            SAFE_FOREACH_ID(ip, iq, MULTI_ID_LIST(id)) {
                next = ID_NEXT(id);
                ID_NEXT(id) = ip;
                ID_NEXT(ip) = next;
            }
            MULTI_ID_LIST(id) = NULL;
        }
    }


    /* check undefined variable */
    FOREACH_ID(id, LOCAL_SYMBOLS) {
        if(ID_CLASS(id) == CL_UNKNOWN){
#if 0 // to be solved
            warning("variable '%s' is defined, but never used",ID_NAME(id));
#endif
            declare_variable(id);
        }
        if (ID_CLASS(id) == CL_VAR) {
            declare_variable(id);
        }

        if ((ID_CLASS(id) == CL_PROC && PROC_CLASS(id) == P_THISPROC) ||
            ID_CLASS(id) == CL_ENTRY) {
            PROC_CLASS(id) = P_DEFINEDPROC;
            if(unit_ctl_level != 0) {
                TYPE_DESC tp;
                ID id_in_parent = NULL;
                ID parent_id_list;

                id_in_parent = find_ident_parent(ID_SYM(id));
                parent_id_list = UNIT_CTL_LOCAL_SYMBOLS(PARENT_UNIT_CTL);

                if(id_in_parent == NULL) {
                    ID ip, last_ip;
                    id_in_parent = new_ident_desc(ID_SYM(id));

                    last_ip = NULL;
                    FOREACH_ID(ip, parent_id_list) {
                        last_ip = ip;
                    }
                    ID_LINK_ADD(id_in_parent, parent_id_list, last_ip);
                }

                PROC_ARGS(id_in_parent) = PROC_ARGS(id);
                ID_CLASS(id_in_parent) = ID_CLASS(id);
                ID_STORAGE(id_in_parent) = STG_EXT;
                PROC_EXT_ID(id_in_parent) = PROC_EXT_ID(id);
                PROC_CLASS(id_in_parent) = P_DEFINEDPROC;
                PROC_IS_RECURSIVE(id_in_parent) = PROC_IS_RECURSIVE(id);
                PROC_IS_PURE(id_in_parent) = PROC_IS_PURE(id);
                PROC_IS_ELEMENTAL(id_in_parent) = PROC_IS_ELEMENTAL(id);

                tp = ID_TYPE(id_in_parent);
                ID_TYPE(id_in_parent) = ID_TYPE(id);
                if (tp != NULL) {
                    while(tp != NULL) {
                        if(IS_TYPE_PUBLICORPRIVATE(tp)) {
                            if (TYPE_IS_PUBLIC(tp)) {
                                TYPE_SET_PUBLIC(ID_TYPE(id));
                            }
                            if (TYPE_IS_PRIVATE(tp)) {
                                TYPE_SET_PRIVATE(ID_TYPE(id));
                            }
                            if (TYPE_IS_PROTECTED(tp)) {
                                TYPE_SET_PROTECTED(ID_TYPE(id));
                            }
                            break;
                        }
                        tp = TYPE_REF(tp);
                    }
                } else if (ID_TYPE(id) != NULL){
                    if (current_module_state == M_PUBLIC) {
                        TYPE_SET_PUBLIC(ID_TYPE(id));
                    }
                    if (current_module_state == M_PRIVATE) {
                        TYPE_SET_PRIVATE(ID_TYPE(id));
                    }
                    if (current_module_state == M_PROTECTED) {
                        TYPE_SET_PROTECTED(ID_TYPE(id));
                    }
                }
                ID_DEFINED_BY(id_in_parent) = id;
            }
        }

        if (ID_CLASS(id) == CL_PROC && PROC_CLASS(id) == P_UNDEFINEDPROC) {

            if(PROC_EXT_ID(id) != NULL) {
                /* undefined procedure is defined in contain statement.  */
                EXT_IS_DEFINED(PROC_EXT_ID(id)) = TRUE;
            } else {
                implicit_declaration(id);
            }
        }
    }


    FOREACH_EXT_ID(ep, LOCAL_EXTERNAL_SYMBOLS) {
        /*
         * Update procedure variables
         */
        update_procedure_variables_forall(EXT_PROC_ID_LIST(ep),
                                          EXT_PROC_STRUCT_DECLS(ep),
                                          EXT_PROC_BLOCKS(ep),
                                          LOCAL_SYMBOLS, /* is_final = */ TRUE);
    }



    if (CTL_TYPE(ctl_top) == CTL_BLOCK) {
        return;
    }

    /* check undefined label */
    FOREACH_ID(id, LOCAL_LABELS) {
        if (LAB_TYPE(id) != LAB_UNKNOWN &&
            LAB_IS_USED(id) && !LAB_IS_DEFINED(id)) {
            error("missing statement number %d", LAB_ST_NO(id));
        }
        checkTypeRef(id);
    }
    FOREACH_BLOCKS(bp, LOCAL_BLOCKS) {
        check_labels_in_block(bp);
    }

    /*
     * Special case.
     */
    if (CURRENT_STATEMENTS != NULL &&
        EXPV_CODE(CURRENT_STATEMENTS) == FIRST_EXECUTION_POINT) {
        /*
         * Means no body.
         */
        CURRENT_STATEMENTS = NULL;
    }

    /*
     * set self in parent to procedure.
     */
    if(CURRENT_PROC_CLASS == CL_PROC
       && (id = find_ident_parent(CURRENT_PROC_NAME)) != NULL) {
        ID_CLASS(id) = CL_PROC;
    }


    /* output */
    switch (CURRENT_PROC_CLASS) {
    case CL_MAIN:
        setLocalInfoToCurrentExtId(FALSE);
        if(debug_flag){
            fprintf(debug_fp,"\n*** CL_MAIN:\n");
            print_IDs(LOCAL_SYMBOLS, debug_fp, TRUE);
            print_types(LOCAL_STRUCT_DECLS, debug_fp);
            expv_output(CURRENT_STATEMENTS, debug_fp);
        }
        break;
    case CL_BLOCK:
        setLocalInfoToCurrentExtId(FALSE);
        if(debug_flag){
            fprintf(debug_fp,"\n*** CL_BLOCK:\n");
            print_IDs(LOCAL_SYMBOLS, debug_fp,TRUE);
        }
        break;
    case CL_PROC:
        if (CURRENT_EXT_ID != NULL) {
            setLocalInfoToCurrentExtId(FALSE);
        }
        if(debug_flag){
            fprintf(debug_fp,"\n*** CL_PROC('%s'):\n",
                    SYM_NAME(CURRENT_PROC_NAME));
            print_IDs(LOCAL_SYMBOLS, debug_fp,TRUE);
            print_types(LOCAL_STRUCT_DECLS, debug_fp);
            expv_output(CURRENT_STATEMENTS, debug_fp);
        }
        break;
    case CL_SUBMODULE: /* fall through */
    case CL_MODULE:
        setLocalInfoToCurrentExtId(TRUE);
        if(debug_flag){
            fprintf(debug_fp,"\n*** CL_MODULE:\n");
            print_IDs(LOCAL_SYMBOLS, debug_fp,TRUE);
            print_types(LOCAL_STRUCT_DECLS, debug_fp);
            expv_output(CURRENT_STATEMENTS, debug_fp);
        }
        break;
    default:
        fatal("end_procedure: unknown current_proc_class");
    }

    /* resolve undefined procedure recursively. */
    switch (CURRENT_PROC_CLASS) {
    case CL_MAIN:
    case CL_PROC:
    case CL_MODULE:
    case CL_SUBMODULE: {
        /* EXT_ID list, used as a stack.*/
        EXT_ID unit_ctl_procs[MAX_UNIT_CTL];
        if(unit_ctl_level != 0)
            break;
        ext = UNIT_CTL_CURRENT_EXT_ID(CURRENT_UNIT_CTL);
        if(ext == NULL)
            break;
        redefine_procedures(ext, unit_ctl_procs, unit_ctl_level);
    } break;
    default:
        break;
    }

    fixup_all_module_procedures();
    if (debug_flag) {
        dump_all_module_procedures(stderr);
    }

    check_procedure_variables_forall(/*is_final*/ unit_ctl_level == 0);

    check_type_bound_procedures();

    check_final_subroutines();

    if (CURRENT_PROC_CLASS == CL_MODULE) {
        if(!export_module(current_module_name, LOCAL_SYMBOLS,
                          LOCAL_USE_DECLS)) {
#if 0
            error("internal error, fail to export module.");
            exit(1);
#else
            return;
#endif
        }

    }
    if (CURRENT_PROC_CLASS == CL_SUBMODULE) {
        if(!export_submodule(current_module_name,
                             EXT_MODULE_ANCESTOR(CURRENT_EXT_ID)?:EXT_MODULE_PARENT(CURRENT_EXT_ID),
                             LOCAL_SYMBOLS,
                             LOCAL_USE_DECLS)) {
#if 0
            error("internal error, fail to export module.");
            exit(1);
#else
            return;
#endif
        }

    }


    /* if (CURRENT_PROC_CLASS != CL_MODULE) { */
    /* } */

    /* check control nesting */
    if (ctl_top != ctl_base) error("DO loop or BLOCK IF not closed");

    /* clean up for next procedure */
    initialize_compile_procedure();
    cleanup_unit_ctl(CURRENT_UNIT_CTL);
}

/*
 * DO loop
 */
static void
compile_DO_statement(range_st_no, construct_name, var, init, limit, incr)
     int range_st_no;
     expr construct_name, var, init, limit, incr;
{
    expv do_var = NULL, do_init = NULL, do_limit = NULL, do_incr = NULL;
    ID do_label = NULL;
    TYPE_DESC var_tp = NULL;
    SYMBOL do_var_sym = NULL;
    int incsign = 0;
    CTL cp;

    if (range_st_no > 0) {
        do_label = declare_label(range_st_no, LAB_EXEC, FALSE);
        if (do_label == NULL) return;
        if (LAB_IS_DEFINED(do_label)) {
            error("no backward DO loops");
            return;
        }
        /* turn off, becuase this is not branch */
        LAB_IS_USED(do_label) = FALSE;
    }

    if(var || init || limit || incr) {
        if (EXPR_CODE(var) != IDENT) {
            fatal("compile_DO_statement: DO var is not IDENT");
        }
        do_var_sym = EXPR_SYM(var);

        /* check nested loop with the same variable */
        FOR_CTLS(cp) {
            if(CTL_TYPE(cp) == CTL_DO && CTL_DO_VAR(cp) == do_var_sym) {
                error("nested loops with variable '%s'", SYM_NAME(do_var_sym));
                break;
            }
        }

        do_var = compile_lhs_expression(var);
        if (!expv_is_lvalue(do_var)) error("bad DO variable");

        do_init = expv_reduce(compile_expression(init), FALSE);
        do_limit = expv_reduce(compile_expression(limit), FALSE);
        if (incr != NULL) do_incr = expv_reduce(compile_expression(incr),
                                                FALSE);
        else do_incr = expv_constant_1;

        if (do_var == NULL || do_init == NULL ||
            do_limit == NULL || do_incr == NULL) return;

        var_tp = EXPV_TYPE(do_var);
        if (!IS_INT(var_tp) && !IS_REAL(var_tp)) {
            error("bad type on do variable");
            return;
        }

        if (!IS_INT_OR_REAL(EXPV_TYPE(do_init)) &&
            !IS_GNUMERIC(EXPV_TYPE(do_init)) &&
            !IS_GNUMERIC_ALL(EXPV_TYPE(do_init))) {
            error("bad type on DO initialize parameter");
            return;
        }

        if (!IS_INT_OR_REAL(EXPV_TYPE(do_limit)) &&
            !IS_GNUMERIC(EXPV_TYPE(do_limit)) &&
            !IS_GNUMERIC_ALL(EXPV_TYPE(do_limit))) {
            error("bad type on DO limitation parameter");
            return;
        }

        if (!IS_INT_OR_REAL(EXPV_TYPE(do_incr)) &&
            !IS_GNUMERIC(EXPV_TYPE(do_incr)) &&
            !IS_GNUMERIC_ALL(EXPV_TYPE(do_incr))) {
            error("bad type on DO increment parameter");
            return;
        }

        if (!expr_has_param(do_incr) && expr_is_constant(do_incr)) {
            do_incr = expv_reduce_conv_const(var_tp, do_incr);
            if (EXPV_CODE(do_incr) == INT_CONSTANT) {
                if(EXPV_INT_VALUE(do_incr) == 0)
                    error("zero DO increment");
                else if(EXPV_INT_VALUE(do_incr) > 0)
                    incsign = 1;
                else
                    incsign = -1;
            }
            /* cannot check if do_incr is FLOAT_CONSTANT
             * because FLOAT_CONSTANT cannot be reduced */
        }

        if (!expr_has_param(do_limit) && expr_is_constant(do_limit)) {
            do_limit = expv_reduce_conv_const(var_tp, do_limit);
        }

        if (!expr_has_param(do_init) && expr_is_constant(do_init)) {
            do_init = expv_reduce_conv_const(var_tp, do_init);
        }

        if (!expr_has_param(do_limit) && !expr_has_param(do_init) &&
	    expr_is_constant(do_limit) && expr_is_constant(do_init)) {
            if (incsign > 0) {              /* increment */
                if ((IS_INT(var_tp) &&
                     EXPV_INT_VALUE(do_limit) < EXPV_INT_VALUE(do_init))) {
                    warning("DO range never executed");
                }
            } else if (incsign < 0) {       /* decrement */
                if ((IS_INT(var_tp) &&
                     EXPV_INT_VALUE(do_limit) > EXPV_INT_VALUE(do_init))) {
                    warning("DO range never executed");
                }
            }
        }
    }

    push_ctl(CTL_DO);
    CTL_DO_VAR(ctl_top) = do_var_sym;
    CTL_DO_LABEL(ctl_top) = do_label;

    /*
     * output DO loop in Fortran90
     */
    CTL_BLOCK(ctl_top) = list2(F_DO_STATEMENT,
                               construct_name,
                               list5(LIST,
                                     do_var, do_init, do_limit, do_incr,
                                     NULL));
}

static void  compile_DOWHILE_statement(range_st_no, cond, construct_name)
     int range_st_no;
     expr cond, construct_name;
{
    expv v;
    ID do_label = NULL;

    if(cond == NULL) return; /* error recovery */

    if (range_st_no > 0) {
        do_label = declare_label(range_st_no, LAB_EXEC, FALSE);
        if (do_label == NULL) return;
        if (LAB_IS_DEFINED(do_label)) {
            error("no backward DO loops");
            return;
        }
        /* turn off, becuase this is not branch */
        LAB_IS_USED(do_label) = FALSE;
    }

    v = compile_expression(cond);
    push_ctl(CTL_DO);
    CTL_DO_VAR(ctl_top) = NULL;
    CTL_DO_LABEL(ctl_top) = do_label;
    CTL_BLOCK(ctl_top) = list3(F_DOWHILE_STATEMENT,v,NULL,construct_name);
}

static void
check_DO_end(ID label)
{
    CTL cp;

    if (label == NULL) {
        /*
         * do ... enddo case.
         */
        if (CTL_TYPE(ctl_top) == CTL_DO) {
            if (EXPR_CODE(CTL_BLOCK(ctl_top)) == F_DOWHILE_STATEMENT) {
                /*
                 * DOWHILE
                 */
                if (CTL_DO_LABEL(ctl_top) != NULL) {
                    /*
                     * An obsolete/unexpected syntax like:
                     *	      do 300 while (.true.)
                     *          ...
                     *  300   end do
                     * warn just for our mental health.
                     */
                    warning("Unexpected (maybe obsolete) syntax of "
                            "DO WHILE - ENDDO statements, "
                            "DO WHILE having a statement label '%s' "
                            "and ended ENDDO.",
                            SYM_NAME(ID_SYM(CTL_DO_LABEL(ctl_top))));
                }
                EXPR_ARG2(CTL_BLOCK(ctl_top)) = CURRENT_STATEMENTS;
            } else {
                /*
                 * else DO_STATEMENT
                 */
                if (CTL_DO_LABEL(ctl_top) != NULL) {
                    /*
                     * An obsolete/unexpected syntax like:
                     *	      do 300 i = 1, 10
                     *          ...
                     *  300   end do
                     * warn just for our mental health.
                     */
                    warning("Unexpected (maybe obsolete) syntax of "
                            "DO - ENDDO statements, "
                            "DO having a statement label '%s' "
                            "and ended ENDDO.",
                            SYM_NAME(ID_SYM(CTL_DO_LABEL(ctl_top))));
                }
                CTL_DO_BODY(ctl_top) = CURRENT_STATEMENTS;
            }

	    if (endlineno_flag)
	      EXPR_END_LINE_NO(CTL_BLOCK(ctl_top)) = current_line->ln_no;

            pop_ctl();
        } else {
            error("'do' is not found for 'enddo'");
        }
        return;
    }

    // do - continue case

    while (CTL_TYPE(ctl_top) == CTL_DO &&
           CTL_DO_LABEL(ctl_top) == label) {

      /* close DO block */
      if (EXPR_CODE(CTL_BLOCK(ctl_top)) == F_DOWHILE_STATEMENT) {
	/*
	 * DOWHILE
	 */
	EXPR_ARG2(CTL_BLOCK(ctl_top)) = CURRENT_STATEMENTS;
      }
      else {
	/*
	 * else DO
	 */
        CTL_DO_BODY(ctl_top) = CURRENT_STATEMENTS;
      }

      if (endlineno_flag)
	EXPR_END_LINE_NO(CTL_BLOCK(ctl_top)) = current_line->ln_no;

      pop_ctl();
    }

    /* check DO loop which is not propery closed. */
    FOR_CTLS(cp) {
        if (CTL_TYPE(cp) == CTL_DO && CTL_DO_LABEL(cp) == label) {
            error("DO loop or IF-block not closed");
            ctl_top = cp;
            pop_ctl();
        }
    }
}

/* line number for module begin for MC.  */
static int module_start_ln_no;
extern int last_ln_no;

/* set the module from NAME.  */
void
begin_module(expr name)
{
    SYMBOL s;
    if (name) {
        if (EXPR_CODE(name) == IDENT &&
            (s = EXPR_SYM(name)) != NULL &&
            SYM_NAME(s) != NULL) {
            /*
             * call the module_procedure_manager_init() very here, not
             * after the current_module_name != NULL.
             */
            module_procedure_manager_init();
            current_module_name = s;
            module_start_ln_no = last_ln_no;
            module_start_offset = prelast_initial_line_pos;
        } else {
            fatal("internal error, module name is not "
                  "IDENT in %s().", __func__);
            /* not reached. */
        }
    } else {
        fatal("internal error, module name is NULL in %s().", __func__);
        /* not reached. */
    }
}

/*
 * compile END MODULE statement and
 * output module's XcodeML file.
 */
void
end_module(expr name)
{
    SYMBOL s;

    if (name) {
        if (EXPR_CODE(name) == IDENT &&
            (s = EXPR_SYM(name)) != NULL &&
            SYM_NAME(s) != NULL) {
            if (current_module_name != s) {
                error("expects module name '%s'",
                      SYM_NAME(s));
            }
        } else {
            fatal("internal error, module name is not "
                  "IDENT in %s().", __func__);
        }
    }

    current_module_state = M_DEFAULT;
    current_module_name = NULL;
    CURRENT_STATE = OUTSIDE; /* goto outer, outside state.  */
}

int associate_parent_module(const SYMBOL, const SYMBOL);


void
begin_submodule(expr name, expr module, expr submodule)
{
    /* NOTE:
     *
     * The submodule has host-association with its parent (sub)module.  To
     * represent this behaviour, begin_submoule makes two UNITs.  Identifiers
     * from the parent (sub)module are imported into the parent-side UNIT.  On
     * the otherhand, identifiers declared in the submodule are placed in the
     * child-side UNIT.  These two UNITs are unified into one UNIT in
     * end_submodule().
     */

    SYMBOL module_name = module?EXPR_SYM(module):NULL;
    SYMBOL submodule_name = submodule?EXPR_SYM(submodule):NULL;

    begin_module(name);
    EXT_MODULE_IS_SUBMODULE(CURRENT_EXT_ID) = TRUE;
    EXT_MODULE_ANCESTOR(CURRENT_EXT_ID) = submodule_name?module_name:NULL;
    EXT_MODULE_PARENT(CURRENT_EXT_ID) = submodule_name?:module_name;

    if (associate_parent_module(module_name, submodule_name) == FALSE) {
        error("failed to associate");
    }

    push_unit_ctl(INSIDE); /* just dummy */
    CURRENT_STATE = INSIDE;
    CURRENT_PROC_CLASS = CL_SUBMODULE;
    CURRENT_PROC_NAME = EXPR_SYM(name);
    CURRENT_EXT_ID = PARENT_EXT_ID;
}


static ID
unify_id_list(ID parents, ID childs, int overshadow)
{
    ID ip;
    ID iq;
    ID ret = NULL;
    ID last = NULL;

    SAFE_FOREACH_ID(ip, iq, parents) {
        if (find_ident_head(ID_SYM(ip), childs) != NULL) {
            if (overshadow) {
                /* the child id shadows the parent id */
                /* free(ip); */
                continue;
            } else {
                fatal("internal error, unexpected symbol confliction", __func__);
            }
        }
        ID_LINK_ADD(ip, ret, last);
    }

    SAFE_FOREACH_ID(ip, iq, childs) {
        ID_LINK_ADD(ip, ret, last);
    }
    return ret;
}


static ID
unify_submodule_id_list(ID parents, ID childs)
{
    return unify_id_list(parents, childs, /*overshadow=*/TRUE);
}


static EXT_ID
unify_ext_id_list(EXT_ID parents, EXT_ID childs, int overshadow)
{
    EXT_ID ep;
    EXT_ID eq;
    EXT_ID ret = NULL;
    EXT_ID last = NULL;

    SAFE_FOREACH_EXT_ID(ep, eq, parents) {
        if (find_ext_id_head(ID_SYM(ep), childs) != NULL) {
            if (overshadow) {
                /* the child ext id shadows the parent ext id */
                /* free(ep); */
                continue;
            } else {
                fatal("internal error, unexpected symbol confliction", __func__);
            }
        }
        EXT_LINK_ADD(ep, ret, last);
    }

    SAFE_FOREACH_EXT_ID(ep, eq, childs) {
        EXT_LINK_ADD(ep, ret, last);
    }
    return ret;
}



static EXT_ID
unify_submodule_ext_id_list(EXT_ID parents, EXT_ID childs)
{
    return unify_ext_id_list(parents, childs, /*overshadow=*/TRUE);
}


static TYPE_DESC
unify_struct_decls(TYPE_DESC parents, TYPE_DESC childs, int overshadow)
{
    TYPE_DESC tp;
    TYPE_DESC tq;
    TYPE_DESC ret = NULL;
    TYPE_DESC last = NULL;

    SAFE_FOREACH_STRUCTDECLS(tp, tq, parents) {
        if (overshadow) {
            /* the child struct shadows the parent struct */
            /* free(tp); */
            continue;
        } else {
            fatal("internal error, unexpected symbol confliction", __func__);
        }
        TYPE_SLINK_ADD(tp, ret, last);
    }

    SAFE_FOREACH_STRUCTDECLS(tp, tq, childs) {
        TYPE_SLINK_ADD(tp, ret, last);
    }
    return ret;
}

static TYPE_DESC
unify_submodule_struct_decls(TYPE_DESC parents, TYPE_DESC childs)
{
    return unify_struct_decls(parents, childs, /*overshadow=*/TRUE);
}


static void
unify_submodule_symbol_table()
{
    ENV submodule;
    ENV parent;

    if (CURRENT_PROC_NAME == NULL && CTL_TYPE(ctl_top) != CTL_BLOCK) {
        end_contains();
    }

    submodule = UNIT_CTL_LOCAL_ENV(CURRENT_UNIT_CTL);
    parent = UNIT_CTL_LOCAL_ENV(PARENT_UNIT_CTL);

    ENV_SYMBOLS(parent) =
            unify_submodule_id_list(ENV_SYMBOLS(parent),
                                      ENV_SYMBOLS(submodule));
    ENV_STRUCT_DECLS(parent) =
            unify_submodule_struct_decls(ENV_STRUCT_DECLS(parent),
                                           ENV_STRUCT_DECLS(submodule));
    ENV_COMMON_SYMBOLS(parent) =
            unify_submodule_id_list(ENV_COMMON_SYMBOLS(parent),
                                      ENV_COMMON_SYMBOLS(submodule));
    ENV_EXTERNAL_SYMBOLS(parent) =
            unify_submodule_ext_id_list(ENV_EXTERNAL_SYMBOLS(parent),
                                          ENV_EXTERNAL_SYMBOLS(submodule));
    ENV_INTERFACES(parent) =
            unify_submodule_ext_id_list(ENV_INTERFACES(parent),
                                          ENV_INTERFACES(submodule));

    ENV_USE_DECLS(parent) = ENV_USE_DECLS(submodule);

    pop_unit_ctl();
}

void
end_submodule(expr name) {
    SYMBOL s;
    if (name) {
        if (EXPR_CODE(name) == IDENT &&
            (s = EXPR_SYM(name)) != NULL &&
            SYM_NAME(s) != NULL) {
            if (current_module_name != s) {
                error("expects submodule name '%s'",
                      SYM_NAME(s));
            }
        } else {
            fatal("internal error, submodule name is not "
                  "IDENT in %s().", __func__);
        }
    }
    end_module(NULL);
}

int
is_in_module(void)
{
    return (INMODULE()) ? TRUE : FALSE;
}

struct use_argument {
    struct use_argument * next;
    SYMBOL use;   /* use name or NULL*/
    SYMBOL local; /* local name, not NULL */
    int used;
};

#define FOREACH_USE_ARG(arg, arg_list)\
    for((arg) = (args); (arg) != NULL; (arg) = (arg)->next)

extern ID find_ident_head(SYMBOL s, ID head);

static void
import_module_procedure(const char * genName, EXT_ID mep) {
    TYPE_DESC tp = EXT_PROC_TYPE(mep);
    expr modArgs = EXT_PROC_ARGS(mep);
    /*
     * TODO(shingo-s):
     *   If the module procedure is private and use-associated,
     *   its name should be invisible from the current scope.
     *   So it may be required to rename the name of module procedure and
     *   make invisible.
     */
    const char * modName = SYM_NAME(EXT_SYM(mep));
    mod_proc_t mp = add_module_procedure(genName,
                                         modName,
                                         tp,
                                         modArgs,
                                         NULL);
    MOD_PROC_EXT_ID(mp) = mep;
}

/**
 * import id as generic procedure.
 */
static void
import_generic_procedure(ID id) {
    EXT_ID ep;
    EXT_ID modProcs = NULL;
    EXT_ID aProc;

    const char *genName = SYM_NAME(ID_SYM(id));
    add_generic_procedure(genName, NULL);

    ep = PROC_EXT_ID(id);
    modProcs = EXT_PROC_INTR_DEF_EXT_IDS(ep);

    FOREACH_EXT_ID(aProc, modProcs) {
        import_module_procedure(genName, aProc);
    }
}

static EXT_ID
shallow_copy_ext_id(EXT_ID original) {
    EXT_ID ret = NULL, ep, new_ep = NULL;
    FOREACH_EXT_ID(ep, original) {
        if (ep == original) {
            new_ep = new_external_id(EXT_SYM(ep));
            ret = new_ep;
        } else {
            EXT_NEXT(new_ep) = new_external_id(EXT_SYM(ep));
            new_ep = EXT_NEXT(new_ep);
        }
        *new_ep = *ep;
        EXT_NEXT(new_ep) = NULL;
    }
    return ret;
}

#define ID_SEEM_GENERIC_PROCEDURE(id)                                          \
    (ID_TYPE((id)) != NULL &&                                                  \
     ((ID_CLASS((id)) == CL_PROC &&                                            \
       TYPE_BASIC_TYPE(FUNCTION_TYPE_RETURN_TYPE(ID_TYPE((id))))               \
         == TYPE_GENERIC) ||                                                   \
      (TYPE_BASIC_TYPE(ID_TYPE((id))) == TYPE_FUNCTION &&                      \
       TYPE_REF(FUNCTION_TYPE_RETURN_TYPE(ID_TYPE((id)))) != NULL &&           \
       TYPE_BASIC_TYPE(TYPE_REF(FUNCTION_TYPE_RETURN_TYPE(ID_TYPE((id)))))     \
         == TYPE_GNUMERIC_ALL)))

struct replicated_type {
  TYPE_DESC original;
  TYPE_DESC replica;
  struct replicated_type * next;
};

struct replicated_type * replicated_type_list = NULL;

static void
initialize_replicated_type_list() {
    replicated_type_list = NULL;
}

static void
finalize_replicated_type_list() {
    struct replicated_type * lp;
    while(replicated_type_list != NULL) {
        lp = replicated_type_list->next;
        free(replicated_type_list);
        replicated_type_list = lp;
    }
}

static void
append_replicated_type_list(const TYPE_DESC original,
                            const TYPE_DESC replica) {
    struct replicated_type * lp;
    if(original != NULL && replica != NULL) {
        lp = XMALLOC(struct replicated_type *,sizeof(struct replicated_type));
        lp->original = original;
        lp->replica = replica;
        lp->next = replicated_type_list;
        replicated_type_list = lp;
    }
}

/**
 * Checks if a type has the replica of itself.
 *
 * @param replica if tp has the replica, then set replica to it.
 */
static int
type_has_replica(const TYPE_DESC tp, TYPE_DESC * replica) {
    struct replicated_type * lp;
    if (tp != NULL) {
        for(lp = replicated_type_list; lp != NULL; lp = lp->next) {
            if(tp == lp->original) {
                if(replica != NULL) {
                    *replica = lp->replica;
                }
                return TRUE;
            }
        }
    }
    return FALSE;
}

/**
 * Checks if a type is the replicated one.
 */
static int
type_is_replica(const TYPE_DESC tp) {
    struct replicated_type * lp;
    if(tp != NULL) {
        for(lp = replicated_type_list; lp != NULL; lp = lp->next) {
            if(tp == lp->replica) {
                return TRUE;
            }
        }
    }
    return FALSE;
}

/**
 * Creates the type thas is shallow copied for the module id.
 */
static TYPE_DESC
shallow_copy_type_for_module_id(TYPE_DESC original) {
    TYPE_DESC new_tp;

    new_tp = new_type_desc();
    assert(new_tp != NULL);

    *new_tp = *original;

    /* PUBLIC/PRIVATE attribute may be given by the module user */
    TYPE_UNSET_PUBLIC(new_tp);
    TYPE_UNSET_PRIVATE(new_tp);

    append_replicated_type_list(original, new_tp);

    return new_tp;
}

static void
deep_copy_and_overwrite_for_module_id_type(TYPE_DESC * ptp);


/**
 * Copy the reference types recursively
 *  until there is no reference type or
 *  the reference type is already replicated.
 */
static void
deep_ref_copy_for_module_id_type(TYPE_DESC tp) {
    ID id;
    ID last_ip = NULL;
    ID new_members = NULL;
    TYPE_DESC cur, old;

    cur = tp;
    while (TYPE_REF(cur) != NULL) {
        old = TYPE_REF(cur);
        deep_copy_and_overwrite_for_module_id_type(&(TYPE_REF(cur)));
        if (old == TYPE_REF(cur))
            break;
        cur = TYPE_REF(cur);
    }

    if (IS_STRUCT_TYPE(cur)) {
        if(TYPE_PARENT(cur) && TYPE_PARENT_TYPE(cur)) {
            id = new_ident_desc(ID_SYM(TYPE_PARENT(cur)));
            *id = *TYPE_PARENT(cur);
            TYPE_PARENT(cur) = id;
            deep_copy_and_overwrite_for_module_id_type(&(TYPE_PARENT_TYPE(cur)));
        }

        FOREACH_MEMBER(id, cur) {
            ID new_id = new_ident_desc(ID_SYM(id));
            *new_id = *id;
            deep_copy_and_overwrite_for_module_id_type(&(ID_TYPE(new_id)));

            /*
             * PUBLIC/PRIVATE should be inherited
             */
            if (TYPE_IS_PUBLIC(ID_TYPE(id))) {
                TYPE_SET_PUBLIC(ID_TYPE(new_id));
            }
            if (TYPE_IS_PRIVATE(ID_TYPE(id))) {
                TYPE_SET_PRIVATE(ID_TYPE(new_id));
            }

            ID_LINK_ADD(new_id, new_members, last_ip);
        }
        TYPE_MEMBER_LIST(cur) = new_members;

    } else if (IS_PROCEDURE_TYPE(tp)) {
        SYMBOL s;
        ID last_ip = NULL;
        ID ip;
        ID new_args = NULL;

        deep_copy_and_overwrite_for_module_id_type(&FUNCTION_TYPE_RETURN_TYPE(tp));

        FOREACH_ID(id, FUNCTION_TYPE_ARGS(tp)) {
            s = ID_SYM(id);
            ip = new_ident_desc(s);
            *ip = *id;
            deep_copy_and_overwrite_for_module_id_type(&ID_TYPE(ip));
            ID_LINK_ADD(ip, new_args, last_ip);
        }
        FUNCTION_TYPE_ARGS(tp) = new_args;
    }

}

/**
 * Deep-copy the type and overwrite it
 */
static void
deep_copy_and_overwrite_for_module_id_type(TYPE_DESC * ptp) {
    TYPE_DESC tp;

    if (ptp == NULL || (*ptp == NULL)) {
        return;
    }

    if (type_is_replica(*ptp)) {
        ;  /* do nothing */
    } else if (type_has_replica(*ptp, &tp)) {
        /* overwrite the type with replicated one */
        *ptp = tp;
    } else {
        /* shallow-copy type and deep-copy the  type referenced by this type */
        *ptp = shallow_copy_type_for_module_id(*ptp);
        deep_ref_copy_for_module_id_type(*ptp);
    }
}



/**
 * solve conflict between local identifier and use associated identifier.
 *
 * @id local identifier (only LOCAL, neither parent identifier nor sibling one)
 * @mid use associated identifier
 */
static void
solve_use_assoc_conflict(ID id, ID mid)
{
    if(ID_SEEM_GENERIC_PROCEDURE(id) && ID_SEEM_GENERIC_PROCEDURE(mid)) {
        // ignore a conflict between generic functions.
        /* NOTE:
         * Generic functions with functions with different type of arguments is not conflict.
         * Generic function occurres a conflict if it cotains functions with same type of arguments,
         * but the current type system couldn't detect it.
         */
        EXT_ID current_ep, module_ep, head, ep;
        if(IS_GENERIC_TYPE(ID_TYPE(mid))) {
            import_generic_procedure(mid);
        }
        current_ep = PROC_EXT_ID(id);
        module_ep = PROC_EXT_ID(mid);

        if (!EXT_PROC_INTR_DEF_EXT_IDS(module_ep))
            return;
        head = shallow_copy_ext_id(EXT_PROC_INTR_DEF_EXT_IDS(module_ep));
        FOREACH_EXT_ID(ep, head) {
            EXT_IS_OFMODULE(ep) = TRUE;
        }

        if (EXT_PROC_INTR_DEF_EXT_IDS(current_ep)) {
            extid_put_last(EXT_PROC_INTR_DEF_EXT_IDS(current_ep), head);
        } else if (EXT_PROC_INTR_DEF_EXT_IDS(current_ep) == NULL) {
            EXT_PROC_INTR_DEF_EXT_IDS(current_ep) = head;
        }
        return;
    }
    if ((ID_CLASS(id) == CL_TAGNAME &&
         (ID_CLASS(mid) == CL_PROC && IS_GENERIC_PROCEDURE_TYPE(ID_TYPE(mid))))
        ||
        (ID_CLASS(mid) == CL_TAGNAME &&
         (ID_CLASS(id) == CL_PROC && IS_GENERIC_PROCEDURE_TYPE(ID_TYPE(id))))) {
        ID next = ID_NEXT(id);
        id_multilize(id);
        ID_NEXT(id) = MULTI_ID_LIST(id);
        ID_NEXT(ID_NEXT(id)) = next;
        MULTI_ID_LIST(id) = NULL;
        return;
    }

    if(!id->use_assoc) {
        // conflict between (sub)program, argument, or module
        /* NOTE:
         * If id is not use associated,
         * id is (sub)program name, argument name, or module name.
         * It is because that USE statement appear before any declaration.
         */
        if(debug_flag) {
            fprintf(debug_fp,
                    "conflict symbol '%s' between current scope and module '%s'\n",
                    SYM_NAME(ID_SYM(mid)),
                    SYM_NAME(mid->use_assoc->module_name));
        }
        ID_IS_AMBIGUOUS(id) = TRUE;
    } else {
        // conflict between use associated ids
        /* NOTE:
         * If two ids are defined with same name, and in same module,
         * two ids are same one. So there are no conflict.
         */
        if((id->use_assoc->module_name == mid->use_assoc->module_name)
           && (id->use_assoc->original_name == mid->use_assoc->original_name)) {
            // DO NOTHING
            if(debug_flag) {
                fprintf(debug_fp,
                        "duplicate use assoc symbol '%s' (original '%s') from module '%s'\n",
                        SYM_NAME(ID_SYM(mid)),
                        SYM_NAME(mid->use_assoc->original_name),
                        SYM_NAME(mid->use_assoc->module_name));
            }
        } else {
            if(debug_flag) {
                fprintf(debug_fp,
                        "conflict symbol '%s' between the followings\n"
                        " - original '%s' from module '%s'\n"
                        " - original '%s' from module '%s'\n",
                        SYM_NAME(ID_SYM(id)),
                        SYM_NAME(id->use_assoc->original_name),
                        SYM_NAME(mid->use_assoc->original_name),
                        SYM_NAME(id->use_assoc->module_name),
                        SYM_NAME(mid->use_assoc->module_name));
            }
            ID_IS_AMBIGUOUS(id) = TRUE;
        }
    }
}

/**
 * import id from module to id list.
 */
static void
import_module_id(ID mid,
                 ID *head, ID *tail,
                 TYPE_DESC *sthead, TYPE_DESC *sttail,
                 SYMBOL use_name, int need_wrap_type, int fromParentModule)
{
    ID existed_id, id;
    EXT_ID ep, mep;

    if ((existed_id = find_ident_head(use_name?:ID_SYM(mid), *head)) != NULL) {
        solve_use_assoc_conflict(existed_id, mid);
        if (ID_CLASS(existed_id) == CL_MULTI) {
            ID ip;
            /* recheck tail */
            FOREACH_ID(ip, *head) {
                *tail = ip;
            }
        } else {
            return;
        }
    }

    id = new_ident_desc(ID_SYM(mid));
    *id = *mid;

    PROC_EXT_ID(id) = NULL;
    mep = PROC_EXT_ID(mid);
    if (mep != NULL) {
        PROC_EXT_ID(id) = new_external_id(EXT_SYM(mep));
        ep = PROC_EXT_ID(id);
        *ep = *mep;
        EXT_IS_OFMODULE(ep) = TRUE;
        EXT_NEXT(ep) = NULL;
        EXT_PROC_INTR_DEF_EXT_IDS(ep) = NULL;

        /* hmm, this code is really required? */
        if(!type_is_replica(EXT_PROC_TYPE(mep))) {
            EXT_PROC_TYPE(ep)
                    = shallow_copy_type_for_module_id(EXT_PROC_TYPE(mep));
        }

        if (EXT_PROC_INTR_DEF_EXT_IDS(mep) != NULL) {
            EXT_ID head, p;
            head = shallow_copy_ext_id(EXT_PROC_INTR_DEF_EXT_IDS(mep));
            FOREACH_EXT_ID(p, head) {
                EXT_IS_OFMODULE(p) = TRUE;
            }
            EXT_PROC_INTR_DEF_EXT_IDS(ep) = head;
        }
    }

    if(use_name)
        ID_SYM(id) = use_name;

    /*
     * In module, use associated id may be given PUBLIC or PRIVATE
     * attribute. OR, If id is tagname and rename required, then type
     * will be given different tagname.
     */
    if(need_wrap_type || (ID_STORAGE(id) == STG_TAGNAME && use_name)) {
        // shallow copy type from module
        ID_TYPE(id) = shallow_copy_type_for_module_id(ID_TYPE(id));
        TYPE_UNSET_PUBLIC(id);
        TYPE_UNSET_PRIVATE(id);
    }

    if(ID_TYPE(id) != NULL &&
       IS_PROCEDURE_TYPE(ID_TYPE(id)) &&
       TYPE_IS_PROCEDURE(ID_TYPE(id)) &&
       TYPE_REF(ID_TYPE(id)) == NULL) {
        /*
         * Import 'PROCEDURE(), POINTER :: p'
         * So setup id as unfixed procedure variable.
         */
        TYPE_DESC old = ID_TYPE(id);
        ID_TYPE(id) = function_type(NULL);
        implicit_declaration(id);
        TYPE_SET_IMPLICIT(FUNCTION_TYPE_RETURN_TYPE(ID_TYPE(id)));
        TYPE_SET_IMPLICIT(ID_TYPE(id));
        TYPE_REF(old) = ID_TYPE(id);
        ID_TYPE(id) = old;
        TYPE_SET_NOT_FIXED(ID_TYPE(id));
    }


    if(ID_STORAGE(id) == STG_TAGNAME) {
        TYPE_TAGNAME(ID_TYPE(id)) = id;
        TYPE_SLINK_ADD(ID_TYPE(id), *sthead, *sttail);
    }

    ID_LINK_ADD(id, *head, *tail);

    if(IS_GENERIC_TYPE(ID_TYPE(id)))
        import_generic_procedure(id);

    if(fromParentModule)
        ID_IS_FROM_PARENT_MOD(id) = TRUE;

    if(debug_flag) {
        fprintf(debug_fp,
                "import '%s' from module '%s'\n",
                SYM_NAME(ID_SYM(mid)),
                SYM_NAME(mid->use_assoc->module_name));
        if(use_name)
        fprintf(debug_fp,
                "as '%s'",
                SYM_NAME(use_name));
    }

    return;
}

/**
 * Copy the expv as function argments.
 */
static expv
copy_function_args(const expv args) {
    expv v, new_args, varg, new_varg;
    list lp;
    //TYPE_DESC tp;

    new_args = XMALLOC(expv, sizeof(*new_args));
    *new_args = *args;
    EXPR_LIST(new_args) = NULL;

    FOR_ITEMS_IN_LIST (lp, args) {
        varg = EXPR_ARG1(LIST_ITEM(lp));
        new_varg = XMALLOC(expv, sizeof(*new_varg));
        *new_varg = *varg;

        v = list1(LIST, new_varg);
        list_put_last(new_args, v);
    }

    return new_args;
}


void
deep_copy_id_types(ID mids)
{
    ID mid;
    EXT_ID mep;

    FOREACH_ID(mid, mids) {
        // deep copy of types!
        deep_ref_copy_for_module_id_type(ID_TYPE(mid));

        // deep copy for function types!
        if ((mep = PROC_EXT_ID(mid)) != NULL) {
          expv v;
          list lp;

          deep_ref_copy_for_module_id_type(EXT_PROC_TYPE(mep));

          /*
           * copy the arguments of the function type
           *
           * NOTE:
           *  It may be required to deep-copy whole of the EXT_ID.
           */
          if (EXT_PROC_ARGS(mep) != NULL) {
              EXT_PROC_ARGS(mep) = copy_function_args(EXT_PROC_ARGS(mep));
              FOR_ITEMS_IN_LIST(lp, EXT_PROC_ARGS(mep)) {
                  v = EXPR_ARG1(LIST_ITEM(lp));
                  deep_copy_and_overwrite_for_module_id_type(&(EXPV_TYPE(v)));
              }
          }
        }
    }
}


static int
import_module_ids(struct module *mod, struct use_argument * args,
                  int isOnly, int fromParentModule)
{
    ID mid, id, last_id = NULL, prev_mid, first_mid;
    TYPE_DESC tp, sttail = NULL;
    struct use_argument * arg;
    int ret = TRUE;
    int wrap_type = TRUE;

    initialize_replicated_type_list();

    if (debug_flag) {
        if (!fromParentModule) {
            fprintf(debug_fp, "######## BEGIN USE ASSOC #######\n");
        } else {
            fprintf(debug_fp, "######## BEGIN HOST ASSOCIATION FROM SUBMODULE  #######\n");
        }
        print_IDs(MODULE_ID_LIST(mod), debug_fp, TRUE);
    }

    FOREACH_ID(id, LOCAL_SYMBOLS) {
        last_id = id;
    }
    prev_mid = last_id;

    FOREACH_STRUCTDECLS(tp, LOCAL_STRUCT_DECLS) {
        sttail = tp;
    }

    FOREACH_ID(mid, MODULE_ID_LIST(mod)) {
        if (args != NULL) {
            FOREACH_USE_ARG(arg, args) {
                wrap_type = TRUE;
                if (arg->local != ID_SYM(mid))
                    continue;
                import_module_id(mid,
                                 &LOCAL_SYMBOLS, &last_id,
                                 &LOCAL_STRUCT_DECLS, &sttail,
                                 arg->use, wrap_type, fromParentModule);
                arg->used = TRUE;
            }
        } else {
            if (!isOnly) {
                wrap_type = TRUE;
                import_module_id(mid,
                                 &LOCAL_SYMBOLS, &last_id,
                                 &LOCAL_STRUCT_DECLS, &sttail,
                                 NULL, wrap_type, fromParentModule);
            }
        }
    }

    FOREACH_USE_ARG(arg, args) {
        if (!arg->used) {
            error("'%s' is not found in module '%s'",
                  SYM_NAME(arg->local), SYM_NAME(MODULE_NAME(mod)));
            ret = FALSE;
        }
    }

    // deep-copy types now!
    first_mid = prev_mid ? ID_NEXT(prev_mid) : NULL;
    deep_copy_id_types(first_mid);

    finalize_replicated_type_list();

    if(debug_flag) {
        if (!fromParentModule) {
            fprintf(debug_fp, "########   END USE ASSOC #######\n");
        } else {
            fprintf(debug_fp, "########   END HOST ASSOCIATION FROM SUBMODULE  #######\n");
        }

    }
    return ret;
}

/**
 * common use assoc
 */
int
use_assoc_common(SYMBOL name, struct use_argument * args, int isOnly)
{
    struct module *mod;

    if (!import_module(name, &mod)) {
        return FALSE;
    }

    return import_module_ids(mod, args, isOnly, FALSE);
}

/**
 * use association with rename arguments.
 * import public identifiers from module to LOCAL_SYMBOLS.
 */
int
use_assoc(SYMBOL name, struct use_argument * args)
{
    int isOnly = FALSE;
    return use_assoc_common(name, args, isOnly);
}

/**
 * use association with only arguments.
 * import public identifiers from module to LOCAL_SYMBOLS.
 */
int
use_assoc_only(SYMBOL name, struct use_argument * args)
{
    int isOnly = TRUE;
    return use_assoc_common(name, args, isOnly);
}

/*
 * compiles use statement.
 */
static void
compile_USE_decl (expr x, expr x_args, int is_intrinsic)
{
    expv args, v;
    struct list_node *lp;
    struct use_argument * use_args = NULL;

    if(x_args != NULL && EXPR_ARG1(x_args) == NULL)
        return;

    args = list0(LIST);

    FOR_ITEMS_IN_LIST(lp, x_args) {
        expr useExpr, localExpr, x = LIST_ITEM(lp);
        struct use_argument * use_arg = XMALLOC(struct use_argument *, sizeof(struct use_argument));
        *use_arg = (struct use_argument){0};

        useExpr = EXPR_ARG1(x);
        localExpr = EXPR_ARG2(x);

        assert(EXPV_CODE(localExpr) == IDENT);
        assert(EXPV_CODE(useExpr) == IDENT);

        args = list_put_last(args, list2(LIST, useExpr, localExpr));

        use_arg->local = EXPV_NAME(localExpr);
        use_arg->use = EXPV_NAME(useExpr);
        if(use_args != NULL) {
            use_arg->next = use_args;
        }
        use_args = use_arg;
    }
    if(is_intrinsic){
        v = expv_cons(F03_USE_INTRINSIC_STATEMENT, NULL, x, args);
    } else {
        v = expv_cons(F95_USE_STATEMENT, NULL, x, args);
    }
    
    EXPV_LINE(v) = EXPR_LINE(x);
    output_statement(v);

    use_assoc(EXPR_SYM(x), use_args);

    list_put_last(LOCAL_USE_DECLS, x);
}

/*
 * compiles use only statement.
 */
static void
compile_USE_ONLY_decl (expr x, expr x_args, int is_intrinsic)
{
    expv args, v;
    struct list_node *lp;
    expr useExpr, localExpr, a;
    struct use_argument * use_args = NULL;

    if(x_args == NULL || EXPR_ARG1(x_args) == NULL)
        return;

    args = list0(LIST);

    FOR_ITEMS_IN_LIST(lp, x_args) {
        struct use_argument * use_arg = XMALLOC(struct use_argument *, sizeof(struct use_argument));
        *use_arg = (struct use_argument){0};

        a = LIST_ITEM(lp);

        if (EXPV_CODE(a) == LIST) {
            useExpr = EXPR_ARG1(a);
            localExpr = EXPR_ARG2(a);

            assert(EXPV_CODE(useExpr) == IDENT);
            assert(EXPV_CODE(localExpr) == IDENT);

            args = list_put_last(args, list2(LIST, useExpr, localExpr));

            use_arg->use = EXPV_NAME(useExpr);
            use_arg->local = EXPV_NAME(localExpr);
        } else {
            assert(EXPV_CODE(a) == IDENT);
            args = list_put_last(args, list2(LIST, NULL, a));
            use_arg->local = EXPV_NAME(a);
            use_arg->use = NULL;
        }
        if(use_args != NULL) {
            use_arg->next = use_args;
        }
        use_args = use_arg;
    }

    if(is_intrinsic) {
        v = expv_cons(F03_USE_ONLY_INTRINSIC_STATEMENT, NULL, x, args);
    } else {
        v = expv_cons(F95_USE_ONLY_STATEMENT, NULL, x, args);
    }
    
    EXPV_LINE(v) = EXPR_LINE(x);
    output_statement(v);

    use_assoc_only(EXPR_SYM(x), use_args);

    list_put_last(LOCAL_USE_DECLS, x);
}

int
associate_parent_module(const SYMBOL module, const SYMBOL submodule)
{
    struct module *mod;

    if (!import_submodule(module, submodule, &mod)) {
        return FALSE;
    }

    return import_module_ids(mod, NULL, FALSE, TRUE);
}


static char*
genBlankInterfaceName()
{
    static int seq = 0;
    char buf[256];
    sprintf(buf, "$blank_interface_name%d", seq++);
    return strdup(buf);
}


/*
 * complies INTERFACE statement
 */
static void
compile_INTERFACE_statement(expr x)
{
    EXT_ID ep = NULL, use_associated_ep = NULL;
    ID iid;
    expr identOrOp;
    SYMBOL s = NULL;
    int hasName;
    struct interface_info * info =
        XMALLOC(struct interface_info *, sizeof(struct interface_info));
    info->class = INTF_DECL;

    identOrOp = EXPR_ARG1(x);
    hasName = identOrOp ? TRUE : FALSE;

    if(hasName) {
        switch(EXPR_CODE(identOrOp)) {
        case IDENT:
            /* generic function/subroutine */
            s = EXPR_SYM(identOrOp);
            iid = find_ident_local(s);
            if(iid == NULL) {
                iid = declare_ident(s, CL_PROC);
                if(iid == NULL)
                    return;
            } else if(ID_CLASS(iid) == CL_TAGNAME) {
                /*
                 * There is the derived-type with the same name,
                 * so turn id into the multi class identifier.
                 */
                id_multilize(iid);
                iid = declare_ident(s, CL_PROC);

            } else if(ID_STORAGE(iid) == STG_UNKNOWN) {
                ID_STORAGE(iid) = STG_EXT;
                ID_CLASS(iid) = CL_PROC;
            } else if(ID_IS_OFMODULE(iid)) {
                if(!IS_GENERIC_PROCEDURE_TYPE(ID_TYPE((iid))))
                    error_at_node(x,
                                  "'%s' is already defined"
                                  " as a generic procedure in module '%s'",
                                  SYM_NAME(s), iid->use_assoc->module_name);
                else
                    use_associated_ep = PROC_EXT_ID(iid);
            }
            break;
        case F95_ASSIGNOP: {
            /* user define assingment operator */
            s = find_symbol(EXPR_CODE_SYMBOL(EXPR_CODE(identOrOp)));
            info->class = INTF_ASSIGNMENT;
        } break;
        case F95_USER_DEFINED: {
#define END_LENGTH 2
#define MAXLEN_USEROP 31
            expr id = EXPR_ARG1(identOrOp);
            char * name;
            char operator_name[MAXLEN_USEROP];
            assert(EXPR_CODE(id) == IDENT);

            name = SYM_NAME(EXPR_SYM(id));

            if (strlen(name) - END_LENGTH > MAXLEN_USEROP) {
                error("a name of operator is too long");
                return;
            }

            sprintf(operator_name, ".%s.", name);

            s = find_symbol(operator_name);

            info->class = INTF_USEROP;
        } break;
        case F95_POWEOP:
        case F95_MULOP:
        case F95_DIVOP:
        case F95_PLUSOP:
        case F95_MINUSOP:
        case F95_EQOP:
        case F95_NEOP:
        case F95_LTOP:
        case F95_LEOP:
        case F95_GEOP:
        case F95_GTOP:
        case F95_NOTOP:
        case F95_ANDOP:
        case F95_OROP:
        case F95_EQVOP:
        case F95_NEQVOP:
        case F95_CONCATOP:
        {
            s = find_symbol(EXPR_CODE_SYMBOL(EXPR_CODE(identOrOp)));
            info->class = INTF_OPERATOR;
        } break;
        case F03_GENERIC_WRITE: {
            expr formatted = EXPR_ARG1(identOrOp);
            switch (EXPR_CODE(formatted)) {
                case F03_FORMATTED:
                    s = find_symbol("_write_formatted");
                    info->class = INTF_GENERIC_WRITE_FORMATTED;
                    break;
                case F03_UNFORMATTED:
                    s = find_symbol("_write_unformatted");
                    info->class = INTF_GENERIC_WRITE_UNFORMATTED;
                    break;
                default:
                    /* never reach */
                    break;
            }
        } break;
        case F03_GENERIC_READ: {
            expr formatted = EXPR_ARG1(identOrOp);
            switch (EXPR_CODE(formatted)) {
                case F03_FORMATTED:
                    s = find_symbol("_read_formatted");
                    info->class = INTF_GENERIC_READ_FORMATTED;
                    break;
                case F03_UNFORMATTED:
                    s = find_symbol("_read_unformatted");
                    info->class = INTF_GENERIC_READ_UNFORMATTED;
                    break;
                default:
                    /* never reach */
                    break;
            }
        } break;
        default:
            NOT_YET();
        break;
        }
    } else {
        s = find_symbol(genBlankInterfaceName());
    }

    ep = new_external_id(s);
    EXT_LINE(ep) = EXPR_LINE(x);
    EXT_TAG(ep) = STG_EXT;
    EXT_IS_BLANK_NAME(ep) = !hasName;
    EXT_IS_DEFINED(ep) = TRUE;
    EXT_IS_OFMODULE(ep) = FALSE;
    EXT_PROC_CLASS(ep) = EP_INTERFACE;

    EXT_PROC_INTERFACE_INFO(ep) = info;

    EXT_NEXT(ep) = NULL;
    if(use_associated_ep)
        EXT_PROC_INTR_DEF_EXT_IDS(ep) = EXT_PROC_INTR_DEF_EXT_IDS(use_associated_ep);

    push_ctl(CTL_INTERFACE);
    push_unit_ctl(ININTR);

    /* replace the current contol list */
    UNIT_CTL_INTERFACE_SAVE_CTL(CURRENT_UNIT_CTL) = ctl_top;
    UNIT_CTL_INTERFACE_SAVE_CTL_BASE(CURRENT_UNIT_CTL) = ctl_base;
    ctl_base = new_ctl();
    ctl_top = ctl_base;

    CURRENT_INTERFACE = ep;
}

static int
check_interface_type(EXT_ID ep, TYPE_DESC ftp)
{
    switch (EXT_PROC_INTERFACE_INFO(ep)->class) {
        case INTF_GENERIC_READ_FORMATTED:
            return is_defined_io_read_formatted(ftp, NULL);
        case INTF_GENERIC_READ_UNFORMATTED:
            return is_defined_io_read_unformatted(ftp, NULL);
        case INTF_GENERIC_WRITE_FORMATTED:
            return is_defined_io_write_formatted(ftp, NULL);
        case INTF_GENERIC_WRITE_UNFORMATTED:
            return is_defined_io_write_unformatted(ftp, NULL);
        default:
            return TRUE;
    }
}

/*
 * complies END INTERFACE statement
 */
static void
end_interface()
{
    EXT_ID ep, localExtSyms, intr;
    ID fid, iid;
    int hasSub = FALSE, hasFunc = FALSE;

    if(unit_ctl_level == 0 ||
        PARENT_STATE != ININTR) {
        error("unexpected END INTERFACE statement");
        pop_unit_ctl();
        CURRENT_STATE = INDCL;
        return;
    }

    localExtSyms = LOCAL_EXTERNAL_SYMBOLS;
    intr = CURRENT_INTERFACE;

    /* add symbols in INTERFACE to INTERFACE symbol */
    if (EXT_PROC_INTR_DEF_EXT_IDS(intr) == NULL) {
        EXT_PROC_INTR_DEF_EXT_IDS(intr) = localExtSyms;
    } else {
        extid_put_last(
            EXT_PROC_INTR_DEF_EXT_IDS(intr), localExtSyms);
    }


    if (endlineno_flag) {
        if (CURRENT_INTERFACE && EXT_LINE(CURRENT_INTERFACE))
            EXT_END_LINE_NO(CURRENT_INTERFACE) = current_line->ln_no;
    }

    ctl_top = UNIT_CTL_INTERFACE_SAVE_CTL(CURRENT_UNIT_CTL);
    ctl_base = UNIT_CTL_INTERFACE_SAVE_CTL_BASE(CURRENT_UNIT_CTL);
    pop_unit_ctl();
    pop_ctl();

    /* add INTERFACE symbol to parent */
    if (LOCAL_INTERFACES == NULL) {
        LOCAL_INTERFACES = intr;
    } else {
        /* extid_put_last(EXT_PROC_INTERFACES(PARENT_EXT_ID), intr); */
        extid_put_last(LOCAL_INTERFACES, intr);
    }

    CURRENT_STATE = INDCL;

    /* add function symbol to parent local symbols */
    FOREACH_EXT_ID(ep, localExtSyms) {
        if(IS_GENERIC_TYPE(EXT_PROC_TYPE(ep))) {
            fid = declare_ident(EXT_SYM(ep), CL_PROC);
            if(fid == NULL)
                return;
            ID_TYPE(fid) = EXT_PROC_TYPE(ep);
            ID_STORAGE(fid) = STG_EXT;
            PROC_CLASS(fid) = P_EXTERNAL;
            PROC_EXT_ID(fid) = ep;
            EXT_PROC_CLASS(ep) = EP_INTERFACE_DEF;
        } else if(IS_SUBR(EXT_PROC_TYPE(ep))) {
            hasSub = TRUE;
        } else if(EXT_PROC_IS_MODULE_PROCEDURE(ep) == FALSE) {
            hasFunc = TRUE;
            fid = declare_ident(EXT_SYM(ep), CL_PROC);
            if(fid == NULL)
                return;
            ID_TYPE(fid) = EXT_PROC_TYPE(ep);
            ID_STORAGE(fid) = STG_EXT;
            PROC_CLASS(fid) = P_EXTERNAL;
            PROC_EXT_ID(fid) = ep;
            EXT_PROC_CLASS(ep) = EP_INTERFACE_DEF;
        }

        if (!check_interface_type(intr, EXT_PROC_TYPE(ep))) {
            return;
        }

    }

    if(EXT_IS_BLANK_NAME(intr) == FALSE) {
        if(hasSub && hasFunc) {
            error("function does not belong in a generic subroutine interface");
            return;
        }

        /* add interface symbol to parent local symbols */
        iid = find_ident(EXT_SYM(intr));

        if(iid == NULL) {
            iid = declare_ident(EXT_SYM(intr), CL_PROC);
            if(iid == NULL)
                return;
        }
        if (ID_CLASS(iid) == CL_MULTI) {
            iid = multi_find_class(iid, CL_PROC);
        }

        /* type should be calculated from
         * declared functions, not always TYPE_GNUMERIC */
        ID_CLASS(iid) = CL_PROC;
        ID_TYPE(iid) = hasSub ? generic_subroutine_type() : generic_function_type();
        TYPE_ATTR_FLAGS(ID_TYPE(iid)) = TYPE_ATTR_FLAGS(iid);
        ID_STORAGE(iid) = STG_EXT;
        PROC_CLASS(iid) = P_EXTERNAL;
        PROC_EXT_ID(iid) = intr;
        EXT_PROC_CLASS(intr) = EP_INTERFACE;
        EXT_PROC_TYPE(intr) = ID_TYPE(iid);

        /* define interface external symbol in parent */
        define_internal_subprog(intr);
    }

    /* TODO: we should check errors such as "ambiguous interfaces" */
}


static void
switch_id_to_proc(ID id)
{
    if(ID_CLASS(id) == CL_PROC)
        return;
    memset(&id->info.proc_info, 0, sizeof(id->info.proc_info));
    ID_CLASS(id) = CL_PROC;
}

/*
 * while reading module, read module procedure.
 */
static void
accept_MODULEPROCEDURE_statement_in_module(expr x)
{
    list lp;
    expr ident;
    ID id;

    FOR_ITEMS_IN_LIST(lp, EXPR_ARG1(x)) {
        ident = LIST_ITEM(lp);
        assert(EXPR_CODE(ident) == IDENT);

        /*
         * FIXME:
         *	It is not good idea to set ID_TYPE() to
         *	BASIC_TYPE_DESC(TYPE_GENERIC). Need to replace the
         *	ID_TYPE() anyway.
         */

        id = find_ident(EXPR_SYM(ident));
        if (id == NULL) {
            id = declare_ident(EXPR_SYM(ident), CL_PROC);
        } else {
            switch_id_to_proc(id);
        }
        ID_TYPE(id) = generic_procedure_type();
        ID_CLASS(id) = CL_PROC;
        PROC_CLASS(id) = P_DEFINEDPROC;
        declare_function(id);
    }
}


/*
 * compile MODULE PROCEDURE statement in the INTERFACE block
 */
static void
compile_interface_MODULEPROCEDURE_statement(expr x)
{
    list lp;
    expr ident;
    ID id;
    EXT_ID ep;
    const char *genProcName = NULL;

    assert(PARENT_STATE == ININTR);

    if (checkInsideUse()) {
        accept_MODULEPROCEDURE_statement_in_module(x);
        return;
    }

    if (EXT_IS_BLANK_NAME(CURRENT_INTERFACE)) {
        error("MODULE PROCEDURE must be in a generic module interface");
        return;
    }

    genProcName = SYM_NAME(EXT_SYM(CURRENT_INTERFACE));

    FOR_ITEMS_IN_LIST(lp, EXPR_ARG1(x)) {
        ident = LIST_ITEM(lp);
        assert(EXPR_CODE(ident) == IDENT);
        id = find_ident(EXPR_SYM(ident));
        if (id == NULL) {
            id = declare_ident(EXPR_SYM(ident), CL_PROC);
        } else {
            switch_id_to_proc(id);
        }

        ep = declare_external_proc_id(EXPR_SYM(ident), NULL, TRUE);
        if (ep == NULL) {
            fatal("can't allocate an EXT_ID for a module procedure.");
            /* not reached. */
            continue;
        }
        EXT_LINE(ep) = EXPR_LINE(x);
        EXT_PROC_CLASS(ep) = EP_MODULE_PROCEDURE;
        EXT_PROC_IS_MODULE_SPECIFIED(ep) = (EXPR_INT(EXPR_ARG2(x)) == 1);
        if (EXT_PROC_TYPE(ep) != NULL) {
            FUNCTION_TYPE_SET_MOUDLE_PROCEDURE(EXT_PROC_TYPE(ep));
        }

        if (add_module_procedure(genProcName, SYM_NAME(EXPR_SYM(ident)),
                                 NULL, NULL, NULL) == NULL) {
            fatal("can't add a module procedure '%s' for '%s'.",
                  SYM_NAME(EXPR_SYM(ident)), genProcName);
            /* not reached. */
        }
    }

    if (debug_flag) {
        dump_all_module_procedures(stderr);
    }
}


/*
 * compile MODULE PROCEDURE statement in the CONTAINS block of the submodule
 */
static void
compile_separate_MODULEPROCEDURE_statement(expr x)
{
    SYMBOL s;
    expr name;
    ID ip = NULL;
    ID id;
    ID arg;

    assert(PARENT_STATE == INCONT);
    assert(EXPR_HAS_ARG1(EXPR_ARG1(x)));
    assert(!EXPR_HAS_ARG2(EXPR_ARG1(x)));

    name = EXPR_ARG1(EXPR_ARG1(x));
    s = EXPR_SYM(name);

    if ((ip = find_ident(s)) == NULL) {
        error("module procedure interface doesn't exsit");
        return;
    } else if(!IS_PROCEDURE_TYPE(ID_TYPE(ip))) {
        error("parent should be a procedure");
        return;
    } else if(!TYPE_IS_MODULE(ID_TYPE(ip))) {
        error("parent should have a modure prefix");
        return;
    } else if (FUNCTION_TYPE_IS_DEFINED(ID_TYPE(ip))) {
        error("%s is already defined", SYM_NAME(ID_SYM(ip)));
        return;
    }

    FUNCTION_TYPE_SET_DEFINED(ID_TYPE(ip));

    begin_procedure();
    declare_procedure(CL_PROC, name, ID_TYPE(ip), NULL, NULL, NULL, NULL);
    EXT_PROC_IS_PROCEDUREDECL(CURRENT_EXT_ID) = TRUE;

    /*
     * setup local symbols in the function
     */
    if (FUNCTION_TYPE_RESULT(ID_TYPE(ip))) {
        s = FUNCTION_TYPE_RESULT(ID_TYPE(ip));
        declare_function_result_id(s, FUNCTION_TYPE_RETURN_TYPE(ID_TYPE(ip)));
    }

    FOREACH_ID(arg, FUNCTION_TYPE_ARGS(ID_TYPE(ip))) {
        id = declare_ident(ID_SYM(arg), CL_VAR);
        ID_STORAGE(id) = STG_ARG;
        declare_id_type(id, ID_TYPE(arg));
        TYPE_SET_UNCHANGABLE(ID_TYPE(id));
    }
}


/*
 * compile MODULE PROCEDURE statement
 */
static void
compile_MODULEPROCEDURE_statement(expr x)
{
    if (PARENT_STATE == ININTR) {
        compile_interface_MODULEPROCEDURE_statement(x);
    } else if (PARENT_STATE == INCONT) {
        compile_separate_MODULEPROCEDURE_statement(x);
    } else {
        error("unexpected MODULE PROCEDURE statement");
    }
}


/*
 * compiles the scene range expression of case label.
 *
 * expr : scene_range_expression*
 * expv : list((value | indexRange )*)
 */
static expv
compile_scene_range_expression_list(expr scene_range_expression_list)
{
    expr r = scene_range_expression_list;
    expv v, value, lower, upper, prev = NULL, next;

    struct list_node *lp;


    if (r == NULL) {
        /* not error, but case DEFAULT.*/
        return NULL;
    }

    if (EXPR_CODE(r) != LIST) {
        error("internal error, unexpected code.");
        abort();
    }

    FOR_ITEMS_IN_LIST(lp,r) {
        v = LIST_ITEM(lp);

        if(EXPR_ARG1(v) != NULL) {
            value = compile_expression(EXPR_ARG1(v));
            next = list3(F_SCENE_RANGE_EXPR, value, NULL, NULL);

        } else {
            lower = compile_expression(EXPR_ARG2(v));
            upper = compile_expression(EXPR_ARG3(v));

            next = list3(F_SCENE_RANGE_EXPR, NULL, lower, upper);
        }

        if(prev == NULL) {
            prev = list1(LIST, next);
        } else {
            prev = list_put_last(prev, next);
        }
    }

    return prev;
}

expv
compile_set_expr(expr x) {
    expv ret = NULL;

    if (EXPR_CODE(x) == F_SET_EXPR) {
        ret = compile_expression(EXPR_ARG2(x));
        if (ret != NULL) {
            char *keyword = SYM_NAME(EXPR_SYM(EXPR_ARG1(x)));
            if (keyword != NULL && *keyword != '\0') {
                EXPV_KWOPT_NAME(ret) = (const char *)strdup(keyword);
            }
        }
    } else {
        fatal("%s: not F_SET_EXPR.", __func__);
    }

    return ret;
}


expv
compile_member_ref(expr x)
{
    ID member_id;
    expr mX;
    expv struct_v, new_v;
    expv shape = list0(LIST);
    TYPE_DESC tp;
    TYPE_DESC stVTyp = NULL;

    if (EXPR_CODE(x) != F95_MEMBER_REF) {
        fatal("%s: not F95_MEMBER_REF", __func__);
        return NULL;
    }

    struct_v = compile_expression(EXPR_ARG1(x));
    if (struct_v == NULL) {
        return NULL;
    }

    if (EXPV_CODE(struct_v) != F95_MEMBER_REF
        && EXPV_CODE(struct_v) != F_VAR
        && EXPV_CODE(struct_v) != ARRAY_REF
        && EXPV_CODE(struct_v) != XMP_COARRAY_REF) {
        error("invalid left operand of '\%%'", EXPV_CODE(struct_v));
        return NULL;
    }

    stVTyp = EXPV_TYPE(struct_v);

    if(IS_ARRAY_TYPE(stVTyp)) {
        shape = list0(LIST);
        generate_shape_expr(EXPV_TYPE(struct_v), shape);
        stVTyp = bottom_type(stVTyp);
    }

    mX = EXPR_ARG2(x);
    assert(EXPR_CODE(mX) == IDENT);

    member_id = find_struct_member(stVTyp, EXPR_SYM(mX));

    if (member_id == NULL) {
        error("'%s' is not a member", SYM_NAME(EXPR_SYM(mX)));
        return NULL;
    }

    // TODO:
    //	 should work for all cases (array/substr/plain scalar).
    if (!IS_FUNCTION_TYPE(ID_TYPE(member_id)) && (
            TYPE_IS_POINTER(stVTyp) ||
            TYPE_IS_TARGET(stVTyp) ||
            TYPE_IS_VOLATILE(stVTyp) ||
            TYPE_IS_COINDEXED(stVTyp))) {
        /*
         * If type of struct_v has pointer/pointee flags on, members
         * should have those flags on too.
         *
         * And if type of struct_v is coarray, members are coarray.
         */
        TYPE_DESC mVTyp = ID_TYPE(member_id);
        TYPE_DESC retTyp = NULL;
        if (IS_ARRAY_TYPE(mVTyp)) {
            generate_shape_expr(mVTyp, shape);
            mVTyp = bottom_type(mVTyp);
        }
        retTyp = wrap_type(mVTyp);

        TYPE_ATTR_FLAGS(retTyp) |= TYPE_IS_POINTER(mVTyp);
        TYPE_ATTR_FLAGS(retTyp) |= TYPE_IS_TARGET(mVTyp);
        TYPE_ATTR_FLAGS(retTyp) |= TYPE_IS_VOLATILE(mVTyp);
        TYPE_ATTR_FLAGS(retTyp) |= TYPE_IS_ALLOCATABLE(mVTyp);

        TYPE_CODIMENSION(retTyp) = TYPE_CODIMENSION(stVTyp);

        /*
         * To avoid overwrite, check original flags before copy.
         */
        if (!TYPE_IS_POINTER(retTyp)) {
            TYPE_ATTR_FLAGS(retTyp) |= TYPE_IS_POINTER(stVTyp);
        }
        if (!TYPE_IS_TARGET(retTyp)) {
            TYPE_ATTR_FLAGS(retTyp) |= TYPE_IS_TARGET(stVTyp);
        }
        if (!TYPE_IS_VOLATILE(retTyp)) {
            TYPE_ATTR_FLAGS(retTyp) |= TYPE_IS_VOLATILE(stVTyp);
        }

        tp = retTyp;
	tp = compile_dimensions(tp, shape);
    } else {
        tp = ID_TYPE(member_id);

    }

    //tp = compile_dimensions(tp, shape);
    fix_array_dimensions(tp);

    new_v = expv_cons(F95_MEMBER_REF, tp, struct_v, mX);
    EXPV_LINE(new_v) = EXPR_LINE(x);

    return new_v;
}


static void
compile_STOP_PAUSE_statement(expr x)
{
    expr x1;
    expv v1;

    x1 = EXPR_ARG1(x);
    if(x1 != NULL) {
        v1 = expv_reduce(compile_expression(x1), FALSE);
        if(v1 == NULL)
            return;
        if(EXPR_CODE(v1) != INT_CONSTANT &&
            EXPR_CODE(v1) != STRING_CONSTANT) {
            error("bad expression in %s statement",
                  EXPR_CODE(x) == F_STOP_STATEMENT ? "STOP":"PAUSE");
            return;
        }
    }
    output_statement(list1(EXPR_CODE(x), x1));
}


static void
compile_NULLIFY_statement (expr x)
{
    expv args, v;
    list lp;

    args = list0(LIST);
    FOR_ITEMS_IN_LIST(lp, EXPR_ARG1(x)) {
        expv ev = compile_lhs_expression(LIST_ITEM(lp));
        if (ev == NULL)
            continue;
        if (EXPV_CODE(ev) != F95_MEMBER_REF && EXPV_CODE(ev) != F_VAR) {
            error("argument is not a variable nor structure element");
            continue;
        }
        if (!TYPE_IS_POINTER(EXPV_TYPE(ev))) {
            error("argument is not a pointer type");
            continue;
        }
        args = list_put_last(args, ev);
    }
    v = expv_cons(F95_NULLIFY_STATEMENT, NULL, args, NULL);
    EXPV_LINE(v) = EXPR_LINE(x);
    output_statement(v);
}


static int
isVarSetTypeAttr(expv v, uint32_t typeAttrFlags)
{
    TYPE_DESC tp;

    switch(EXPV_CODE(v)) {
    case F_VAR:
    case F95_MEMBER_REF:
        tp = EXPV_TYPE(v);
        return tp && ((TYPE_ATTR_FLAGS(tp) & typeAttrFlags) > 0);
    case ARRAY_REF:
    case XMP_COARRAY_REF:
        return isVarSetTypeAttr(EXPR_ARG1(v), typeAttrFlags);
    default:
        break;
    }
    abort();
}

extern int is_in_alloc;

static void
compile_ALLOCATE_DEALLOCATE_statement(expr x)
{
    /* (F95_ALLOCATE_STATEMENT args) */
    expr r, kwd;
    expv args, v, vstat = NULL, vmold = NULL, vsource = NULL, verrmsg = NULL;
    list lp;
    enum expr_code code = EXPR_CODE(x);

    expr type = EXPR_HAS_ARG2(x)?EXPR_ARG2(x):NULL;
    TYPE_DESC tp = NULL;

    int isImageControlStatement = FALSE;

    args = list0(LIST);
    FOR_ITEMS_IN_LIST(lp, EXPR_ARG1(x)) {
        r = LIST_ITEM(lp);

        if(EXPR_CODE(r) == F_SET_EXPR) {
            kwd = EXPR_ARG1(r);
            if(EXPR_CODE(kwd) != IDENT ||
               (strcmp(SYM_NAME(EXPR_SYM(kwd)), "stat") != 0 &&
                strcmp(SYM_NAME(EXPR_SYM(kwd)), "mold") != 0 &&
                strcmp(SYM_NAME(EXPR_SYM(kwd)), "errmsg") != 0 &&
                strcmp(SYM_NAME(EXPR_SYM(kwd)), "source") != 0)) {
                error("invalid keyword list");
                break;
            }
            v = compile_expression(EXPR_ARG2(r));
            if (strcmp(SYM_NAME(EXPR_SYM(kwd)), "stat") == 0) {

                if (vstat != NULL) {
                    error("duplicate stat keyword");
                }

                vstat = compile_expression(v);

                if (vstat == NULL || (EXPR_CODE(vstat) != F_VAR &&
                                      EXPR_CODE(vstat) != ARRAY_REF &&
                                      EXPR_CODE(vstat) != F95_MEMBER_REF)){
                    error("invalid status variable");
                }

            } else if (strcmp(SYM_NAME(EXPR_SYM(kwd)), "mold") == 0) {
                if (code == F95_DEALLOCATE_STATEMENT) {
                    error("MOLD keyword argument in DEALLOCATE statement");
                }

                if (vmold != NULL) {
                    error("duplicate mold keyword");
                }

                vmold = compile_expression(v);

            } else if (strcmp(SYM_NAME(EXPR_SYM(kwd)), "source") == 0) {
                if (code == F95_DEALLOCATE_STATEMENT) {
                    error("SOURCE keyword argument in DEALLOCATE statement");
                }

                if (vsource != NULL) {
                    error("duplicate source keyword");
                }

                vsource = compile_expression(v);

            } else if (strcmp(SYM_NAME(EXPR_SYM(kwd)), "errmsg") == 0) {
                if (verrmsg != NULL) {
                    error("duplicate errmsg keyword");
                }

                verrmsg = compile_expression(v);

                if (verrmsg == NULL || (EXPR_CODE(verrmsg) != F_VAR &&
                                        EXPR_CODE(verrmsg) != ARRAY_REF &&
                                        EXPR_CODE(verrmsg) != F95_MEMBER_REF)){
                    error("invalid errmsg variable");

                }
                
                if(IS_CHAR(EXPV_TYPE(verrmsg)) == FALSE) {
                    error("errmsg variable is not a scala character type");
                }


            }
        } else {
            if (vstat || vmold || vsource || verrmsg) {
                error("non-keyword arguments after keyword arguments");
                continue;
            }

            is_in_alloc = TRUE;
            expv ev = compile_lhs_expression(r);
            is_in_alloc = FALSE;

            if (ev == NULL)
                continue;

            if (TYPE_IS_COINDEXED(EXPV_TYPE(ev))) {
                isImageControlStatement = TRUE;
            }

            switch(EXPV_CODE(ev)) {
            case F95_MEMBER_REF:
            case F_VAR:
            case ARRAY_REF:
                case XMP_COARRAY_REF:
                if(isVarSetTypeAttr(ev,
                    TYPE_ATTR_POINTER | TYPE_ATTR_ALLOCATABLE) == FALSE) {
                    error("argument is not a pointer nor allocatable type");
                    continue;
                }
                args = list_put_last(args, ev);
                break;
            case F_SET_EXPR:
                break;
            default:
                error("argument is not a variable nor array nor structure element");
                break;
            }
        }
    }

    if (isImageControlStatement && !check_image_control_statement_available())
        return;

    if (type) {
        tp = compile_type(type, /*allow_predecl=*/FALSE);
    }

    /*
     * Now check type for allocation
     */

    FOR_ITEMS_IN_LIST(lp, args) {
        if (tp) {
            if (type_is_compatible_for_allocation(EXPV_TYPE(LIST_ITEM(lp)),
                                                  tp)) {
                error("type incompatible");
                return;
            }
        }
        if (vsource) {
            if (type_is_compatible_for_allocation(EXPV_TYPE(LIST_ITEM(lp)),
                                                  EXPV_TYPE(vsource))) {
                error("type incompatible");
                return;
            }
        }
        if (vmold) {
            if (type_is_compatible_for_allocation(EXPV_TYPE(LIST_ITEM(lp)),
                                                  EXPV_TYPE(vmold))) {
                return;
                error("type incompatible");
            }
        }
    }

    v = expv_cons(code, NULL, args, list4(LIST, vstat, vmold, vsource, verrmsg));
    EXPV_TYPE(v) = tp;

    EXPV_LINE(v) = EXPR_LINE(x);
    output_statement(v);
}


static void
compile_ASSIGN_LABEL_statement(expr x)
{
    /* (F_ASSIGN_LABEL_STATEMENT label id) */
    ID idLabel;
    expr x1;
    expv v1, v2, w;

    x1 = EXPR_ARG1(x);
    v1 = expr_label_value(x1);
    if (v1 == NULL) {
        error("illegal label");
        return;
    }

    if(EXPV_CODE(v1) != INT_CONSTANT)
        fatal("label is not integer constant");

    idLabel = declare_label(EXPV_INT_VALUE(v1),LAB_EXEC,FALSE);

    if(idLabel == NULL)
        return;

    if(EXPR_CODE(EXPR_ARG2(x)) != IDENT)
        fatal("F_ASSIGN_LABEL_STATEMENT: not ident");

    v2 = compile_lhs_expression(EXPR_ARG2(x));

    if(IS_INT(EXPV_TYPE(v2)) == FALSE) {
        error("variable must be integer type in ASSIGN statement");
        return;
    }

    w = expv_assignment(v2, v1);
    output_statement(w);
}


static void
compile_CALL_type_bound_procedure_statement(expr x)
{
    ID tpd;
    expv structRef;
    expr x1, x2, args;
    TYPE_DESC stp;
    TYPE_DESC tp;
    expv v = NULL;
    expv a;

    x1 = EXPR_ARG1(EXPR_ARG1(x));
    x2 = EXPR_ARG2(EXPR_ARG1(x));
    args = EXPR_ARG2(x);

    a = compile_args(args);

    structRef = compile_lhs_expression(x1);

    if (!IS_STRUCT_TYPE(EXPV_TYPE(structRef))) {
        error("invalid type bound procedure call to non derived-type");
        return;
    }

    stp = EXPV_TYPE(structRef);

    tpd = find_struct_member(stp, EXPR_SYM(x2));

    if (tpd == NULL || ID_CLASS(tpd) != CL_TYPE_BOUND_PROC) {
        error("'%s' is not type bound procedure", SYM_NAME(EXPR_SYM(x2)));
        return;
    }

    if ((tp = ID_TYPE(tpd)) == NULL) {
        /*
         * If type bound procedure is bound to module procedure, its type does
         * not yet exists.  So create it in this timing.
         */
        tp = new_type_desc();
        TYPE_SET_USED_EXPLICIT(tp);
        TYPE_BASIC_TYPE(tp) = TYPE_SUBR;
    }

    tp = ID_TYPE(tpd);
    if (TYPE_BOUND_GENERIC_TYPE_GENERICS(tp)) {
        /* for type-bound GENERIC */
        ID bind;
        ID bindto;
        tp = NULL;
        FOREACH_ID(bind, TBP_BINDING(tpd)) {
            bindto = find_struct_member_allow_private(stp, ID_SYM(bind), TRUE);
            if (bindto && function_type_is_appliable(ID_TYPE(bindto), a)) {
                tp = ID_TYPE(bindto);
            }
        }
        if (tp == NULL) {
            if (debug_flag)
                fprintf(debug_fp, "invalid argument for type-bound generic");
        }
        /* type-bound generic procedure type does not exist in XcodeML */
        tp = NULL;
    }

    v = list2(FUNCTION_CALL,
              expv_cons(F95_MEMBER_REF, tp, structRef, x2),
              a);

    EXPV_TYPE(v) = type_VOID;
    output_statement(v);

    return;
}


static void
compile_CALL_subroutine_statement(expr x)
{
    expr x1;
    ID id;
    expv v;

    x1 = EXPR_ARG1(x);

    id = find_ident(EXPR_SYM(x1));
    if (id == NULL) {
        id = find_external_ident_head(EXPR_SYM(x1));
    }
    if(id == NULL) {
        id = declare_ident(EXPR_SYM(x1), CL_UNKNOWN);
        if (ID_CLASS(id) == CL_UNKNOWN) {
            ID_CLASS(id) = CL_PROC;
        }
        if (is_intrinsic_function(id)) {
            PROC_CLASS(id) = P_INTRINSIC;
            TYPE_SET_INTRINSIC(id);
            ID_STORAGE(id) = STG_NONE;
            ID_IS_DECLARED(id) = TRUE;
        } else if (PROC_CLASS(id) == P_UNKNOWN) {
            PROC_CLASS(id) = P_EXTERNAL;
            /* DO NOT TYPE_SET_EXTERNAL(id), this is not an explicit exernal subroutine */
            TYPE_SET_IMPLICIT(id);
        }
    }
    if (ID_IS_AMBIGUOUS(id)) {
        error("an ambiguous reference to symbol '%s'", ID_NAME(id));
        return;
    }
    if (ID_TYPE(id) != NULL && IS_FUNCTION_TYPE(ID_TYPE(id)) &&
        TYPE_IS_USED_EXPLICIT(ID_TYPE(id))) {
        error("'%s' is a function, not a subroutine", ID_NAME(id));
    }

    if ((PROC_CLASS(id) == P_EXTERNAL || PROC_CLASS(id) == P_UNKNOWN) &&
        (ID_TYPE(id) == NULL || (
            IS_SUBR(ID_TYPE(id)) == FALSE &&
            TYPE_IS_PROCEDURE(ID_TYPE(id)) == FALSE))) {
        TYPE_DESC tp;
        if (ID_TYPE(id)) {
            if (!TYPE_IS_IMPLICIT(ID_TYPE(id)) &&
                !FUNCTION_TYPE_IS_GENERIC(ID_TYPE(id)) &&
                !(FUNCTION_TYPE_RETURN_TYPE(ID_TYPE(id)) != NULL &&
                  (IS_VOID(FUNCTION_TYPE_RETURN_TYPE(ID_TYPE(id))) ||
                   TYPE_IS_IMPLICIT(FUNCTION_TYPE_RETURN_TYPE(ID_TYPE(id))) ||
                   IS_GENERIC_TYPE(FUNCTION_TYPE_RETURN_TYPE(ID_TYPE(id)))))) {
                error("called '%s' which doesn't have a type like a subroutine", ID_NAME(id));
                return;
            }

            tp = subroutine_type();
            TYPE_ATTR_FLAGS(tp) = TYPE_ATTR_FLAGS(ID_TYPE(id));
        } else {
            tp = subroutine_type();
        }
        TYPE_SET_IMPLICIT(tp);
        TYPE_SET_USED_EXPLICIT(tp);
        ID_TYPE(id) = tp;

        if(PROC_EXT_ID(id)) {
            EXT_PROC_TYPE(PROC_EXT_ID(id)) = tp;
        }
    }
    else if (ID_TYPE(id) != NULL && TYPE_IS_PROCEDURE(ID_TYPE(id))) {
        if (!IS_SUBR(ID_TYPE(id))) {
            TYPE_BASIC_TYPE(ID_TYPE(id)) = TYPE_SUBR;
        }
    }
    else if (PROC_CLASS(id) == P_INTRINSIC && ID_TYPE(id) != NULL){
        TYPE_DESC tp = ID_TYPE(id);
        TYPE_BASIC_TYPE(tp) = TYPE_SUBR;
        FUNCTION_TYPE_RETURN_TYPE(tp) = type_VOID;
        TYPE_UNSET_IMPLICIT(tp);
        TYPE_SET_USED_EXPLICIT(tp);
        ID_TYPE(id) = tp;
        if (PROC_EXT_ID(id)) EXT_PROC_TYPE(PROC_EXT_ID(id)) = tp;
    }
    else if (ID_TYPE(id) != NULL && !IS_SUBR(ID_TYPE(id))) {
        TYPE_DESC tp = subroutine_type();
        TYPE_EXTATTR_FLAGS(tp) = TYPE_EXTATTR_FLAGS(ID_TYPE(id));
        TYPE_UNSET_IMPLICIT(tp);
        TYPE_SET_USED_EXPLICIT(tp);
        ID_TYPE(id) = tp;
    }


#if 0
    // to be solved
    /*
     * FIXME:
     *	Even if the ident is really a subroutine, we can't
     *	determine until it is "CALLED". Furthermore, even if
     *	the ident is declared as an external, we only can know
     *	that the ident is a function or a subroutine. So
     *	technically said, we can't check if a function is
     *	invoked as a subtroutine or not. To do that, we need a
     *	multiple pass parser.
     */

    if (ID_CLASS(id) == CL_PROC && !IS_SUBR(ID_TYPE(id))) {
        if (ID_STORAGE(id) != STG_ARG) {
            error_at_node(x, "function is invoked as subroutine");
        }
    }
#endif

    if (ID_IS_DUMMY_ARG(id)) {
        v = compile_highorder_function_call(id, EXPR_ARG2(x), TRUE);
    } else {
       v = compile_function_call_check_intrinsic_arg_type(id, EXPR_ARG2(x), TRUE);
       if (v == NULL && PROC_CLASS(id) == P_INTRINSIC) {
           TYPE_DESC tp = type_basic(TYPE_SUBR);
           /* Retry to compile as 'CALL external_subroutine(..)' . */

           id = declare_ident(EXPR_SYM(x1), CL_PROC);
           ID_TYPE(id) = tp;

           /* NOTE: DO NOT 'TYPE_SET_EXTERNAL(id)', this is not an explicit exteranl function  */
           ID_IS_DECLARED(id) = FALSE;
           ID_STORAGE(id) = STG_EXT;
           PROC_CLASS(id) = P_EXTERNAL;

           TYPE_UNSET_IMPLICIT(tp);
           TYPE_SET_USED_EXPLICIT(tp);

           v = compile_function_call(id, EXPR_ARG2(x));

        }
    }

    EXPV_TYPE(v) = type_basic(TYPE_VOID);
    output_statement(v);
}

static void
compile_CALL_statement(expr x)
{
    expr x1;
    /* (F_CALL_STATEMENT identifier args)*/
    x1 = EXPR_ARG1(x);
    if (EXPR_CODE(x1) == IDENT) {
        compile_CALL_subroutine_statement(x);
    } else if (EXPR_CODE(x1) == F95_MEMBER_REF) {
        compile_CALL_type_bound_procedure_statement(x);
    } else {
        fatal("compile_exec_statement: bad id in call");
    }
}


static void
compile_RETURN_statement(expr x)
{
    /* (F_RETURN_STATMENT arg) */
    if (check_inside_CRITICAL_construct()) {
        error("RETURN statement in CRITICAL block");
        return;
    }

    if(EXPR_ARG1(x) != NULL){
        error("alternative return is not supported");
        return;
    }
    if(CURRENT_PROC_CLASS != CL_PROC)
        warning("RETURN statement in main or block data");
    output_statement(list0(F_RETURN_STATEMENT));
}


static void
compile_GOTO_statement(expr x)
{
    /* (F_GOTO_STATEMENT label) */
    expr x1;
    expv stLabel;
    ID id;

    x1 = EXPR_ARG1(x);
    stLabel = expr_label_value(x1);
    if (stLabel == NULL) {
        error("illegal label");
        return;
    }
    id = declare_label(EXPV_INT_VALUE(stLabel), LAB_EXEC,FALSE);
    if (id == NULL) return;
    output_statement(list1(GOTO_STATEMENT,
                           expv_sym_term(IDENT,NULL,ID_SYM(id))));
}

static void
compile_COMPGOTO_statement(expr x)
{
    /* (F_COMPGOTO_STATEMENT (LIST ) expr) */
    expv stLabel;
    expr x1;
    expv v1;
    ID id;
    list lp;

    v1 = compile_expression(EXPR_ARG2(x));
    if(EXPR_ARG1(x) == NULL) return; /* error recovery */
    FOR_ITEMS_IN_LIST(lp,EXPR_ARG1(x)){
        x1 = LIST_ITEM(lp);
        if (EXPR_CODE(x1) != INT_CONSTANT) {
            error("illegal label in computed GOTO");
            v1 = NULL;
            return;
        }
    }
    if(v1 == NULL) return;
    if(!IS_INT(EXPV_TYPE(v1))){
        error("expression must be integer in computed GOTO");
        return;
    }
    FOR_ITEMS_IN_LIST(lp,EXPR_ARG1(x)){
        x1 = LIST_ITEM(lp);
        stLabel = expr_label_value(x1);
        if (stLabel == NULL) {
            error("illegal label in computed GOTO");
            return;
        }
        if((id = declare_label(EXPV_INT_VALUE(stLabel),LAB_EXEC,FALSE)) == NULL){
            return;
        }
    }
    output_statement(list2(F_COMPGOTO_STATEMENT, EXPR_ARG1(x), v1));
}


static void
compile_ASGOTO_statement(expr x)
{
    /* (F_ASGOTO_STATEMENT IDENT list) */
    expr x1;
    expv v1, v2, stLabel, cases, w;
    list lp;
    ID idLabel;

    if(EXPR_ARG2(x) == NULL){
        error("line number list must be specified in assigned GOTO");
        return;
    }

    if(EXPR_CODE(EXPR_ARG1(x)) != IDENT)
        fatal("F_ASGOTO_STATEMENT: not ident");
    v1 = compile_lhs_expression(EXPR_ARG1(x));
    if(v1 == NULL) return;
    if(!IS_INT(EXPV_TYPE(v1)))
        error("variable must be integer type in assigned GOTO");

    cases = EMPTY_LIST;
    EXPV_LINE(cases) = EXPR_LINE(x);

    FOR_ITEMS_IN_LIST(lp,EXPR_ARG2(x)){
        x1 = LIST_ITEM(lp);
        if (EXPR_CODE(x1) != INT_CONSTANT) {
            error("illegal label in assigned GOTO");
            cases = NULL;
            break;
        }
        stLabel = expr_label_value(x1);
        if (stLabel == NULL) {
            error("illegal label in assigned GOTO");
            cases = NULL;
            break;
        }
        idLabel = declare_label(EXPV_INT_VALUE(stLabel),LAB_EXEC,FALSE);
        if(idLabel == NULL){
            cases = NULL;
            break;
        }
        v2 = list3(F_CASELABEL_STATEMENT,
                list3(F_SCENE_RANGE_EXPR,
                    expv_int_term(INT_CONSTANT,
                        type_INT,EXPV_INT_VALUE(stLabel)),
                    NULL, NULL),
                list1(GOTO_STATEMENT,
                    expv_sym_term(IDENT, NULL, ID_SYM(idLabel))),
                NULL);
        EXPV_LINE(v2) = EXPR_LINE(x);
        list_put_last(cases, v2);
    }

    if(cases == NULL) return;

    w = list3(F_SELECTCASE_STATEMENT, v1, cases, NULL);
    EXPV_LINE(w) = EXPR_LINE(x);
    output_statement(w);
}


static void
compile_ARITHIF_statement(expr x)
{
    /* (F_ARITHIF_STATEMENT expr l1 l2 l3) */
    expv w, cond, vTmp, stIf, stElse;
    expv label[3];
    ID idLabel;
    int i;
    static enum expr_code compops[] =
        { LOG_LT_EXPR, LOG_EQ_EXPR, LOG_GT_EXPR };

    cond = compile_expression(EXPR_ARG1(x));
    if(cond == NULL) return;

    if (EXPR_CODE(EXPR_ARG2(x)) != INT_CONSTANT ||
        EXPR_CODE(EXPR_ARG3(x)) != INT_CONSTANT ||
        EXPR_CODE(EXPR_ARG4(x)) != INT_CONSTANT) {
        error("illegal label in arithmetic IF");
        return;
    }

    label[0] = expr_label_value(EXPR_ARG2(x));
    label[1] = expr_label_value(EXPR_ARG3(x));
    label[2] = expr_label_value(EXPR_ARG4(x));

    if(!IS_INT(EXPV_TYPE(cond)) && !IS_REAL(EXPV_TYPE(cond))){
        error("expression must be integer or real in arithmetic IF");
        return;
    }

    /*
     * To avoid side effect by evaluating v1 more than once,
     * have to generate temporary variable.
     */
    vTmp = allocate_temp(EXPV_TYPE(cond));
    EXPV_LINE(vTmp) = EXPR_LINE(x);
    output_statement(expv_assignment(vTmp, cond));

    stIf = NULL;
    stElse = NULL;

    for(i = 0; i < 3; ++i) {
        idLabel = declare_label(
            EXPV_INT_VALUE(label[i]),LAB_EXEC,FALSE);
        if(idLabel == NULL) return;

        stIf = list5(IF_STATEMENT,
            expv_cons(
                compops[i], type_LOGICAL, vTmp, expv_constant_0),
            list1(GOTO_STATEMENT,
                expv_sym_term(IDENT, NULL, ID_SYM(idLabel))),
	    stElse, NULL, NULL);
        stElse = stIf;
    }

    w = stIf;
    EXPV_LINE(w) = EXPR_LINE(x);
    output_statement(w);
}


static int markAsPublic(ID id)
{
    TYPE_DESC tp = ID_TYPE(id);
    if (TYPE_IS_PRIVATE(id) || (tp != NULL && TYPE_IS_PRIVATE(tp))) {
        error("'%s' is already specified as private.", ID_NAME(id));
        return FALSE;
    }
    if (TYPE_IS_PROTECTED(id) || (tp != NULL && TYPE_IS_PROTECTED(tp))) {
        error("'%s' is already specified as protected.", ID_NAME(id));
        return FALSE;
    }
    TYPE_SET_PUBLIC(id);
    TYPE_UNSET_PRIVATE(id);

    return TRUE;
}

static int markAsPrivate(ID id)
{
    TYPE_DESC tp = ID_TYPE(id);
    if (TYPE_IS_PUBLIC(id) || (tp != NULL && TYPE_IS_PUBLIC(tp))) {
        error("'%s' is already specified as public.", ID_NAME(id));
        return FALSE;
    }
    if (TYPE_IS_PROTECTED(id) || (tp != NULL && TYPE_IS_PROTECTED(tp))) {
        error("'%s' is already specified as protected.", ID_NAME(id));
        return FALSE;
    }
    TYPE_UNSET_PUBLIC(id);
    TYPE_SET_PRIVATE(id);

    return TRUE;
}

static int markAsProtected(ID id)
{
    TYPE_DESC tp = ID_TYPE(id);
    if (TYPE_IS_PRIVATE(id) || (tp != NULL && TYPE_IS_PRIVATE(tp))) {
        error("'%s' is already specified as private.", ID_NAME(id));
        return FALSE;
    }
    if (TYPE_IS_PUBLIC(id) || (tp != NULL && TYPE_IS_PUBLIC(tp))) {
        error("'%s' is already specified as public.", ID_NAME(id));
        return FALSE;
    }
    TYPE_UNSET_PUBLIC(id);
    TYPE_SET_PROTECTED(id);

    return TRUE;
}

static int
have_type_bound_procedure(ID ids)
{
    ID ip;
    FOREACH_ID(ip, ids) {
        if (ID_CLASS(ip) == CL_TYPE_BOUND_PROC) {
            return TRUE;
        }
    }
    return FALSE;
}

static void
compile_PUBLIC_PRIVATE_statement(expr id_list, int (*markAs)(ID))
{
    list lp;
    expr ident;
    ID id;

    if (!INMODULE()) {
        error("not in module.");
        return;
    }

    if (id_list == NULL) {
        /*
         * for single private/public statement
         */

        if ((CTL_TYPE(ctl_top) == CTL_STRUCT)
                     && (markAs == markAsPrivate)) {
            TYPE_DESC struct_tp = CTL_STRUCT_TYPEDESC(ctl_top);
            if (have_type_bound_procedure(TYPE_MEMBER_LIST(struct_tp))) {
                error("PRIVATE after type-bound procedure");
            }
            TYPE_SET_INTERNAL_PRIVATE(struct_tp);
            return;
        } else if (markAs == markAsPublic) {
            current_module_state = M_PUBLIC;
        } else if (markAs == markAsPrivate)  {
            current_module_state = M_PRIVATE;
        } else if (markAs == markAsProtected) {
            current_module_state = M_PROTECTED;
        }

        /* private/public is set to ids, later in end_declaration */

        return;
    }

    FOR_ITEMS_IN_LIST(lp, id_list) {
        ident = LIST_ITEM(lp);
        switch (EXPR_CODE(ident)) {
            case IDENT: {
                if ((id = find_ident_local(EXPR_SYM(ident))) == NULL) {
                    id = declare_ident(EXPR_SYM(ident), CL_UNKNOWN);
                    if (id == NULL) {
                        /* must not happen. */
                        continue;
                    }
                    ID_COULD_BE_IMPLICITLY_TYPED(id) = TRUE;
                }
                (void)markAs(id);
                break;
            }
            case F95_GENERIC_SPEC: {
                expr arg;
                arg = EXPR_ARG1(ident);
                SYMBOL sym = find_symbol(EXPR_CODE_SYMBOL(EXPR_CODE(arg)));
                if ((id = find_ident_local(sym)) == NULL) {
                    id = declare_ident(sym, CL_UNKNOWN);
                    if (id == NULL) {
                        /* must not happen. */
                        continue;
                    }
                }
                (void)markAs(id);
                break;
            }
            case F95_USER_DEFINED: {
                expr arg;
                arg = EXPR_ARG1(ident);
                if ((id = find_ident_local(EXPR_SYM(arg))) == NULL) {
                    id = declare_ident(EXPR_SYM(arg), CL_UNKNOWN);
                    if (id == NULL) {
                        /* must not happen. */
                        continue;
                    }
                }
                (void)markAs(id);
                break;
            }
            default: {
                fatal("illegal item(s) in public/private statement. %d", EXPR_CODE(ident));
                break;
            }
        }
    }
}


static void
compile_POINTER_SET_statement(expr x) {
    list lp;
    int nArgs = 0;
    expv vPointer = NULL;
    expv vPointee = NULL;
    TYPE_DESC vPtrTyp = NULL;
    TYPE_DESC vPteTyp = NULL;
    expv v = NULL;

    FOR_ITEMS_IN_LIST(lp, x) {
        nArgs++;
    }

    if (nArgs != 2) {
        fatal("%s: Invalid arguments number, expect 2 but %d.",
              __func__, nArgs);
        return;
    }

    vPointer = compile_lhs_expression(EXPR_ARG1(x));
    vPointee = compile_expression(EXPR_ARG2(x));
    if (vPointer == NULL || vPointee == NULL) {
        return;
    }

    if(EXPV_CODE(vPointee) == FUNCTION_CALL)
        goto accept;

    vPtrTyp = EXPV_TYPE(vPointer);
    if (vPtrTyp == NULL || TYPE_BASIC_TYPE(vPtrTyp) == TYPE_UNKNOWN) {
        fatal("%s: Undetermined type for a pointer.", __func__);
        return;
    }
    vPteTyp = EXPV_TYPE(vPointee);
    if (vPteTyp == NULL || TYPE_BASIC_TYPE(vPteTyp) == TYPE_UNKNOWN) {
        fatal("%s: Undetermined type for a pointee.", __func__);
        return;
    }

    if (!TYPE_IS_POINTER(vPtrTyp)) {
        error_at_node(x, "'%s' is not a pointer.",
                      SYM_NAME(EXPR_SYM(EXPR_ARG1(x))));
        return;
    }

    if (IS_PROCEDURE_TYPE(vPtrTyp)) {
        /* if left operand is a procedure type,
         * right operand is a function/subroutine,
         * and they may be declared in the CONTAINS block.
         */
        if (!IS_PROCEDURE_TYPE(vPteTyp) &&
            TYPE_BASIC_TYPE(vPteTyp) != TYPE_UNKNOWN &&
            !TYPE_IS_IMPLICIT(vPteTyp)) {
            error_at_node(x, "'%s' is not a function/subroutine",
                          SYM_NAME(EXPR_SYM(EXPR_ARG2(x))));
        }
        if (EXPR_CODE(vPointee) == F_VAR) {
            ID id = find_ident(EXPR_SYM(vPointee));
            if (!IS_PROCEDURE_TYPE(vPteTyp)) {
                assert(id != NULL); /* declared in compile_expression() */
                if (TYPE_IS_IMPLICIT(vPteTyp) && TYPE_REF(vPtrTyp)) {
                    /*
                     * ex)
                     *  ! f is a procedure pointer
                     *  f => g ! g is pointee
                     *
                     *  So assumption: g is a procedure
                     *
                     *  redefine_procedures() will check 'g' is defined or not
                     */
                    TYPE_DESC tp;
                    TYPE_DESC ftp = get_bottom_ref_type(vPtrTyp);
                    int attrs = TYPE_ATTR_FLAGS(vPteTyp);
                    int extattrs = TYPE_EXTATTR_FLAGS(vPteTyp);

                    *vPteTyp = *ftp;
                    tp = new_type_desc();
                    *tp = *FUNCTION_TYPE_RETURN_TYPE(vPteTyp);
                    FUNCTION_TYPE_RETURN_TYPE(vPteTyp) = tp;
                    TYPE_ATTR_FLAGS(vPteTyp) = attrs & !(TYPE_ATTR_PUBLIC | TYPE_ATTR_PRIVATE);
                    TYPE_EXTATTR_FLAGS(vPteTyp) = extattrs;
                    FUNCTION_TYPE_HAS_EXPLICIT_ARGS(vPteTyp) = TRUE;
                } else {
                    /*
                     * POINTEE is used as a function/subroutine,
                     * so fix its type
                     *
                     * ex)
                     *
                     *   REAL :: g ! may be a external function
                     *
                     *   f => g
                     */

                    TYPE_DESC old;

                    old = ID_TYPE(id);

                    if (IS_FUNCTION_TYPE(vPtrTyp)) {
                        ID_TYPE(id) = function_type(old);

                    } else {
                        ID_TYPE(id) = subroutine_type();
                        TYPE_ATTR_FLAGS(ID_TYPE(id)) = TYPE_ATTR_FLAGS(old);
                        TYPE_EXTATTR_FLAGS(ID_TYPE(id)) = TYPE_EXTATTR_FLAGS(old);
                    }
                }
            } else {
                if (get_bottom_ref_type(vPtrTyp) == get_bottom_ref_type(vPteTyp)) {
                    /* DO NOTHING */
                } else if ((IS_FUNCTION_TYPE(vPteTyp) &&
                     TYPE_IS_IMPLICIT(FUNCTION_TYPE_RETURN_TYPE(vPteTyp)))
                    && TYPE_REF(vPtrTyp)) {
                    /*
                     * ex)
                     *  i = g()
                     *  ! f is a procedure pointer
                     *  f => g ! g is pointee
                     *
                     *  So assumption: g is a procedure
                     *
                     *  redefine_procedures() will check 'g' is defined or not
                     */
                    TYPE_DESC ftp = get_bottom_ref_type(vPtrTyp);

                    TYPE_REF(vPteTyp) = ftp;
                    TYPE_REF(FUNCTION_TYPE_RETURN_TYPE(vPteTyp)) = FUNCTION_TYPE_RETURN_TYPE(ftp);
                    TYPE_ATTR_FLAGS(vPteTyp) = 0;
                    TYPE_EXTATTR_FLAGS(vPteTyp) = 0;
                    TYPE_ATTR_FLAGS(FUNCTION_TYPE_RETURN_TYPE(vPteTyp)) = 0;
                    TYPE_EXTATTR_FLAGS(FUNCTION_TYPE_RETURN_TYPE(vPteTyp)) = 0;
                    FUNCTION_TYPE_HAS_EXPLICIT_ARGS(vPteTyp) = TRUE;

                }
            }

            ID_CLASS(id) = CL_PROC;
            PROC_CLASS(id) = P_UNDEFINEDPROC;

            if (ID_LINE(id) == NULL) {
                ID_LINE(id) = EXPR_LINE(x);
            }
        }

    } else {
        if (!TYPE_IS_TARGET(vPteTyp) &&
            !TYPE_IS_POINTER(vPteTyp) &&
            !IS_PROCEDURE_TYPE(vPteTyp)) {
            if(EXPR_CODE(EXPR_ARG2(x)) == IDENT)
                error_at_node(x, "'%s' is not a pointee.",
                              SYM_NAME(EXPR_SYM(EXPR_ARG2(x))));
            else
                error_at_node(x, "right hand side expression is not a pointee.");
            return;
        }
    }

    if (TYPE_N_DIM(IS_REFFERENCE(vPtrTyp)?TYPE_REF(vPtrTyp):vPtrTyp) !=
        TYPE_N_DIM(IS_REFFERENCE(vPteTyp)?TYPE_REF(vPteTyp):vPteTyp)) {
        error_at_node(x, "Rank mismatch.");
        return;
    }

    if (IS_PROCEDURE_TYPE(vPtrTyp)) {
        if (!procedure_is_assignable(vPtrTyp, vPteTyp)) {
            error_at_node(x, "Type mismatch.");
            return;
        }

        if (TYPE_IS_NOT_FIXED(vPtrTyp)) {
            TYPE_DESC subr, ftp;

            subr = get_bottom_ref_type(vPteTyp);
            if (IS_SUBR(subr)) {
                ftp = get_bottom_ref_type(vPtrTyp);
                TYPE_BASIC_TYPE(ftp) = TYPE_SUBR;
                TYPE_BASIC_TYPE(FUNCTION_TYPE_RETURN_TYPE(ftp)) = TYPE_VOID;
            }
            TYPE_UNSET_NOT_FIXED(vPtrTyp);
        }

    } else {
        if (get_basic_type(vPtrTyp) != get_basic_type(vPteTyp)) {
            error_at_node(x, "Type mismatch.");
            return;
        }
    }

    if (TYPE_IS_VOLATILE(vPtrTyp) != TYPE_IS_VOLATILE(vPteTyp)) {
        error_at_node(x, "VOLATILE attribute mismatch.");
        return;
    }

    if (IS_STRUCT_TYPE(vPtrTyp) &&
        !struct_type_is_compatible_for_assignment(vPtrTyp, vPteTyp, TRUE)) {
        error_at_node(x, "Derived-type mismatch.");
    }

accept:

    EXPV_LINE(vPointer) = EXPR_LINE(x);
    EXPV_LINE(vPointee) = EXPR_LINE(x);
    v = list2(F95_POINTER_SET_STATEMENT,
              (expr)vPointer,
              (expr)vPointee);
    EXPV_LINE(v) = EXPR_LINE(x);
    if (TYPE_BASIC_TYPE(EXPV_TYPE(vPointee)) == TYPE_LHS) {
        EXPV_TYPE(vPointee) = EXPV_TYPE(vPointer);
    }

    output_statement(v);
}


static void
compile_TARGET_POINTER_ALLOCATABLE_statement(expr x)
{
    list lp;
    expr aloc, ident, dims;
    ID id;

    assert(EXPR_CODE(x) == F95_TARGET_STATEMENT ||
        EXPR_CODE(x) == F95_POINTER_STATEMENT ||
        EXPR_CODE(x) == F95_ALLOCATABLE_STATEMENT);

    FOR_ITEMS_IN_LIST(lp, EXPR_ARG1(x)) {
        aloc = LIST_ITEM(lp);
        ident = EXPR_ARG1(aloc);
        dims = EXPR_ARG2(aloc);

        assert(EXPR_CODE(aloc) == F95_ARRAY_ALLOCATION);
        assert(EXPR_CODE(ident) == IDENT);
        assert(dims == NULL || EXPR_CODE(dims) == LIST);

        id = declare_ident(EXPR_SYM(ident), CL_VAR);
        if(id == NULL)
            return;
        if(ID_IS_OFMODULE(id)) {
            error("can't change attributes of USE-assoicated symbol '%s'", ID_NAME(id));
            return;
        } else if (ID_IS_AMBIGUOUS(id)) {
            error("an ambiguous reference to symbol '%s'", ID_NAME(id));
            return;
        }

        ID_COULD_BE_IMPLICITLY_TYPED(id) = TRUE;

        switch(EXPR_CODE(x)) {
        case F95_TARGET_STATEMENT:
            TYPE_SET_TARGET(id);
            break;
        case F95_POINTER_STATEMENT:
            TYPE_SET_POINTER(id);
            break;
        case F95_ALLOCATABLE_STATEMENT:
            TYPE_SET_ALLOCATABLE(id);
            break;
        default:
            abort();
        }

        if(dims) {
            compile_type_decl(NULL, NULL, list1(LIST, aloc), NULL);
        }
    }
}


static void
compile_OPTIONAL_statement(expr x)
{
    list lp;
    expr ident;
    ID id;

    assert(EXPR_CODE(x) == F95_OPTIONAL_STATEMENT);

    FOR_ITEMS_IN_LIST(lp, EXPR_ARG1(x)) {
        ident = LIST_ITEM(lp);

        assert(EXPR_CODE(ident) == IDENT);

        /*
         * Dummy args must be declared as local symbol.
         */
        id = find_ident_local(EXPR_SYM(ident));
        if (id == NULL) {
            error_at_node(x, "\"%s\" is not declared yet.",
                          SYM_NAME(EXPR_SYM(ident)));
            continue;
        }
        if (!ID_IS_DUMMY_ARG(id)) {
            error_at_node(x, "\"%s\" is not a dummy argument.",
                          SYM_NAME(ID_SYM(id)));
            continue;
        }

        if(ID_IS_OFMODULE(id)) {
            error("can't change attributes of USE-assoicated symbol '%s'",
                  ID_NAME(id));
            return;
        } else if (ID_IS_AMBIGUOUS(id)) {
            error("an ambiguous reference to symbol '%s'", ID_NAME(id));
            return;
        }

        /*
         * Like any variable, any function/subroutine also could
         * have optional attribute.
         */
        if (ID_CLASS(id) == CL_UNKNOWN ||
            ID_CLASS(id) == CL_VAR ||
            ID_CLASS(id) == CL_PROC) {
            /*
             * NOTE:
             *	Don't fix the type/class, not even calling
             *	declare_ident(), here.
             */
            TYPE_SET_OPTIONAL(id);
        }
    }
}


static void
compile_INTENT_statement(expr x)
{
    list lp;
    expr spec, ident;
    ID id;

    assert(EXPR_CODE(x) == F95_INTENT_STATEMENT);

    spec = EXPR_ARG1(x);

    FOR_ITEMS_IN_LIST(lp, EXPR_ARG2(x)) {
        ident = LIST_ITEM(lp);

        assert(EXPR_CODE(ident) == IDENT);

        /*
         * Dummy args must be declared as local symbol.
         */
        id = find_ident_local(EXPR_SYM(ident));
        if (id == NULL) {
            error_at_node(x, "\"%s\" is not declared yet.",
                          SYM_NAME(EXPR_SYM(ident)));
            continue;
        }
        if (!ID_IS_DUMMY_ARG(id)) {
            error_at_node(x, "\"%s\" is not a dummy argument.",
                          SYM_NAME(ID_SYM(id)));
            continue;
        }

        if(ID_IS_OFMODULE(id)) {
            error("can't change attributes of USE-assoicated symbol '%s'",
                  ID_NAME(id));
            return;
        } else if (ID_IS_AMBIGUOUS(id)) {
            error("an ambiguous reference to symbol '%s'", ID_NAME(id));
            return;
        }

        switch(EXPR_CODE(spec)) {
        case F95_IN_EXTENT:
            TYPE_SET_INTENT_IN(id);
            break;
        case F95_OUT_EXTENT:
            TYPE_SET_INTENT_OUT(id);
            break;
        case F95_INOUT_EXTENT:
            TYPE_SET_INTENT_INOUT(id);
            break;
        default:
            abort();
        }
    }
}


static void
fix_array_dimensions_recursive(ID ip)
{
    ID memp;
    TYPE_DESC tp = ID_TYPE(ip);

    if (IS_ARRAY_TYPE(tp)) {
        fix_array_dimensions(tp);
        implicit_declaration(ip);
        if (ID_TYPE(ip) == NULL) {
            error("can't determine type of '%s'", ID_NAME(ip));
        }
    } else if (IS_STRUCT_TYPE(tp)) {
        FOREACH_MEMBER(memp, tp) {
            fix_array_dimensions_recursive(memp);
        }
    }
}

/*
 * Check if rank + corank <= MAX_DIM
 *
 */
static void
check_array_length(ID id)
{
    if (id == NULL || ID_TYPE(id) == NULL) {
        return;
    }

    if (!IS_ARRAY_TYPE(ID_TYPE(id))) {
        return;
    }

    if (!TYPE_CODIMENSION(ID_TYPE(id))) {
        return;
    }

    if (TYPE_N_DIM(ID_TYPE(id)) + TYPE_CODIMENSION(ID_TYPE(id))->corank > MAX_DIM) {
        error_at_id(id, "Too long array (rank + corank > %d)", MAX_DIM);
    }
}


static void
fix_pointer_pointee_recursive(TYPE_DESC tp)
{
    if (tp == NULL) {
        return;
    }
    if (IS_PROCEDURE_TYPE(tp)) {
        return;
    }

    if (TYPE_IS_TARGET(tp) ||
        TYPE_IS_POINTER(tp) ||
        TYPE_IS_ALLOCATABLE(tp)) {

        TYPE_DESC refT = TYPE_REF(tp);

        if (refT != NULL) {
            if (TYPE_IS_TARGET(tp)) {
                TYPE_SET_TARGET(refT);
            }
            if (TYPE_IS_POINTER(tp)) {
                TYPE_SET_POINTER(refT);
            }
            if (TYPE_IS_ALLOCATABLE(tp)) {
                TYPE_SET_ALLOCATABLE(refT);
            }
            fix_pointer_pointee_recursive(refT);
        } else {
            if (IS_STRUCT_TYPE(tp) && !TYPE_IS_CLASS(tp)) {
                /*
                 * TYPE_STRUCT base. Don't mark this node as
                 * pointer/pointee, EXCEPT 'CLASS(*)'.
                 */
                TYPE_UNSET_POINTER(tp);
                TYPE_UNSET_TARGET(tp);
                TYPE_UNSET_ALLOCATABLE(tp);
            }
        }
    }
}

expv
create_implicit_decl_expv(TYPE_DESC tp, char * first, char * second)
{
    expr impl_expv, first_symbol, second_symbol;

    first_symbol = list0(IDENT);
    EXPR_SYM(first_symbol) = XMALLOC(SYMBOL, sizeof(struct symbol));
    SYM_NAME(EXPR_SYM(first_symbol)) = first;

    second_symbol = list0(IDENT);
    EXPR_SYM(second_symbol) = XMALLOC(SYMBOL, sizeof(struct symbol));
    SYM_NAME(EXPR_SYM(second_symbol)) = second;

    impl_expv = list2(LIST,first_symbol,second_symbol);
    EXPV_TYPE(impl_expv) = tp;

    return impl_expv;
}

void
set_parent_implicit_decls()
{
    int i;
    expv v;
    list lp;

    for (i = 0; i < unit_ctl_level; i++) {
        FOR_ITEMS_IN_LIST(lp, UNIT_CTL_IMPLICIT_DECLS(unit_ctls[i])) {
            v = LIST_ITEM(lp);
            if(EXPR_CODE(v) == IDENT)
                set_implicit_type_uc(CURRENT_UNIT_CTL,
                                     EXPV_TYPE(v),
                                     *(SYM_NAME(EXPR_SYM(v))),
                                     * (SYM_NAME(EXPR_SYM(v))),
                                     TRUE);
            else
                set_implicit_type_uc(CURRENT_UNIT_CTL,
                                     EXPV_TYPE(v),
                                     *SYM_NAME(EXPR_SYM(EXPR_ARG1(v))),
                                     *SYM_NAME(EXPR_SYM(EXPR_ARG2(v))),
                                     TRUE);
        }
    }
}

/**
 * cleanup UNIT_CTL for each procedure
 * Notes: local_external_symbols is not null cleared.
 */
void
cleanup_unit_ctl(UNIT_CTL uc)
{
    UNIT_CTL_CURRENT_PROC_NAME(uc) = NULL;
    UNIT_CTL_CURRENT_PROC_CLASS(uc) = CL_UNKNOWN;
    UNIT_CTL_CURRENT_PROCEDURE(uc) = NULL;
    UNIT_CTL_CURRENT_STATEMENTS(uc) = NULL;
    UNIT_CTL_CURRENT_BLK_LEVEL(uc) = 1;
    UNIT_CTL_CURRENT_EXT_ID(uc) = NULL;
    UNIT_CTL_CURRENT_STATE(uc) = OUTSIDE;
    UNIT_CTL_LOCAL_SYMBOLS(uc) = NULL;
    UNIT_CTL_LOCAL_STRUCT_DECLS(uc) = NULL;
    UNIT_CTL_LOCAL_COMMON_SYMBOLS(uc) = NULL;
    UNIT_CTL_LOCAL_LABELS(uc) = NULL;
    UNIT_CTL_LOCAL_INTERFACES(uc) = NULL;
    UNIT_CTL_IMPLICIT_DECLS(uc) = list0(LIST);
    UNIT_CTL_EQUIV_DECLS(uc) = list0(LIST);
    UNIT_CTL_LOCAL_USE_DECLS(uc) = list0(LIST);

    /* UNIT_CTL_LOCAL_EXTERNAL_SYMBOLS(uc) is not cleared */
    //if (unit_ctl_level == 0) { /* for main */
      if (doImplicitUndef == TRUE) {
        UNIT_CTL_IMPLICIT_NONE(uc) = TRUE;
	set_implicit_type_uc(uc, NULL, 'a', 'z', TRUE);
        UNIT_CTL_IMPLICIT_TYPE_DECLARED(uc) = 0;
	list_put_last(UNIT_CTL_IMPLICIT_DECLS(uc), create_implicit_decl_expv(NULL, "a", "z"));
      } else {
	/* default implicit type */
        /* implicit none is not set */
        UNIT_CTL_IMPLICIT_NONE(uc) = FALSE;
        /* implicit type is not declared yet */
        UNIT_CTL_IMPLICIT_TYPE_DECLARED(uc) = 0;
	/* a - z : initialize all to real. */
	set_implicit_type_uc(uc, BASIC_TYPE_DESC(defaultSingleRealType), 'a', 'z', TRUE);
	list_put_last(UNIT_CTL_IMPLICIT_DECLS(uc),
		      create_implicit_decl_expv(BASIC_TYPE_DESC(defaultSingleRealType), "a", "z"));
	/* i - n : initialize to int. */
	set_implicit_type_uc(uc, BASIC_TYPE_DESC(TYPE_INT), 'i', 'n', TRUE);
	list_put_last(UNIT_CTL_IMPLICIT_DECLS(uc),
		      create_implicit_decl_expv(BASIC_TYPE_DESC(TYPE_INT), "i", "n"));
      }
      //    }
    set_implicit_storage_uc(uc, default_stg, 'a', 'z');        /* set class */
}

static UNIT_CTL
new_unit_ctl()
{
    UNIT_CTL uc;

    uc = XMALLOC(UNIT_CTL, sizeof(*uc));
    if (uc == NULL)
        fatal("memory allocation failed");
    cleanup_unit_ctl(uc);
    UNIT_CTL_LOCAL_EXTERNAL_SYMBOLS(uc) = NULL;
    UNIT_CTL_INITIALIZE_DECLS(uc) = EMPTY_LIST;
    return uc;
}

static void
initialize_unit_ctl()
{
    int i;

    for (i = 0; i < MAX_UNIT_CTL; ++i) {
        unit_ctls[i] = NULL;
    }
    unit_ctls[0] = new_unit_ctl();
    unit_ctl_level = 0;
    unit_ctl_contains_level = 0;

    current_local_env = UNIT_CTL_LOCAL_ENV(CURRENT_UNIT_CTL);
    current_local_env->parent = NULL;
}

/**
 * save current context before contains/interface statement to UNIT_CTL,
 * then push program unit control stack.
 */
void
push_unit_ctl(enum prog_state state)
{
    ID top_proc;
    int max_unit_ctl_contains = MAX_UNIT_CTL_CONTAINS;

    if (unit_ctl_level < 0) {
        fatal("push_unit_ctl() bug");
        return;
    }
    top_proc = UNIT_CTL_CURRENT_PROCEDURE(unit_ctls[0]);
    if (top_proc != NULL &&
        ID_CLASS(top_proc) != CL_MODULE &&
        ID_CLASS(top_proc) != CL_SUBMODULE) {
        /* if top procedure is not module, stack len restriction become -1 */
        max_unit_ctl_contains --;
    }
    if (state == INCONT && unit_ctl_contains_level + 1 >= max_unit_ctl_contains) {
        error("Too many CONTAINS nest");
        return;
    }
    if (unit_ctl_level + 1 >= MAX_UNIT_CTL) {
        error("Too many nest");
        return;
    }
    if (CURRENT_EXT_ID && EXT_PROC_CONT_EXT_LINE(CURRENT_EXT_ID) == NULL)
       EXT_PROC_CONT_EXT_LINE(CURRENT_EXT_ID) = current_line;

    CURRENT_STATE = state;
    unit_ctl_level ++;

    if(state == INCONT)
        unit_ctl_contains_level ++;

    assert(unit_ctls[unit_ctl_level] == NULL);
    unit_ctls[unit_ctl_level] = new_unit_ctl();
    if (check_inside_INTERFACE_body() == FALSE) {
        set_parent_implicit_decls();
    }

    push_env(UNIT_CTL_LOCAL_ENV(CURRENT_UNIT_CTL));
}


/**
 * define EXT_ID for contains function/subroutine
 */
static void
define_internal_subprog(EXT_ID child_ext_ids)
{
    ID ip;
    EXT_ID ep, ext_id;
    TYPE_DESC tp;

    FOREACH_EXT_ID(ep, child_ext_ids) {
        if(EXT_PROC_CLASS(ep) == EP_PROC || EXT_PROC_CLASS(ep) == EP_INTERFACE) {
            EXT_PROC_IS_INTERNAL(ep) = TRUE;
            tp = EXT_PROC_TYPE(ep);
            FUNCTION_TYPE_SET_INTERNAL(tp);
            ip = find_ident(EXT_SYM(ep));
            if (ID_CLASS(ip) == CL_MULTI) {
                ip = multi_find_class(ip, CL_PROC);
                if (ip == NULL) {
                    fatal("multi class id bug");
                    return;
                }
            }
            if (PROC_EXT_ID(ip) == ep)
                continue;
            if (PROC_CLASS(ip) == P_UNDEFINEDPROC) {
                continue;
            }
            if (ID_DEFINED_BY(ip)) {
                ip = ID_DEFINED_BY(ip);
            }
            if (ip != NULL && ID_TYPE(ip) != NULL)
                tp = ID_TYPE(ip);
            ext_id = declare_external_proc_id(EXT_SYM(ep), tp, TRUE);
            if (ip != NULL) {
                PROC_EXT_ID(ip) = ext_id;
                ID_STORAGE(ip) = STG_EXT;
                PROC_CLASS(ip) = P_DEFINEDPROC;
            }
        }
    }
}


/**
 * pop program unit control stack,
 * then restore the context.
 */
void
pop_unit_ctl()
{
    if (unit_ctl_level >= MAX_UNIT_CTL) {
        fatal("pop_unit_ctl() bug");
        return;
    }
    if (unit_ctl_level - 1 < 0) {
        error("Too many end procedure");
        return;
    }
    unit_ctls[unit_ctl_level] = NULL;
    unit_ctl_level --;
    pop_env();

    if(CURRENT_STATE == INCONT)
        unit_ctl_contains_level --;
}

void
cleanup_ctl(CTL ctl) {
    CTL_TYPE(ctl) = CTL_NONE;
}


CTL
new_ctl() {
    CTL ctl;
    ctl = XMALLOC(CTL, sizeof(*ctl));
    if (ctl == NULL)
        fatal("memory allocation failed");
    cleanup_ctl(ctl);
    CTL_BLOCK_LOCAL_EXTERNAL_SYMBOLS(ctl) = NULL;
    return ctl;
}


/**
 * for type declaration with data style initializer
 * compile 'data .../... /' after compiling type declarations
 **/
static
void
compile_data_style_decl(expr decl_list)
{
    expr x, value;
    list lp;
    if( decl_list == NULL )return;
    FOR_ITEMS_IN_LIST(lp, decl_list) {
        x = LIST_ITEM(lp);
        if( x == NULL )continue;
        value  = EXPR_ARG4(x);
        if( value != NULL && EXPR_CODE(value) == F_DATA_DECL ){
            /* compilataion is executed later in end_declaration */
            list_put_last(CURRENT_INITIALIZE_DECLS,
                list1(F_DATA_DECL, EXPR_ARG1(value)));
        }
    }
}

/*
 * Common function for compile_sync_stat_args and compile_lock_stat_args
 */
static int
compile_stat_args(expv st, expr x, int expect_acquired_lock) {
    list lp;
    int has_keyword_acquired_lock = FALSE;
    int has_keyword_stat = FALSE;
    int has_keyword_errmsg = FALSE;

    if (x == NULL)
        return TRUE;

    FOR_ITEMS_IN_LIST(lp, x) {
        expr v, arg;

        v = LIST_ITEM(lp);

        if (EXPR_CODE(v) != F_SET_EXPR) {
            fatal("%s: not F_SET_EXPR.", __func__);
        }

        arg = compile_expression(EXPR_ARG2(v));

        char *keyword = SYM_NAME(EXPR_SYM(EXPR_ARG1(v)));
        if (keyword == NULL || *keyword == '\0') {
            fatal("%s: invalid F_SET_EXPR.", __func__);
        }

        if (strcmp("stat", keyword) == 0) {
            if (has_keyword_stat == TRUE) {
                error("no specifier shall appear more than once");
                return FALSE;
            }
            has_keyword_stat = TRUE;

            if (!IS_INT(EXPV_TYPE(arg))) {
                error("stat variable should be interger");
                return FALSE;
            }

        } else if (strcmp("errmsg", keyword) == 0) {
            if (has_keyword_errmsg == TRUE) {
                error("no specifier shall appear more than once");
                return FALSE;
            }
            has_keyword_errmsg = TRUE;

            if (!IS_CHAR(EXPV_TYPE(arg))) {
                error("errmsg variable should be character");
                return FALSE;
            }

        } else if (expect_acquired_lock &&
                   strcmp("acquired_lock", keyword) == 0) {
            if (has_keyword_acquired_lock == TRUE) {
                error("no specifier shall appear more than once");
                return FALSE;
            }
            has_keyword_acquired_lock = TRUE;

            if (!IS_LOGICAL(EXPV_TYPE(arg))) {
                error("acquired_lock variable should be logical");
                return FALSE;
            }


        } else {
            error("unexpected specifier '%s'", keyword);
            return FALSE;
        }

        EXPV_KWOPT_NAME(arg) = (const char *)strdup(keyword);

        list_put_last(st, arg);
    }
    return TRUE;
}


static int
compile_sync_stat_args(expv st, expr x) {
    return compile_stat_args(st, x, FALSE);
}


static int
compile_lock_stat_args(expv st, expr x) {
    return compile_stat_args(st, x, TRUE);
}


static void
replace_CALL_statement(const char * subroutine_name, expv args)
{
    expr callStaement= list2(
        F_CALL_STATEMENT,
        make_enode(IDENT, (void *)find_symbol(subroutine_name)),
        args);
    compile_CALL_statement(callStaement);
}


static void
compile_SYNCALL_statement(expr x) {
    expv st;

    if (!check_image_control_statement_available()) return;

    st = list0(F2008_SYNCALL_STATEMENT);
    /* Check and compile sync stat args */
    if (!compile_sync_stat_args(st, EXPR_ARG1(x))) return;

    if (XMP_coarray_flag) {
        if (EXPR_ARG1(x) == NULL) {
            replace_CALL_statement("xmpf_sync_all", NULL);
        } else {
            replace_CALL_statement("xmpf_sync_all_stat", EXPR_ARG1(x));
        }
    } else {
        output_statement(st);
    }
}


/*
 *  (F2008_SYNCALL_STATEMENT
 *     expr
 *     (LIST expr*))
 */
static void
compile_SYNCIMAGES_statement(expr x) {
    expv sync_stat;
    expv image_set = NULL;

    if (EXPR_ARG1(x) != NULL) {
        TYPE_DESC tp;
        BASIC_DATA_TYPE bt;

        image_set = compile_expression(EXPR_ARG1(x));
        tp = EXPV_TYPE(image_set);

        if ((IS_ARRAY_TYPE(tp) && TYPE_N_DIM(tp) > 1) ||
            ((bt = get_basic_type(tp)) != TYPE_INT &&
             bt != TYPE_GNUMERIC &&
             bt != TYPE_GNUMERIC_ALL)) {
            error("The first argument of SYNC IMAGES statement must be "
                  "INTEGER (scalar or rank 1)");
            return;
        }
    }

    if (!check_image_control_statement_available()) return;

    sync_stat = list0(LIST);
    /* Check and compile sync stat args */
    if (!compile_sync_stat_args(sync_stat, EXPR_ARG2(x))) return;

    if (XMP_coarray_flag) {
        expr args;
        if (EXPR_ARG1(x) == NULL) {
            /* if NULL, change the argment to '*' for xmpf_sync_images */
            EXPR_ARG1(x) = make_enode(STRING_CONSTANT,  (void *)strdup("*"));
        }
        if (EXPR_HAS_ARG2(x) && EXPR_ARG2(x) != NULL) {
            args = list_cons(EXPR_ARG1(x), EXPR_ARG2(x));
        } else {
            args = list1(LIST, EXPR_ARG1(x));
        }

        replace_CALL_statement("xmpf_sync_images", args);

    } else {
        output_statement(list2(F2008_SYNCIMAGES_STATEMENT, image_set, sync_stat));
    }
}


/*
 *  (F2008_SYNCMEMORY_STATEMENT
 *     (LIST expr*))
 */
static void
compile_SYNCMEMORY_statement(expr x) {
    expv st;

    if (!check_image_control_statement_available()) return;

    st = list0(F2008_SYNCMEMORY_STATEMENT);
    /* Check and compile sync stat args */
    if (!compile_sync_stat_args(st, EXPR_ARG1(x))) return;

    if (XMP_coarray_flag) {
        replace_CALL_statement("xmpf_sync_memory", EXPR_ARG1(x));
    } else {
        output_statement(st);
    }
}

/*
 * Check a type is LOCK_TYPE of the intrinsic module ISO_FORTRAN_ENV
 */
static int
type_is_LOCK_TYPE(TYPE_DESC tp) {
    ID tagname;

    if (!IS_STRUCT_TYPE(tp))
        return FALSE;

    while (TYPE_REF(tp) && IS_STRUCT_TYPE(tp)) {
        tp = TYPE_REF(tp);
    }
    tagname = TYPE_TAGNAME(tp);

    if (tagname != NULL &&
        ID_USEASSOC_INFO(tagname) != NULL &&
        strcmp("lock_type",
               SYM_NAME(ID_USEASSOC_INFO(tagname)->original_name)) == 0 &&
        strcmp("iso_fortran_env",
               SYM_NAME(ID_USEASSOC_INFO(tagname)->module_name)) == 0 &&
        ID_USEASSOC_INFO(tagname)->module->is_intrinsic) {
        return TRUE;
    }

    return FALSE;
}


/*
 *  (F2008_LOCK_STATEMENT
 *     expr
 *     (LIST expr*))
 */
static void
compile_LOCK_statement(expr x) {
    expv lock_variable;
    expv sync_stat_list;

    if (!check_image_control_statement_available()) return;

    lock_variable = compile_expression(EXPR_ARG1(x));
    /* CHECK lock_variable */
    if (!type_is_LOCK_TYPE(EXPV_TYPE(lock_variable))) {
        error("The first argument of lock statement must be LOCK_TYPE");
        return;
    }

    sync_stat_list = list0(LIST);
    /* Check and compile lock stat args */
    if (!compile_lock_stat_args(sync_stat_list, EXPR_ARG2(x))) return;

    if (XMP_coarray_flag) {
        expr args;
        if (EXPR_HAS_ARG2(x) && EXPR_ARG2(x) != NULL) {
            args = list_cons(EXPR_ARG1(x), EXPR_ARG2(x));
        } else {
            args = list1(LIST, EXPR_ARG1(x));
        }

        replace_CALL_statement("xmpf_lock", args);

    } else {
        output_statement(
            list2(F2008_LOCK_STATEMENT, lock_variable, sync_stat_list));
    }
}


/*
 *  (F2008_UNLOCK_STATEMENT
 *     expr
 *     (LIST expr*))
 */
static void
compile_UNLOCK_statement(expr x) {
    expv lock_variable;
    expv sync_stat_list;

    if (!check_image_control_statement_available()) return;

    lock_variable = compile_expression(EXPR_ARG1(x));
    /* CHECK lock_variable */
    if (!type_is_LOCK_TYPE(EXPV_TYPE(lock_variable))) {
        error("The first argument of unlock statement must be LOCK_TYPE");
        return;
    }

    sync_stat_list = list0(LIST);
    /* Check and compile sync stat args */
    if (!compile_sync_stat_args(sync_stat_list, EXPR_ARG2(x))) return;

    if (XMP_coarray_flag) {
        expr args;
        if (EXPR_HAS_ARG2(x) && EXPR_ARG2(x) != NULL) {
            args = list_cons(EXPR_ARG1(x), EXPR_ARG2(x));
        } else {
            args = list1(LIST, EXPR_ARG1(x));
        }

        replace_CALL_statement("xmpf_unlock", args);

    } else {
        output_statement(
            list2(F2008_UNLOCK_STATEMENT, lock_variable, sync_stat_list));
    }
}


/*
 *  (F2008_CRITICAL_STATEMENT expr)
 */
static void
compile_CRITICAL_statement(expr x) {
    expv st;

    if (!check_image_control_statement_available()) return;

    push_ctl(CTL_CRITICAL);

    st = list2(F2008_CRITICAL_STATEMENT, NULL, NULL);
    output_statement(st);
    CTL_BLOCK(ctl_top) = CURRENT_STATEMENTS;
    CTL_CRIT_STATEMENT(ctl_top) = st;

    /* save construct name */
    if (EXPR_HAS_ARG1(x)) {
        CTL_CRIT_CONST_NAME(ctl_top) = EXPR_ARG1(x);
    }

    CURRENT_STATEMENTS = NULL;

    if (XMP_coarray_flag) {
        replace_CALL_statement("xmpf_critical", NULL);
        /* No need to return. */
    }

    if (endlineno_flag){
        if (current_line->end_ln_no) {
            EXPR_END_LINE_NO(CTL_BLOCK(ctl_top)) = current_line->end_ln_no;
        } else {
            EXPR_END_LINE_NO(CTL_BLOCK(ctl_top)) = current_line->ln_no;
        }
    }
}


/*
 *  (F2008_ENDCRITICAL_STATEMENT expr)
 */
static void
compile_ENDCRITICAL_statement(expr x) {
    if (CTL_TYPE(ctl_top) != CTL_CRITICAL) {
        error("'endcritical', out of place");
        return;
    }

    /* check construct name */
    if (CTL_CRIT_CONST_NAME(ctl_top) != NULL && EXPR_ARG1(x) == NULL) {
        error("expect construnct name");
        return;
    } else if (CTL_CRIT_CONST_NAME(ctl_top) == NULL && EXPR_ARG1(x) != NULL) {
        error("unexpected construnct name");
        return;
    } else if ((CTL_CRIT_CONST_NAME(ctl_top) != NULL) && EXPR_ARG1(x) != NULL) {
        if (EXPR_SYM(CTL_CRIT_CONST_NAME(ctl_top))
            != EXPR_SYM(EXPR_ARG1(x))) {
            error("unmatched construct name");
            return;
        }
    }

    if (XMP_coarray_flag) {
        replace_CALL_statement("xmpf_end_critical", NULL);
    }

    CTL_CRIT_BODY(ctl_top) = CURRENT_STATEMENTS;

    if (endlineno_flag) {
        EXPR_END_LINE_NO(CTL_BLOCK(ctl_top)) = current_line->ln_no;
    }

    pop_ctl();

}


/*
 * Check if the statemenet exists inside CRITICAL construct
 */
static int
check_inside_CRITICAL_construct() {
    CTL cp;
    FOR_CTLS_BACKWARD(cp) {
        if (CTL_TYPE(cp) == CTL_CRITICAL) {
            return TRUE;
        }
    }
    return FALSE;
}

/*
 * Check if image control statement can exist
 */
static int
check_image_control_statement_available() {
    if (check_inside_CRITICAL_construct()) {
        error("Image control statement in CRITICAL block");
        return FALSE;
    }

    return TRUE;
}

/*
 * IMPORT statement
 */
static void
compile_IMPORT_statement(expr x)
{
    if(check_inside_INTERFACE_body() == FALSE){
        error("IMPORT statement allowed only in interface body");
    }
    expv ident_list, arg;
    list lp;
    ident_list = EXPR_ARG1(x);
    if(EXPR_LIST(ident_list)) {
        FOR_ITEMS_IN_LIST(lp, ident_list) {
            arg = LIST_ITEM(lp);
            ID ident = find_ident(EXPR_SYM(arg));
            if(ident == NULL){
                error("%s part of the IMPORT statement has not been declared yet.", SYM_NAME(EXPR_SYM(arg)));
            }
        }
    }
    output_statement(list1(F03_IMPORT_STATEMENT, EXPR_ARG1(x)));
}

static void
compile_BLOCK_statement(expr x)
{
    expv st;

    push_ctl(CTL_BLOCK);
    push_env(CTL_BLOCK_LOCAL_ENV(ctl_top));

    st = list2(F2008_BLOCK_STATEMENT, NULL, NULL);
    output_statement(st);
    CTL_BLOCK(ctl_top) = CURRENT_STATEMENTS;
    CTL_BLOCK_STATEMENT(ctl_top) = st;
    EXPR_BLOCK(CTL_BLOCK_STATEMENT(ctl_top)) = NULL;

    /* save construct name */
    if (EXPR_HAS_ARG1(x)) {
        CTL_BLOCK_CONST_NAME(ctl_top) = EXPR_ARG1(x);
    }

    CURRENT_STATE = INDCL;
    CURRENT_STATEMENTS = NULL;
    current_proc_state = P_DEFAULT;

    if (endlineno_flag){
        if (current_line->end_ln_no) {
            EXPR_END_LINE_NO(CTL_BLOCK(ctl_top)) = current_line->end_ln_no;
        } else {
            EXPR_END_LINE_NO(CTL_BLOCK(ctl_top)) = current_line->ln_no;
        }
    }
}


static void
compile_ENDBLOCK_statement(expr x)
{
    BLOCK_ENV current_block;
    BLOCK_ENV bp, tail;

    if (CTL_TYPE(ctl_top) != CTL_BLOCK) {
        error("'endblock', out of place");
        return;
    }

    /* check construct name */
    if (CTL_BLOCK_CONST_NAME(ctl_top) != NULL) {
        if (!EXPR_HAS_ARG1(x) || EXPR_ARG1(x) == NULL) {
            error("expects construnct name");
            return;
        } else if (EXPR_SYM(CTL_BLOCK_CONST_NAME(ctl_top)) !=
                   EXPR_SYM(EXPR_ARG1(x))) {
            error("unmatched construct name");
            return;
        }
    } else if (EXPR_HAS_ARG1(x) && EXPR_ARG1(x) != NULL) {
        error("unexpected construnct name");
        return;
    }

    if (debug_flag) {
        fprintf(debug_fp,"\n*** IN BLOCK:\n");
        print_IDs(LOCAL_SYMBOLS, debug_fp, TRUE);
        print_types(LOCAL_STRUCT_DECLS, debug_fp);
        expv_output(CURRENT_STATEMENTS, debug_fp);
    }

    CTL_BLOCK_BODY(ctl_top) = CURRENT_STATEMENTS;

    if (endlineno_flag) {
        EXPR_END_LINE_NO(CTL_BLOCK(ctl_top)) = current_line->ln_no;
    }

    current_block = XMALLOC(BLOCK_ENV, sizeof(*current_block));
    BLOCK_LOCAL_SYMBOLS(current_block) = LOCAL_SYMBOLS;
    BLOCK_LOCAL_LABELS(current_block) = LOCAL_LABELS;
    BLOCK_LOCAL_INTERFACES(current_block) = LOCAL_INTERFACES;
    BLOCK_LOCAL_EXTERNAL_SYMBOLS(current_block) = LOCAL_EXTERNAL_SYMBOLS;
    BLOCK_CHILDREN(current_block) = LOCAL_BLOCKS;
    EXPR_BLOCK(CTL_BLOCK_STATEMENT(ctl_top)) = current_block;

    end_procedure();
    pop_ctl();
    pop_env();

    FOREACH_BLOCKS(bp, LOCAL_BLOCKS) {
        tail = bp;
    }
    BLOCK_LINK_ADD(current_block, LOCAL_BLOCKS, tail);

    CURRENT_STATE = INEXEC;
}


void
compile_VALUE_statement(expr x)
{
    list lp;
    expr ident;
    ID id;

    assert(EXPR_CODE(x) == F03_VALUE_STATEMENT);

    FOR_ITEMS_IN_LIST(lp, x) {
        ident = LIST_ITEM(lp);

        assert(EXPR_CODE(ident) == IDENT);

        id = find_ident_local(EXPR_SYM(ident));
        if (id == NULL) {
            error_at_node(x, "\"%s\" is not declared yet.",
                          SYM_NAME(EXPR_SYM(ident)));
            continue;
        }
        if (!ID_IS_DUMMY_ARG(id)) {
            error_at_node(x, "\"%s\" is not a dummy argument.",
                          SYM_NAME(ID_SYM(id)));
            continue;
        }

        if(ID_IS_OFMODULE(id)) {
            error("can't change attributes of USE-assoicated symbol '%s'",
                  ID_NAME(id));
            return;
        } else if (ID_IS_AMBIGUOUS(id)) {
            error("an ambiguous reference to symbol '%s'", ID_NAME(id));
            return;
        }

        TYPE_SET_VALUE(id);
        if (ID_TYPE(id)) {
            TYPE_SET_VALUE(ID_TYPE(id));
        }
    }
}


/*
 * (F_FORALL_STATEMENT
 *   (LIST
 *     (LIST triplet ...)
 *     mask
 *     type)
 *   assignment
 *   construct_name)
 */
static void
compile_FORALL_statement(int st_no, expr x)
{
    TYPE_DESC tp;
    int has_type = FALSE;
    expr st;
    expr forall_header;
    expr type;
    expr triplets;
    expr mask;
    expv vmask = NULL;
    expv init;
    list lp;

    forall_header  = EXPR_ARG1(x);
    triplets       = EXPR_ARG1(forall_header);
    mask           = EXPR_ARG2(forall_header);
    type           = EXPR_ARG3(forall_header);

    if (type) {
        tp = compile_type(type, /*allow_predecl=*/ FALSE);
        has_type = TRUE;
    } else {
        tp = type_INT;
    }

    /*
     * Insert a block construct.
     *
     * compile_FORALL_statement will rename the index variabls,
     * so it may be good to confine these index variables with the BLOCK construct.
     *
     * ex)
     *
     *    FORALL(I = 1:3); ...; ENDFORALL
     *
     *  will be transrated into
     *
     *    BLOCK
     *      INTEGER :: omnitmp001
     *      FORALL(omnitmp001 = 1:3); ...; ENDFORALL
     *    END BLOCK
     *
     */
    if (CTL_TYPE(ctl_top) != CTL_FORALL) {
        compile_BLOCK_statement(list0(F2008_BLOCK_STATEMENT));
    }

    push_ctl(CTL_FORALL);
    push_env(CTL_FORALL_LOCAL_ENV(ctl_top));

    assert(LOCAL_SYMBOLS == NULL);

    init = list0(LIST);
    FOR_ITEMS_IN_LIST(lp, triplets) {
        ID id;
        SYMBOL sym;
        SYMBOL new_sym = NULL;
        expr x1, x2, x3;
        expv low_limit;
        expv top_limit;
        expv step;

        assert(EXPR_CODE(LIST_ITEM(lp)) == F95_TRIPLET_EXPR);

        sym = EXPR_SYM(EXPR_ARG1(LIST_ITEM(lp)));
        x1 = EXPR_ARG1(EXPR_ARG2(LIST_ITEM(lp)));
        x2 = EXPR_ARG2(EXPR_ARG2(LIST_ITEM(lp)));
        x3 = EXPR_ARG3(EXPR_ARG2(LIST_ITEM(lp)));

        if (find_ident_local(sym) != NULL) {
            error("duplicate index");
            return;
        }

        id = declare_ident(sym, CL_VAR);
        ID_TYPE(id) = tp;
        if (type) {
            ID_STORAGE(id) = STG_INDEX;
        } else {
            ID_STORAGE(id) = STG_AUTO;
        }
        declare_variable(id);

        for (;;) {
            new_sym = gen_temp_symbol("omnitmp");
            if (find_ident(new_sym) == NULL) {
                break;
            }
        }
        /*
         * Renaming trick:
         *
         * Replace the name of the index here.
         *
         * When compile_expression() is applied to this identifier,
         * new_sym will be used.
         *
         * The index's own name will be replaced in
         * compile_ENDFORALL_statement().
         *
         */
        EXPV_NAME(ID_ADDR(id)) = new_sym;

        ID_LINE(id) = EXPR_LINE(x);

        low_limit = compile_expression(x1);
        top_limit = compile_expression(x2);
        step      = compile_expression(x3);

        if (low_limit == NULL || (
                !IS_INT(EXPV_TYPE(low_limit)) &&
                !IS_GNUMERIC(EXPV_TYPE(low_limit)) &&
                !IS_GNUMERIC_ALL(EXPV_TYPE(low_limit)))) {
            error("invalid expression");
        }
        if (top_limit == NULL || (
                !IS_INT(EXPV_TYPE(top_limit)) &&
                !IS_GNUMERIC(EXPV_TYPE(top_limit)) &&
                !IS_GNUMERIC_ALL(EXPV_TYPE(top_limit)))) {
            error("invalid expression");
        }
        if (step != NULL && (
                !IS_INT(EXPV_TYPE(step)) &&
                !IS_GNUMERIC(EXPV_TYPE(step)) &&
                !IS_GNUMERIC_ALL(EXPV_TYPE(step)))) {
            error("invalid expression");
        }

        init = list_put_last(init, list2(F_SET_EXPR,
                                         expv_sym_term(F_VAR, tp, sym),
                                         list3(F_INDEX_RANGE,
                                               low_limit, top_limit, step)));
    }

    if (mask) {
        vmask = compile_expression(mask);
        if (!IS_LOGICAL(EXPV_TYPE(vmask)) &&
            !IS_GNUMERIC(EXPV_TYPE(vmask)) &&
            !IS_GNUMERIC_ALL(EXPV_TYPE(vmask))) {
            error("invalid expression");
        }
    }

    st = list4(F_FORALL_STATEMENT, NULL, NULL, NULL, NULL);
    if (has_type) {
        EXPV_TYPE(st) = tp;
    }

    CTL_BLOCK(ctl_top) = st;
    CTL_FORALL_STATEMENT(ctl_top) = st;
    CTL_FORALL_INIT(ctl_top) = init;
    CTL_FORALL_MASK(ctl_top) = vmask;

    /* save construct name */
    if (EXPR_HAS_ARG3(x)) {
        CTL_FORALL_CONST_NAME(ctl_top) = EXPR_ARG3(x);
    }

    CURRENT_STATEMENTS = NULL;
    current_proc_state = P_DEFAULT;

    /*
     * If FORALL has forall-assign-statment,
     * compile this FORALL as FORALL-statement
     *
     * ex)
     *
     * FORALL(...) A(I) = B(I)
     *
     */
    if (EXPR_ARG2(x)) {
        expv forall_assign;
        compile_statement(st_no, EXPR_ARG2(x));
        forall_assign = LIST_ITEM(EXPV_LIST(CURRENT_STATEMENTS));
        if (EXPR_CODE(forall_assign) != F_LET_STATEMENT &&
            EXPR_CODE(forall_assign) != F95_POINTER_SET_STATEMENT) {
            error_at_node(forall_assign,
                          "not allowed statement in the FORALL statement");
        }
        compile_ENDFORALL_statement(NULL);
        return;
    }
}


static void
compile_ENDFORALL_statement(expr x)
{
    ID ip;
    ENV parent;
    expv init;
    list lp;
    ID forall_local = NULL;
    BLOCK_ENV current_block;

    if (CTL_TYPE(ctl_top) != CTL_FORALL) {
        error("'endforall', out of place");
        return;
    }

    /* check construct name */
    if (CTL_FORALL_CONST_NAME(ctl_top) != NULL) {
        if (x == NULL || !EXPR_HAS_ARG1(x) || EXPR_ARG1(x) == NULL) {
            error("expects construnct name");
            return;
        } else if (EXPR_SYM(CTL_FORALL_CONST_NAME(ctl_top)) !=
                   EXPR_SYM(EXPR_ARG1(x))) {
            error("unmatched construct name");
            return;
        }
    } else if (x != NULL && EXPR_HAS_ARG1(x) && EXPR_ARG1(x) != NULL) {
        error("unexpected construnct name");
        return;
    }

    if (debug_flag) {
        fprintf(debug_fp,"\n*** IN FORALL:\n");
        print_IDs(LOCAL_SYMBOLS, debug_fp, TRUE);
        print_types(LOCAL_STRUCT_DECLS, debug_fp);
        expv_output(CURRENT_STATEMENTS, debug_fp);
    }

    CTL_FORALL_BODY(ctl_top) = CURRENT_STATEMENTS;

    FOR_ITEMS_IN_LIST(lp, CTL_FORALL_BODY(ctl_top)) {
        switch (EXPV_CODE(LIST_ITEM(lp))) {
            case F_FORALL_STATEMENT:
            case F_WHERE_STATEMENT:
            case F_LET_STATEMENT:
            case F95_POINTER_SET_STATEMENT:
                continue;
                break;
            default:
                error_at_node(LIST_ITEM(lp),
                              "not allowed statement in the FORALL construct");
                break;
        }
    }

    if (endlineno_flag) {
        EXPR_END_LINE_NO(CTL_BLOCK(ctl_top)) = current_line->ln_no;
    }

    init = CTL_FORALL_INIT(ctl_top);

    FOR_ITEMS_IN_LIST(lp, init) {
        ip = find_ident_head(EXPR_SYM(EXPR_ARG1(LIST_ITEM(lp))), LOCAL_SYMBOLS);
        if (ip) {
            debug("#### rename %s to %s",
                  SYM_NAME(ID_SYM(ip)),
                  SYM_NAME(EXPV_NAME(ID_ADDR(ip))));
            /*
             * Rename symbol names those are generated in compile_FORALL_statement()
             */
            ID_SYM(ip) = EXPV_NAME(ID_ADDR(ip));
            EXPR_SYM(EXPR_ARG1(LIST_ITEM(lp))) = EXPV_NAME(ID_ADDR(ip));

#if 0
            /*
             * NOTE:
             *  Comment out by specification changed.
             *
             *  FORALL will be confined with the BLOCK construct,
             *  so this code is no longer required.
             */
            if (EXPV_TYPE(CTL_FORALL_STATEMENT(ctl_top)) != NULL) {
                /*
                 * If the forall statement has type,
                 * indices are local variables in the forall statement.
                 *
                 * ex)
                 *
                 *  FORALL (INTEGER :: I = 1:3, J = 1:3)
                 *    ! I and J live only here
                 *  END FORALL
                 *
                 */
                (void)id_link_remove(&LOCAL_SYMBOLS, ip);
                ID_LINK_ADD(ip, forall_local, forall_last);
            }
#endif
        }
    }

    parent = ENV_PARENT(current_local_env);

    ENV_SYMBOLS(parent) = unify_id_list(
        ENV_SYMBOLS(parent),
        ENV_SYMBOLS(current_local_env),
        /*overshadow=*/FALSE);

    ENV_EXTERNAL_SYMBOLS(parent) = unify_ext_id_list(
        ENV_EXTERNAL_SYMBOLS(parent),
        ENV_EXTERNAL_SYMBOLS(current_local_env),
        /*overshadow=*/FALSE);

    /* no declarations in the forall construct */
    assert(ENV_STRUCT_DECLS(current_local_env) == NULL);
    assert(ENV_COMMON_SYMBOLS(current_local_env) == NULL);
    assert(ENV_INTERFACES(current_local_env) == NULL);

    /* no use statements in the forall construct */
    assert(ENV_USE_DECLS(current_local_env) == NULL);

    /* BLOCK cannot exists in FORALL construct */
    assert(LOCAL_BLOCKS == NULL);

    current_block = XMALLOC(BLOCK_ENV, sizeof(*current_block));
    BLOCK_LOCAL_SYMBOLS(current_block) = forall_local;
    EXPR_BLOCK(CTL_FORALL_STATEMENT(ctl_top)) = current_block;

    pop_ctl();
    pop_env();
    CURRENT_STATE = INEXEC;

    /*
     * Close the block construct which is genereted in compile_FORALL_statement().
     */
    if (CTL_TYPE(ctl_top) == CTL_BLOCK) {
        compile_ENDBLOCK_statement(list0(F2008_ENDBLOCK_STATEMENT));
    }
}<|MERGE_RESOLUTION|>--- conflicted
+++ resolved
@@ -2517,21 +2517,13 @@
         tp = ID_TYPE(ip);
 
         if (tp) {
-#if 0
             if (TYPE_IS_ALLOCATABLE(tp) &&
                 !(IS_ARRAY_TYPE(tp) ||
                   TYPE_IS_COINDEXED(tp) ||
                   IS_STRUCT_TYPE(tp) ||
                   (IS_CHAR(tp) && IS_CHAR_LEN_ALLOCATABLE(tp)))) {
-<<<<<<< HEAD
-                error_at_id(ip, "ALLOCATABLE is applied only to array/coarray/class/character(:)");
-            }
-#endif
-            if (TYPE_IS_OPTIONAL(tp) && !(ID_IS_DUMMY_ARG(ip))) {
-=======
                 error_at_id(ip, "ALLOCATABLE is applied only to array/coarray/derived-type/character(:)");
             } else if (TYPE_IS_OPTIONAL(tp) && !(ID_IS_DUMMY_ARG(ip))) {
->>>>>>> 63e290e8
                 warning_at_id(ip, "OPTIONAL is applied only "
                               "to dummy argument");
             } else if ((TYPE_IS_INTENT_IN(tp) ||
