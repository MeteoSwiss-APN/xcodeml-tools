#
# Expression code definition
#
# The following codes are terminal node. Don't change
T    ERROR_NODE
T    IDENT
T    STRING_CONSTANT
T    INT_CONSTANT
T    FLOAT_CONSTANT
T    BASIC_TYPE_NODE
L    COMPLEX_CONSTANT

# In the following codes values must be in list.
# FOR any list
L    LIST

# For statement
L    IF_STATEMENT
L    GOTO_STATEMENT
L    STATEMENT_LABEL
L    DEFAULT_LABEL
L    EXPR_STATEMENT

# For expression
B    PLUS_EXPR                  +
B    MINUS_EXPR                 -
U    UNARY_MINUS_EXPR           -
B    MUL_EXPR                   *
B    DIV_EXPR                   /
B    POWER_EXPR                 **

# logical expression
B    LOG_EQ_EXPR                ==
B    LOG_NEQ_EXPR               !=
B    LOG_GE_EXPR                >=
B    LOG_GT_EXPR                >
B    LOG_LE_EXPR                <=
B    LOG_LT_EXPR                <
B    LOG_AND_EXPR               &&
B    LOG_OR_EXPR                ||
U    LOG_NOT_EXPR               !

# case range
L    F_SCENE_RANGE_EXPR

#    /* primary expr */
B    ARRAY_REF
L    FUNCTION_CALL

# for internal use
T    F_VAR
T    F_PARAM
T    F_FUNC
T    ID_LIST
L    VAR_DECL
L    EXT_DECL
L    F_MODULE_INTERNAL

# for FORTRAN Xcode

L    FIRST_EXECUTION_POINT

# for FORTRAN
L    F_PROGRAM_STATEMENT
L    F_BLOCK_STATEMENT
L    F_SUBROUTINE_STATEMENT
L    F_FUNCTION_STATEMENT
L    F_ENTRY_STATEMENT
L    F_INCLUDE_STATEMENT
L    F_END_STATEMENT
L    F_TYPE_DECL
L    F_COMMON_DECL
L    F_EXTERNAL_DECL
L    F_INTRINSIC_DECL
L    F_EQUIV_DECL
L    F_DATA_DECL
L    F_IMPLICIT_DECL
L    F_NAMELIST_DECL
L    F_SAVE_DECL
L    F_PARAM_DECL
L    F_FORMAT_DECL
L    F_DUP_DECL
L    F_UNARY_MINUS
L    F_DO_STATEMENT
L    F_ENDDO_STATEMENT
L    F_DOWHILE_STATEMENT
L    F_WHERE_STATEMENT
L    F_ELSEWHERE_STATEMENT
L    F_ENDWHERE_STATEMENT
L    F_SELECTCASE_STATEMENT
L    F_CASELABEL_STATEMENT
L    F_ENDSELECT_STATEMENT
L    F_IF_STATEMENT
L    F_ELSEIF_STATEMENT
L    F_ELSE_STATEMENT
L    F_ENDIF_STATEMENT
L    F_LET_STATEMENT
L    F_ASSIGN_LABEL_STATEMENT
L    F_CONTINUE_STATEMENT
L    F_GOTO_STATEMENT
L    F_ASGOTO_STATEMENT
L    F_COMPGOTO_STATEMENT
L    F_ARITHIF_STATEMENT
L    F_CALL_STATEMENT
L    F_RETURN_STATEMENT
L    F_PAUSE_STATEMENT
L    F_STOP_STATEMENT
L    F_PRINT_STATEMENT
L    F_WRITE_STATEMENT
L    F_READ_STATEMENT
L    F_READ1_STATEMENT
L    F_OPEN_STATEMENT
L    F_CLOSE_STATEMENT
L    F_INQUIRE_STATEMENT
L    F_BACKSPACE_STATEMENT
L    F_ENDFILE_STATEMENT
L    F_REWIND_STATEMENT
L    F_CRAY_POINTER_DECL
L    F_PRAGMA_STATEMENT

F    F_SET_EXPR
U    F_LABEL_REF
B    F_PLUS_EXPR         +
B    F_MINUS_EXPR        -
B    F_MUL_EXPR          *
B    F_DIV_EXPR          /
B    F_POWER_EXPR        **
U    F_UNARY_MINUS_EXPR  -
B    F_EQ_EXPR           .eq.
B    F_GT_EXPR           .gt.
B    F_GE_EXPR           .ge.
B    F_LT_EXPR           .lt.
B    F_LE_EXPR           .le.
B    F_NE_EXPR           .ne.
B    F_EQV_EXPR          .eqv.
B    F_NEQV_EXPR         .neqv.
B    F_OR_EXPR           .or.
B    F_AND_EXPR          .and.
U    F_NOT_EXPR          .not.
B    F_CONCAT_EXPR       //
B    F95_USER_DEFINED_BINARY_EXPR
B    F95_USER_DEFINED_UNARY_EXPR
B    F_SUBSTR_REF
U    F_ARRAY_REF
L    F_STARSTAR
B    F95_CONSTANT_WITH
T    F_TRUE_CONSTANT
T    F_FALSE_CONSTANT
U    F95_TRUE_CONSTANT_WITH
U    F95_FALSE_CONSTANT_WITH
T    F_TYPE_NODE
T    F_DOUBLE_CONSTANT
T    F_QUAD_CONSTANT
L    F_IMPLIED_DO
L    F_INDEX_RANGE

# F95
L    F95_ENDPROGRAM_STATEMENT
L    F95_ENDSUBROUTINE_STATEMENT
L    F95_ENDFUNCTION_STATEMENT
L    F95_ENDBLOCKDATA_STATEMENT
L    F95_MODULE_STATEMENT
L    F95_ENDMODULE_STATEMENT
L    F95_INTERFACE_STATEMENT
L    F95_ENDINTERFACE_STATEMENT
L    F95_MODULEPROCEDURE_STATEMENT
L    F95_CONTAINS_STATEMENT
L    F95_RECURSIVE_SPEC
L    F95_PURE_SPEC
L    F95_ELEMENTAL_SPEC
L    F95_DIMENSION_DECL
L    F95_TYPEDECL_STATEMENT
L    F95_ENDTYPEDECL_STATEMENT
L    F95_PUBLIC_STATEMENT
L    F95_PRIVATE_STATEMENT
L    F95_SEQUENCE_STATEMENT
L    F95_PARAMETER_SPEC
L    F95_ALLOCATABLE_SPEC
L    F95_DIMENSION_SPEC
L    F95_EXTERNAL_SPEC
L    F95_INTENT_SPEC
L    F95_INTRINSIC_SPEC
L    F95_OPTIONAL_SPEC
L    F95_POINTER_SPEC
L    F95_SAVE_SPEC
L    F95_TARGET_SPEC
L    F95_PUBLIC_SPEC
L    F95_PRIVATE_SPEC
L    F95_IN_EXTENT
L    F95_OUT_EXTENT
L    F95_INOUT_EXTENT
L    F95_KIND_SELECTOR_SPEC
L    F95_LEN_SELECTOR_SPEC
L    F95_STAT_SPEC
U    F95_ARRAY_CONSTRUCTOR
U    F95_STRUCT_CONSTRUCTOR
L    F95_ASSIGNOP           =
L    F95_DOTOP
L    F95_POWEOP             **
L    F95_MULOP              *
L    F95_DIVOP              /
L    F95_PLUSOP             +
L    F95_MINUSOP            -
L    F95_EQOP               .eq.
L    F95_NEOP               .ne.
L    F95_LTOP               .lt.
L    F95_LEOP               .le.
L    F95_GEOP               .ge.
L    F95_GTOP               .gt.
L    F95_NOTOP              .not.
L    F95_ANDOP              .and.
L    F95_OROP               .or.
L    F95_EQVOP              .eqv.
L    F95_NEQVOP             .neqv.
L    F95_CONCATOP           //
L    F95_USER_DEFINED
L    F95_ARRAY_ALLOCATION
# L    F95_GENERIC_SPEC
T    F95_GENERIC_SPEC
L    F95_CYCLE_STATEMENT
L    F95_EXIT_STATEMENT
L    F95_USE_STATEMENT
L    F95_USE_ONLY_STATEMENT
L    F95_POINTER_SET_STATEMENT
L    F95_TRIPLET_EXPR
L    F95_ALLOCATE_STATEMENT
L    F95_DEALLOCATE_STATEMENT
L    F95_NULLIFY_STATEMENT
B    F95_MEMBER_REF
L    F95_OPTIONAL_STATEMENT
L    F95_POINTER_STATEMENT
L    F95_INTENT_STATEMENT
L    F95_TARGET_STATEMENT
L    F95_ALLOCATABLE_STATEMENT
T    F_ASTERISK
T    F_EXTFUNC
L    F_STRING_CONST_SUBSTR

<<<<<<< HEAD

# F2008
L    F2008_SYNCALL_STATEMENT
L    F2008_SYNCIMAGES_STATEMENT
L    F2008_SYNCMEMORY_STATEMENT
L    F2008_CRITICAL_STATEMENT
L    F2008_ENDCRITICAL_STATEMENT
L    F2008_LOCK_STATEMENT
L    F2008_UNLOCK_STATEMENT
=======
# F03
L    F03_PROTECTED_SPEC
L    F03_PROTECTED_STATEMENT
>>>>>>> ff47eb32

# XMP
U    XMP_COARRAY_REF
L    XMP_CODIMENSION_SPEC

# OMP
L    OMP_PRAGMA

# XMP
L    XMP_PRAGMA

# ACC
L    ACC_PRAGMA

L    TEXT

# EOF<|MERGE_RESOLUTION|>--- conflicted
+++ resolved
@@ -236,8 +236,6 @@
 T    F_EXTFUNC
 L    F_STRING_CONST_SUBSTR
 
-<<<<<<< HEAD
-
 # F2008
 L    F2008_SYNCALL_STATEMENT
 L    F2008_SYNCIMAGES_STATEMENT
@@ -246,11 +244,10 @@
 L    F2008_ENDCRITICAL_STATEMENT
 L    F2008_LOCK_STATEMENT
 L    F2008_UNLOCK_STATEMENT
-=======
+
 # F03
 L    F03_PROTECTED_SPEC
 L    F03_PROTECTED_STATEMENT
->>>>>>> ff47eb32
 
 # XMP
 U    XMP_COARRAY_REF
