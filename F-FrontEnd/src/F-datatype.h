--- conflicted
+++ resolved
@@ -128,11 +128,8 @@
 #define TYPE_ATTR_VALUE             0x01000000
 #define TYPE_ATTR_MODULE            0x02000000 /* for module function/subroutine */
 #define TYPE_ATTR_PROCEDURE         0x04000000 /* for procedure variables */
-<<<<<<< HEAD
 #define TYPE_ATTR_ASYNCHRONOUS      0x08000000
-=======
-#define TYPE_ATTR_ABSTRACT          0x08000000 /* for abstract derived-type or abstract interface */
->>>>>>> ff5b9619
+#define TYPE_ATTR_ABSTRACT          0x10000000 /* for abstract derived-type or abstract interface */
         uint32_t type_attr_flags;
 #define TYPE_EXFLAGS_IMPLICIT       0x00000001 /* implicitly defined or not */
 #define TYPE_EXFLAGS_OVERRIDDEN     0x00000002 /* type is overridden by child */
@@ -300,15 +297,12 @@
 #define TYPE_IS_VALUE(tp)           ((tp)->attr.type_attr_flags &   TYPE_ATTR_VALUE)
 #define TYPE_SET_VALUE(tp)          ((tp)->attr.type_attr_flags |=  TYPE_ATTR_VALUE)
 #define TYPE_UNSET_VALUE(tp)        ((tp)->attr.type_attr_flags &= ~TYPE_ATTR_VALUE)
-<<<<<<< HEAD
 #define TYPE_IS_ASYNCHRONOUS(tp)    ((tp)->attr.type_attr_flags &   TYPE_ATTR_ASYNCHRONOUS)
 #define TYPE_SET_ASYNCHRONOUS(tp)   ((tp)->attr.type_attr_flags |=  TYPE_ATTR_ASYNCHRONOUS)
 #define TYPE_UNSET_ASYNCHRONOUS(tp) ((tp)->attr.type_attr_flags &= ~TYPE_ATTR_ASYNCHRONOUS)
-=======
 #define TYPE_IS_ABSTRACT(tp)        ((tp)->attr.type_attr_flags &   TYPE_ATTR_ABSTRACT)
 #define TYPE_SET_ABSTRACT(tp)       ((tp)->attr.type_attr_flags |=  TYPE_ATTR_ABSTRACT)
 #define TYPE_UNSET_ABSTRACT(tp)     ((tp)->attr.type_attr_flags &= ~TYPE_ATTR_ABSTRACT)
->>>>>>> ff5b9619
 
 #define TYPE_EXTATTR_FLAGS(tp)      ((tp)->attr.exflags)
 #define TYPE_IS_IMPLICIT(tp)        ((tp)->attr.exflags &   TYPE_EXFLAGS_IMPLICIT)
