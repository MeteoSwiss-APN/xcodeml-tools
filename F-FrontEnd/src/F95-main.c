--- conflicted
+++ resolved
@@ -329,7 +329,6 @@
                 /* -M<anotherDir> */
                 path = argv[0] + 2;
             }
-<<<<<<< HEAD
             if(modincludeDirvI < MAXMODINCLUDEDIRV){
                 modincludeDirv[modincludeDirvI++] = path;
             } else {
@@ -338,18 +337,6 @@
                      MAXMODINCLUDEDIRV);
             }
         } else if (strcmp(argv[0], "-fintrinsic-xmodules-path") == 0) {
-=======
-	    modincludeDirv = path;
-            /* if (modincludeDirvI < 256) { */
-            /*     modincludeDirv[modincludeDirvI++] = path; */
-            /* } else { */
-            /*     cmd_error_exit( */
-            /*         "over the maximum module include search dir. vector, %d", */
-            /*         MAXMODINCLUDEDIRV); */
-            /* } */
-        
-        } else if (strncmp(argv[0], "-fintrinsic-xmodules-path", 25) == 0) {
->>>>>>> 5fca4232
             char *path;
             if (strlen(argv[0]) == 25) {
                 /* -fintrinsic-xmodules-path <intrinsic xmodule dir> */
