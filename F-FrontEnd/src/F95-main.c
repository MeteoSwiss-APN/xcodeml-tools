--- conflicted
+++ resolved
@@ -231,13 +231,10 @@
             OMP_flag = TRUE;   /* enable openmp */
         } else if (strcmp(argv[0],"-fxmp") == 0){
 	    XMP_flag = TRUE;   /* enable XcalableMP */
-<<<<<<< HEAD
         } else if (strcmp(argv[0],"-fno-xmp-coarray") == 0){
             XMP_coarray_flag = FALSE;   /* disable XcalableMP coarray subroutine*/
-=======
         } else if (strcmp(argv[0],"-facc") == 0){
 	    ACC_flag = TRUE;   /* enable OpenACC */
->>>>>>> a52fab5b
         } else if (strcmp(argv[0],"-Kscope-omp") == 0){
 	    cond_compile_enabled = TRUE;
         } else if (strcmp(argv[0],"-fleave-comment") == 0){
