/**
 * \file F95-lex.c
 */

#include <stdint.h>
#include <alloca.h>

// #define LEX_DEBUG 1

/* Lexical analyzer, enable open mp.  */
int OMP_flag = FALSE;
int XMP_flag = FALSE;
int ACC_flag = FALSE;

/* lexical analyzer, enable conditional compilation.  */
int cond_compile_enabled = FALSE;

/* leave comemnt in xcodeml file using TEXT */
int leave_comment_flag = FALSE;

/* lexical analyzer */
/* enable to parse for pragma.  */
int PRAGMA_flag = TRUE;

#define TOLOWER(x) (isupper((int)(x))) ? tolower((int)(x)) : (x)

int st_buf_size;
int line_buf_size;
#define ST_BUF_SIZE     st_buf_size
#define LINE_BUF_SIZE   line_buf_size

#define UNDER_ST_BUF_SIZE(top,p) ((p-top)<ST_BUF_SIZE)
#define UNDER_LINE_BUF_SIZE(top,p) ((p-top)<LINE_BUF_SIZE)

int st_class;           /* token for classify statement */
int need_keyword = FALSE;
int need_type_keyword = FALSE;
int need_type_len = FALSE;
int need_check_user_defined = TRUE; /* check the user defined dot id */

int may_generic_spec = FALSE;

int fixed_format_flag = FALSE;

int max_line_len = -1; /* -1 when value is not set yet. */
int max_cont_line = 255;

/* enable comment char, 'c' in free format.  */
int flag_force_c_comment = FALSE; /* does not set yet.  */

#define QUOTE   '\002'  /* special quote mark */

struct keyword_token {
    char *k_name;
    int k_token;
};

#define IS_CONT_LINE(x) ((x)[5] != ' ' && (x)[5] != '0')

extern struct keyword_token dot_keywords[],keywords[];
extern struct keyword_token end_keywords[];
extern struct keyword_token type_keywords[];

extern int ocl_flag;
extern int cdir_flag;
extern int max_name_len; //  maximum identifier name length
extern int dollar_ok;    // accept '$' in identifier or not.

int exposed_comma,exposed_eql;
int paren_level;
char *bufptr = NULL;            /* pointer running in st_buffer */
char *st_buffer = NULL;         /* one statement buffer */
char *st_buffer_org = NULL;     /* one statement buffer  */
char stn_cols[7];                       /* line number colums */
char *line_buffer = NULL;       /* pre_read line buffer */
char *buffio = NULL;

int prevline_is_inQuote = 0;
int prevline_is_inComment = FALSE;

expr st_name; /* statement name */

static int line_count = 0;
lineno_info *current_line;
int pre_read = 0;
lineno_info read_lineno;

int is_using_module = FALSE;

struct saved_file_state {
    FILE *save_fp;
    lineno_info *save_line;
    int save_pre_read;
    int is_using_module; /* TRUE if file is module file. */
    lineno_info save_lineno;
    char *save_buffer;
    char *save_stn_cols;
    /* when include by USE, must specify -force-free-format.  */
    int save_fixed_format_flag;
    int save_no_countup; /* reach ';', we do not count up the line number.  */
} file_state[N_NESTED_FILE];

int n_nested_file = 0;

/* input file table */
int     n_files = 0;
char    *file_names[MAX_N_FILES];

enum lex_state
{
    LEX_NEW_STATEMENT = 0,
    LEX_FIRST_TOKEN,
    LEX_OTHER_TOKEN,
    LEX_PRAGMA_TOKEN,
    LEX_OMP_TOKEN,
    LEX_XMP_TOKEN,
    LEX_ACC_TOKEN,
    LEX_RET_EOS
};

int st_CONDCOMPL_flag;
int st_PRAGMA_flag;
int st_OCL_flag;
int st_OMP_flag;
int st_XMP_flag;
int st_ACC_flag;

enum lex_state lexstate;

/* sentinel name structure */
#define MAX_SENTINEL_COUNT 256
typedef struct {
    char* name_list[MAX_SENTINEL_COUNT];
    unsigned int sentinel_count;
} sentinel_list;

sentinel_list sentinels;

#define OMP_SENTINEL "!$omp"
#define XMP_SENTINEL "!$xmp"
#define ACC_SENTINEL "!$acc"
#define OCL_SENTINEL "!ocl"
#define CDIR_SENTINEL "!cdir"

/* sentinel list functions */
static void init_sentinel_list( sentinel_list * p );
static int add_sentinel( sentinel_list * p, char * name );
static unsigned int sentinel_count( sentinel_list * p );
static char * sentinel_name( sentinel_list * p, unsigned int n );
static int sentinel_index( sentinel_list * p, char * name );

/* buffer for progma with pragma key and rest of line.  */
static char *pragmaBuf = NULL;

extern struct keyword_token OMP_keywords[];
extern struct keyword_token XMP_keywords[];
extern struct keyword_token ACC_keywords[];

/* read_line return value */
#define ST_EOF  0
#define ST_INIT 1
#define ST_CONT 2
#define ST_ONE  ST_INIT

/* file position of initial line tail read last */
long last_initial_line_pos = 0;
/* file position of initial line tail read last save one */
long prelast_initial_line_pos = 0;

/* Keep offset for last line and before the last.
   In fixed format, for read prefetch read offset is miss count.
   Cause MC has miss seek and funny error like "missing initial line".
 */
static long last_offset[2];
static int last_ln_nos[2];
int last_ln_no = 0;

/* when read ';', no need for line count up.  */
static int no_countup = FALSE;

static int expect_next_token_is_keyword = TRUE;

static int token_history_buf_size = 200;
#define ADD_HISTORY_BUF_SIZE 200
static int token_history_count = 0;
static int *token_history_buf = NULL;

static int      read_initial_line _ANSI_ARGS_((void));
static int      classify_statement _ANSI_ARGS_((void));
static int      token _ANSI_ARGS_((void));
static int      is_not_keyword _ANSI_ARGS_((void));
static int      get_keyword _ANSI_ARGS_((struct keyword_token *ks));
static int      get_keyword_optional_blank _ANSI_ARGS_((int class));
static int      readline_free_format _ANSI_ARGS_((void));
static int      read_number _ANSI_ARGS_((void));
static int      is_identifier_letter _ANSI_ARGS_((char c, int pos));
static int      read_identifier _ANSI_ARGS_((void));

static void     string_to_integer _ANSI_ARGS_((omllint_t *p, char *cp, int radix));
static double   convert_str_double _ANSI_ARGS_((char *s));

static int      read_initial_line _ANSI_ARGS_((void));
static int      read_fixed_format _ANSI_ARGS_((void));
static int      read_free_format _ANSI_ARGS_((void));
static int      readline_free_format _ANSI_ARGS_((void));
static int      readline_fixed_format _ANSI_ARGS_((void));
static void     _warning_if_doubtfulLongLine (char *buf, int maxLen);
static int      is_fixed_cond_statement_label _ANSI_ARGS_((char *  label));
static int      is_pragma_sentinel _ANSI_ARGS_((sentinel_list* plist,
                                                char* line, int* index));
static int      is_cond_compilation _ANSI_ARGS_((sentinel_list* plist,
                                                 char* line));
static int      find_last_ampersand _ANSI_ARGS_((char *buf,int *len));

static void     save_format_str _ANSI_ARGS_((void));

static int OMP_lex_token();
static int XMP_lex_token();
static int ACC_lex_token();

/* for free format.  */
/* pragma string setter. */
static void     set_pragma_str _ANSI_ARGS_((char *));
static void     append_pragma_str _ANSI_ARGS_((char *));

static void     restore_file(void);

static int      ScanFortranLine _ANSI_ARGS_((char *src, char *srcHead,
                                             char *dst, char *dstHead, char *dstMax,
                                             int *inQuotePtr, int *quoteCharPtr,
                                             int *inHollerithPtr, int *hollerithLenPtr,
                                             char **newCurPtr, char **newDstPtr));

extern int unit_ctl_level;

static void
debugOutStatement()
{
    int len = strlen(line_buffer);
    char *trimBuf = (char *)alloca(len + 1);
    char *nlcr = NULL;

    snprintf(trimBuf, len + 1, "%s", line_buffer);
    nlcr = strpbrk(trimBuf, "\r\n");
    if (nlcr != NULL) {
        *nlcr = '\0';
    }

    if (fixed_format_flag) {
        fprintf(debug_fp, "%6d:'%s'|\"%s\"\n",
                read_lineno.ln_no,
                stn_cols,
                trimBuf);
    } else {
        fprintf(debug_fp, "%6d:\"%s\"\n",
                read_lineno.ln_no,
                trimBuf);
    }
    fflush(debug_fp);
}

static int
is_top_level(void)
{
    return unit_ctl_level == 0;
}


void
initialize_lex()
{
  extern int mcLn_no;
  extern long mcStart;

  if (fixed_format_flag)
    line_buf_size = 300;      // for bug #397
  else
    line_buf_size = max_line_len + 2 + 1; /* CRLF + \0 */
  st_buf_size = max_line_len * (max_cont_line + 1) + 1;

  line_buffer = XMALLOC(char *, line_buf_size);
  st_buffer = XMALLOC(char *, st_buf_size);
  st_buffer_org = XMALLOC(char *, st_buf_size);
  buffio = XMALLOC(char *, st_buf_size);
  pragmaBuf = XMALLOC(char *, st_buf_size);

  memset(last_ln_nos, 0, sizeof(last_ln_nos));

    /* set lineno info as default */
  if (mcLn_no == -1)
    read_lineno.ln_no = 0;
  else {
    if (fseek (source_file, mcStart, SEEK_SET) == -1) {
      error ("internal comiler error: cannot seek given start point in initialize_lex()");
      exit(-1);
    }
    read_lineno.ln_no = mcLn_no;
  }
    if(source_file_name != NULL)
        read_lineno.file_id = get_file_id(source_file_name);
    else
        read_lineno.file_id = get_file_id("<stdin>");

    lexstate = LEX_NEW_STATEMENT;
    exposed_comma = FALSE;
    exposed_eql = FALSE;
    paren_level = 0;

    init_sentinel_list( &sentinels );

    add_sentinel( &sentinels, OMP_SENTINEL );
    add_sentinel( &sentinels, XMP_SENTINEL );
    add_sentinel( &sentinels, ACC_SENTINEL );
    if (ocl_flag) add_sentinel( &sentinels, OCL_SENTINEL );
    if (cdir_flag) add_sentinel( &sentinels, CDIR_SENTINEL );
}

static void
prepare_for_new_statement(void) {
    token_history_count = 0;
    expect_next_token_is_keyword = TRUE;
    need_keyword = FALSE;
}

static int
is_keyword(int k, struct keyword_token *tblPtr) {
    struct keyword_token *kwPtr;

    /*
     * special treatment for I/O.
     */
    if (k == READ_P ||
        k == WRITE_P ||
        k == REWIND_P ||
        k == ENDFILE_P ||
        k == BACKSPACE_P) {
        return TRUE;
    }

    if (tblPtr == NULL) {
        tblPtr = keywords;
    }

    for (kwPtr = tblPtr; kwPtr->k_name != NULL; kwPtr++) {
        if (kwPtr->k_token == k) {
            return TRUE;
        }
    }

    return FALSE;
}

#if 0
static int
seems_type_or_func_attr(int kw) {
    return (kw == KW_CHARACTER ||
            kw == KW_COMPLEX ||
            kw == KW_DOUBLE ||
            kw == KW_DCOMPLEX ||
            kw == KW_INTEGER ||
            kw == KW_LOGICAL ||
            kw == KW_REAL ||
	    kw == CONSTANT ||
            kw == PURE ||
            kw == RECURSIVE) ? TRUE : FALSE;
}
#endif


static void switch_need_keyword(int t)
{
    need_keyword = t;
}

static expr auxIdentX = NULL;

static void type_spec_done()
{
    /* printf("type_spec_done!\n"); */
}

int is_function_statement_context()
{
    int i = 0;
    int plevel = 0;
    
    switch(token_history_buf[0]){
        /* func_prefix */
    case PURE: 
    case RECURSIVE:
    case ELEMENTAL:
    case MODULE:
        i++;
        /* type_spec */
    case CLASS:
    case KW_TYPE:
    case KW_CHARACTER:
    case KW_COMPLEX:
    case KW_DOUBLE:
    case KW_DCOMPLEX:
    case KW_INTEGER:
    case KW_LOGICAL:
    case KW_REAL:
        i++;
        /* SET_KIND and SET_LEN include a left parenthesis directly */
        if(token_history_buf[i] == '(' || token_history_buf[i] == SET_KIND 
            || token_history_buf[i] == SET_LEN) 
        {
            plevel++;
            for(i++; i < token_history_count; i++){
                if(token_history_buf[i] == ')') plevel--;
                if(token_history_buf[i] == '(') plevel++;
                if(plevel == 0) {
                    i++;
                    break;
                }
            }
            if(plevel != 0) {
                return FALSE;
            }
        }
        if(i == (token_history_count-1)) {
            return TRUE;
        }
    }
    return FALSE;
}


int check_ident_context(char *name)
{
    int ret = IDENTIFIER;

    switch(token_history_buf[0]){
        /* type_spec */
    case CLASS:
    case KW_TYPE:
    case KW_CHARACTER:
    case KW_COMPLEX:
    case KW_DOUBLE:
    case KW_DCOMPLEX:
    case KW_INTEGER:
    case KW_LOGICAL:
    case KW_REAL:
        /* func_prefix */
    case PURE: 
    case RECURSIVE:
    case ELEMENTAL:
    case MODULE:
        if(fixed_format_flag){
            if (strncasecmp(name, "function", 8) == 0 &&
                is_function_statement_context()){
                ret = FUNCTION;
                if (strcasecmp(name,"function") != 0) {
                    char *rest = name + 8;
                    auxIdentX = GEN_NODE(IDENT, find_symbol(rest));
                }
            }
        } else { // free format
            if(is_function_statement_context()){
                if (strcasecmp(name,"function") == 0) {
                    ret = FUNCTION;
                } else if(strcasecmp(name, "elemental") == 0) {
                    ret = ELEMENTAL;
                } else if(strcasecmp(name, "pure") == 0) {
                    ret = PURE;
                } else if(strcasecmp(name, "recursive") == 0){
                    ret = RECURSIVE;
                } else if (strcasecmp(name, "module") == 0) {
                    ret = MODULE;
                }
            }
        }
        break;

    case ENDINTERFACE:
        if(token_history_count == 2){
            if (strcasecmp(name,"operator") == 0)
                return OPERATOR;
            else if (strcasecmp(name,"assignment") == 0)
                return ASSIGNMENT;
            else if (strcasecmp(name,"read") == 0)
                return READ;
            else if (strcasecmp(name,"write") == 0)
                return WRITE;
        }
    }
    return ret;
}

/* lexical analyzer */
int
yylex()
{
  if(token_history_buf == NULL)
    token_history_buf = malloc(sizeof(int) * token_history_buf_size);

    int curToken = UNKNOWN;

    if (auxIdentX != NULL) {
        curToken = IDENTIFIER;
        yylval.val = auxIdentX;
    } else {
        curToken = yylex0();
    }
    
    // record history counter
    if(curToken == STATEMENT_LABEL_NO){
        token_history_count = 0;
    } 
    else {
        token_history_buf[token_history_count++] = curToken;
        if(token_history_count >= token_history_buf_size){
	  int *tmp;
	  token_history_buf_size += ADD_HISTORY_BUF_SIZE;
	  if((tmp = (int *)realloc(token_history_buf, sizeof(int)*token_history_buf_size)) == NULL) {
	    free(token_history_buf);
	    fatal("Cannot allocate token_history_buffer");
	  }
	  else {
	    token_history_buf = tmp;
	  }
	}
    }

    if (auxIdentX != NULL) {
        auxIdentX = NULL;
        goto Done;
    }

    if (expect_next_token_is_keyword == TRUE) {
        if (curToken == '(' || curToken == LET ||
            is_keyword(curToken, keywords) == TRUE) {
            expect_next_token_is_keyword = FALSE;
        }
    } else if (curToken == IDENTIFIER) {
        curToken = check_ident_context(SYM_NAME(EXPR_SYM(yylval.val)));
        token_history_buf[token_history_count-1] = curToken;
    }

    Done:
#ifdef LEX_DEBUG
    fprintf(stderr, "%c[%d]",
            (curToken < ' ' || curToken >= 0xFF) ?
            ' ' : curToken, curToken);
    // fprintf(stderr,",need_keyword=%d, line=%d\n",need_keyword,line_count);
#endif
    return curToken;
}

static int
yylex0()
{
    int t;
    static int tkn_cnt;
    char *p;

    switch(lexstate){
    case LEX_NEW_STATEMENT:
    again:
        prepare_for_new_statement();
        if (read_initial_line() == ST_EOF) {
            if (n_nested_file > 0){
                restore_file();
                goto again;
            }
            return(ST_EOF);
        }

        bufptr = st_buffer;

        /* set bufptr st_buffer */
        bufptr = st_buffer;
        if (st_OMP_flag && OMP_flag) {
            lexstate = LEX_OMP_TOKEN;
	    for (p = bufptr; *p != '\0'; p++) *p = TOLOWER(*p);
            return OMPKW_LINE;
        }
        if (st_XMP_flag && XMP_flag) {
            lexstate = LEX_XMP_TOKEN;
	    for (p = bufptr; *p != '\0'; p++) *p = TOLOWER(*p);
            return XMPKW_LINE;
        }
        if (st_ACC_flag && ACC_flag) {
            lexstate = LEX_ACC_TOKEN;
	    for (p = bufptr; *p != '\0'; p++) *p = TOLOWER(*p);
            return ACCKW_LINE;
        }
        if (st_OMP_flag || st_XMP_flag || st_ACC_flag || st_PRAGMA_flag ||
            (st_CONDCOMPL_flag && !OMP_flag && !cond_compile_enabled)) {
            lexstate = LEX_PRAGMA_TOKEN;
            return PRAGMA_HEAD;
        }
        tkn_cnt = 0;
        lexstate = LEX_FIRST_TOKEN;
        return(STATEMENT_LABEL_NO);

    case LEX_FIRST_TOKEN:
    first:
        tkn_cnt = 1;

        st_class = classify_statement();
        if (st_class == FORMAT) {
            save_format_str();
            lexstate = LEX_RET_EOS;
        } else if (st_class == EOS) {
            lexstate = LEX_NEW_STATEMENT;
        } else {
            lexstate = LEX_OTHER_TOKEN;
        }
        return(st_class);

    case LEX_OTHER_TOKEN:
        /* check 'if' '(' ... ')' */
        if ((st_class == LOGIF || (st_class == ELSEIFTHEN)) /* elseif in 95? */
            && paren_level == 0 && tkn_cnt > 3)
            goto first;
        tkn_cnt++;
        /* check 'assign' ... 'to' */
        if (st_class == ASSIGN && tkn_cnt == 3 &&
            bufptr[0] == 't' && bufptr[1] == 'o'){
            bufptr += 2;
            return(KW_TO);
        } else if (st_class == DO && tkn_cnt == 3 &&
                   bufptr[0] == 'w' && bufptr[1] == 'h' &&
                   bufptr[2] == 'i' && bufptr[3] == 'l' &&
                   bufptr[4] == 'e'){
            bufptr += 5;
            return KW_WHILE;
	}
        t = token();
        if (t == FORMAT) {
            /*
             * "format" shouldn't be here...
             */
            save_format_str();
            lexstate = LEX_RET_EOS;
        } else if (t == EOS) {
            lexstate = LEX_NEW_STATEMENT;
        }
        return(t);

    case LEX_RET_EOS:
        lexstate = LEX_NEW_STATEMENT;
        return(EOS);

    case LEX_OMP_TOKEN:
        t = OMP_lex_token();
        if (t == EOS) lexstate = LEX_NEW_STATEMENT;
        return t;

    case LEX_XMP_TOKEN:
        t = XMP_lex_token();
        if (t == EOS) lexstate = LEX_NEW_STATEMENT;
        return t;

    case LEX_ACC_TOKEN:
        t = ACC_lex_token();
        if (t == EOS) lexstate = LEX_NEW_STATEMENT;
        return t;

    case LEX_PRAGMA_TOKEN:
        lexstate = LEX_RET_EOS;
        return PRAGMA_SLINE;

    default:
        fatal("lexstate");
    }
    return UNKNOWN;
}

static void
save_format_str()
{
    char *fmt = strchr(st_buffer_org, '(');
    char *end = NULL;

    if (formatString != NULL) {
        free(formatString);
    }

    if (fmt == NULL) {
        error("illegal format statement \"%s\"\n", st_buffer_org);
        return;
    } else {
        end = strrchr(fmt, ')');
        if (end == NULL) {
            error("illegal format statement \"%s\"\n", st_buffer_org);
            return;
        }
        end++;
        *end = '\0';
    }
    formatString = strdup(fmt);
}


static void
set_pragma_str(char *s)
{
    if (pragmaString != NULL) {
        free(pragmaString);
        pragmaString = NULL;
    }
    if( s == NULL ){
        strcpy(pragmaBuf, "");
    }else{
        strcpy(pragmaBuf, s);
    }
    pragmaString = strdup(pragmaBuf);
}

static void
append_pragma_str(char *s)
{
    if( s==NULL )return; /* no change */
    if (pragmaString != NULL) {
        strcpy( pragmaBuf, pragmaString );
        free(pragmaString);
        pragmaString = NULL;
    }
    if( strlen(pragmaBuf)+strlen(s) < ST_BUF_SIZE ){
        strcat(pragmaBuf, s);
        pragmaString = strdup(pragmaBuf);
    }else{
        char str[1024];
        sprintf( str, "pragma string is too long. maximum %d bytes", ST_BUF_SIZE );
        error ( str );
    }
}

/* flush line */
static void
flush_line()
{
    lexstate = LEX_RET_EOS;
    need_keyword = FALSE;
    need_type_len = FALSE;
}

char *lex_get_line()
{
    char *s;

    s = strdup(bufptr);
    lexstate = LEX_RET_EOS;     /* force terminate */
    return(s);
}

void
yyerror(s)
     const char *s;
{
    error("%s",s);
}

char *lexline(n)
     int *n;
{
    *n = strlen(bufptr);
    return(bufptr);
}


static int
token()
{
    register char ch, *p;
    int t;

    while(isspace(*bufptr)) bufptr++;  /* skip white space */

    if (need_keyword == TRUE || expect_next_token_is_keyword == TRUE) {
        /*
         * require keyword
         */
        need_keyword = FALSE;
        expect_next_token_is_keyword = FALSE;
        t = get_keyword(keywords);
        if (t != UNKNOWN) return(t);
    }

    if (need_type_keyword == TRUE) {
        /*
         * require type spec keyword
         */
        need_type_keyword = FALSE;
        t = get_keyword(type_keywords);
        if (t != UNKNOWN) return(t);
    }

    if(need_type_len == TRUE){  /* for type_length */
        need_type_len = FALSE;
        ch = *bufptr;
        if(ch == '\0') return EOS;
        if(ch >= '0' && ch <= '9'){
            t = 0;
            while(isdigit((int)*bufptr)) t = t*10 + *bufptr++ - '0';
            yylval.val = GEN_NODE(INT_CONSTANT, t);
            return CONSTANT;
        } else return *bufptr++;
    }

    switch(ch = *bufptr++) {
    case '\0':
        return(EOS);
    case QUOTE:
        for(p = buffio; UNDER_ST_BUF_SIZE(buffio,p)&&((ch = *bufptr++) != QUOTE) ;)
	    if (ch == '\0')
		break;
	    else
		*p++ = ch;
        *p = 0;
        yylval.val = GEN_NODE(STRING_CONSTANT,strdup(buffio));
        return(CONSTANT);       /* hollerith */
    case '=':
        if(*bufptr == '=') {
            /* "==" */
            bufptr++;
            return (EQ);
        }
        if(*bufptr == '>') {
            /* "=>" */
            bufptr++;
            return (REF_OP);
        }
        return('=');
    case '(':
        paren_level++;
	/* or interface operator (/), (/=), or (//) */
	if (*bufptr == '/') {
	    char *save = ++bufptr; /* check 'interface operator (/)' ? */

	    while(isspace(*bufptr)) bufptr++;  /* skip white space */
	    if (*bufptr == ')')  { /* (/) in interface operator.  */
		bufptr = save - 1;
		return('(');
	    }
	    else if (*bufptr == '=') { /* (/=) in interface operator.  */
		if (*++bufptr == ')') {
		    bufptr = save - 1;
		    return '(';
		}
	    }
	    else if (*bufptr == '/') { /* (//) ? */
		if (*++bufptr == ')') {
		    bufptr = save - 1;
		    return '(';
		}
	    }
	    else if (strncmp(bufptr, "periodic", 8) == 0) {
	      bufptr += 8;
	      if (*bufptr++ == '/'){
		while (isspace(*bufptr)) bufptr++;
		if (*bufptr != ')') {
		  bufptr = save - 1;
		  return '(';
		}
	      }
	    }
	    else if (st_OMP_flag || st_ACC_flag){
	      bufptr = save - 1;
	      return '(';
	    }
	    bufptr = save;
	    return L_ARRAY_CONSTRUCTOR;
	} else {
	    char *save = bufptr; /* check  '(LEN=' or '(KIND=' */
	    int t;
	    int save_n = need_keyword;
	    int save_p = paren_level;
	    need_keyword = TRUE;
	    t = token();
	    if (t == KW_LEN) {
                need_keyword = FALSE;
		while(isspace(*bufptr)) bufptr++;  /* skip white space */
		if (*bufptr++ == '=')
		    return SET_LEN;
	    } else if (t == KW_KIND) {
                need_keyword = FALSE;
		while(isspace(*bufptr)) bufptr++;  /* skip white space */
		if (*bufptr++ == '=')
		    return SET_KIND;
	    }
	    need_keyword = save_n;
	    bufptr = save;
	    paren_level = save_p;
	}
        return('(');
    case ')':
        paren_level--;
        return(')');
    case '+':
    case '-':
    case ',':
    case '$':
    case '|':
    case '%':
    case '_': /* id should not has '_' in top.  */
        return(ch);

    case ':':
        if(*bufptr == ':'){
            bufptr++;
            return(COL2);
        }
        return(':');

    case '*':
        if(*bufptr == '*') {
            bufptr++;
            return(POWER);
        }
        return('*');
    case '/':
        if(*bufptr == '/') {
            bufptr++;
            return(CONCAT);
        }
        if(*bufptr == '=') {
            bufptr++;
            return(NE);
        }
        if (*bufptr == ')') {
            bufptr++;
            paren_level--;
            { /* check 'interface operator (/)' ? */
                char *save = bufptr;
                bufptr -= 3;
                while(isspace(*bufptr)) bufptr--;  /* skip white space */
                if (*bufptr == '(') { /* (/) in interface operator.  */
                    bufptr = save - 1;
                    return '/';
                }
		if (st_XMP_flag || st_OMP_flag || st_ACC_flag){
		  bufptr = save - 1;
		  return '/';
		}
                bufptr = save;
            }
            return R_ARRAY_CONSTRUCTOR;
        }
	if (strncmp(bufptr, "periodic", 8) == 0) {
	  char *save = bufptr;
	  bufptr += 8;
	  if (*bufptr++ == '/'){
	    while (isspace(*bufptr)) bufptr++;
	    if (*bufptr != ')') {
	      return XMPKW_PERIODIC;
	    }
	  }
	  bufptr = save + 1;
	}
        return('/');
    case '.':
        if(isdigit((int)*bufptr)) goto number;
        t = get_keyword(dot_keywords);
        if (t != UNKNOWN)
            return t;
        else if (need_check_user_defined) {
            char user_defined[33];
            SYMBOL s;
            int i;

            user_defined[0] = '.';
            user_defined[32] = '\0';

            while(isspace(*bufptr))
                bufptr++;

            for (i = 1; i < 32; i++) {
                if (*bufptr == '\0')
                    break;

                else if (*bufptr == '.') {
                    user_defined[i++] = *bufptr++;
                    user_defined[i] = '\0';
                    break;
                }
                else if (isspace(*bufptr)) {
                    while(isspace(*bufptr))
                        bufptr++;
                    if (*bufptr == '.') {
                        user_defined[i++] = *bufptr++;
                        user_defined[i] = '\0';
                        break;
                    }
                }
                else
                    user_defined[i] = *bufptr++;
            }
            s = find_symbol (user_defined);
	    yylval.val = GEN_NODE(IDENT, s);
	    return USER_DEFINED_OP;
        } else
	    return '.';
    case '>':
        if(*bufptr == '='){
            bufptr++;
            return GE;
        }
        return(GT);
    case '<':
        if(*bufptr == '='){
            bufptr++;
            return(LE);
        }
        return(LT);

    case '0': case '1': case '2': case '3': case '4':
    case '5': case '6': case '7': case '8': case '9':
    number:             /* reading number */
        bufptr--;               /* back */
        return read_number();

    case '[':
    case ']':
	return ch;

    default:
        if(isalpha(ch) || ch == '_') {
            bufptr--;           /* back */
            return read_identifier();
        } else
            error("bad char %c(0x%x)",ch,ch&0xFF);
        return UNKNOWN;
    }
}
    
static int
is_identifier_letter( char c, int pos )
{
    if( dollar_ok ){
        /* '_' and '$' are never placed on beginning */
        return ( isalnum((int)c)||((pos >= 1)&&((c=='_')||(c=='$'))) );
    }else{
        /* '_' and '$' are never placed on beginning */
        return ( isalnum((int)c)||((pos >= 1)&&(c == '_')) );
    }
}

static int
read_identifier()
{
    int tkn_len;
    char *p,ch;
    int excess_name_length = 0;
    enum expr_code defined_io = 0;

    p = buffio;
    for(tkn_len = 0 ;
        UNDER_LINE_BUF_SIZE(buffio,p) && is_identifier_letter(*bufptr,tkn_len)
            ; p++, bufptr++){
        *p = *bufptr;
	tkn_len++;
        if(tkn_len > max_name_len && is_using_module == FALSE){
            excess_name_length++;
        }
    }
    if(excess_name_length>0){
      error( "name is too long. " );
    }
    *p = 0;             /* termination */

    if(tkn_len == 1 && *bufptr == QUOTE){
        omllint_t v = 0;
        int radix = 0;
        /* x'hhhhh' constant */
        switch(buffio[0]) {
        case 'z':
        case 'x':  radix = 16; break;
        case 'o':  radix = 8; break;
        case 'b': radix = 2; break;
        default: error("bad bit id");
        }
        tkn_len = 0;
        for (p = buffio, bufptr++;
             UNDER_LINE_BUF_SIZE(buffio,p)&&((ch = *bufptr++) != QUOTE);
             *p++ = ch) {
            if (tkn_len++ > 32) {
                error("too long constant");
                break;
            }
        }
        *p = 0;         /* termination */
        if (radix == 0) {
            error("can't determine radix");
        }
        string_to_integer(&v, buffio, radix);
        yylval.val = make_int_enode(v);
        return(CONSTANT);
    }
#ifdef YYDEBUG
    if (yydebug)
        fprintf (stderr, "read_identifier/(%s)\n", buffio);
#endif
    if (may_generic_spec &&
        ((strcmp(buffio, "operator") == 0)
         || (strcmp(buffio, "assignment") == 0)
         || (strcmp(buffio, "write") == 0 && (defined_io = F03_GENERIC_WRITE) > 0)
         || (strcmp(buffio, "read") == 0 && (defined_io = F03_GENERIC_READ) > 0))) {
        char *save = bufptr;
        int t;
        int save_n = need_keyword;
        int save_p = paren_level;

        need_keyword = TRUE;
        while (isspace(*bufptr)) /* skip white space */
            bufptr++;
        if (*bufptr != '(') {
            need_keyword = save_n;
            bufptr = save;
            paren_level = save_p;
            goto returnId;
        } else
            bufptr++;
        t = token();
        while (isspace(*bufptr)) /* skip white space */
            bufptr++;
        if (*bufptr != ')') {
            need_keyword = save_n;
            bufptr = save;
            paren_level = save_p;
            goto returnId;
        }
        bufptr++;
        /* need to change this for compile phase in Front?  */
        if (t != USER_DEFINED_OP && defined_io == 0) {
            enum expr_code code = ERROR_NODE;
            switch (t) {
                case '=' :    code = F95_ASSIGNOP; break;
                case '.' :    code = F95_DOTOP; break;
                case POWER :  code = F95_POWEOP; break;
                case '*' :    code = F95_MULOP; break;
                case '/' :    code = F95_DIVOP; break;
                case '+' :    code = F95_PLUSOP; break;
                case '-' :    code = F95_MINUSOP; break;
                case EQ :     code = F95_EQOP; break;
                case NE :     code = F95_NEOP; break;
                case LT :     code = F95_LTOP; break;
                case LE :     code = F95_LEOP; break;
                case GE :     code = F95_GEOP; break;
                case GT :     code = F95_GTOP; break;
                case NOT :    code = F95_NOTOP; break;
                case AND :    code = F95_ANDOP; break;
                case OR :     code = F95_OROP; break;
                case EQV :    code = F95_EQVOP; break;
                case NEQV :   code = F95_NEQVOP; break;
                case CONCAT : code = F95_CONCATOP; break;
                default :
                    error("syntax error. ");
                    break;
            }
            yylval.val = list1(F95_GENERIC_SPEC, list0(code));
        } else if (defined_io != 0) {
            enum expr_code code = ERROR_NODE;
            switch (t) {
                case FORMATTED:
                    code = F03_FORMATTED;
                    break;
                case UNFORMATTED:
                    code = F03_UNFORMATTED;
                    break;
                default:
                    error("syntax error. ");
                    break;
            }
            yylval.val = list1(defined_io, list0(code));
        } else {
            yylval.val = list1(F95_USER_DEFINED, yylval.val);
        }
        return GENERIC_SPEC;
    }


returnId:
    yylval.val = GEN_NODE(IDENT, find_symbol(buffio));
    return(IDENTIFIER);
}

static int
read_number()
{
    typedef enum {
        PREC_UNKNOWN = 0,
        PREC_SINGLE,
        PREC_DOUBLE,
        PREC_QUAD
    } epreq_t;

    char *p,ch;
    int have_dot = FALSE;
    int have_exp = FALSE;
    epreq_t e = PREC_UNKNOWN;

    p = buffio;
    while((ch = *bufptr) != '\0'){
        if(ch == '.'){
            if (have_dot) {
                break;
            } else if (isalpha((int)bufptr[1]) &&
                       isalpha((int)bufptr[2])) {
                break;
            }
            have_dot = TRUE;
            e = PREC_SINGLE;
        } else if (ch == 'd' || ch == 'e' || ch == 'q') {
            if(bufptr[1] == '+'||bufptr[1] =='-'){
                if(isdigit((int)bufptr[2])){
                    *p++ = ch;
                    bufptr++;
                    *p++ = *bufptr++;
                } else  break;
            } else if(isdigit((int)bufptr[1])) {
                *p++ = ch;
                bufptr++;
            } else break;
            have_exp = TRUE;
            switch (ch) {
                case 'e': e = PREC_SINGLE; break;
                case 'd': e = PREC_DOUBLE; break;
                case 'q': e = PREC_QUAD; break;
                default: break;
            }
            while(isdigit((int)*bufptr)) *p++ = *bufptr++;
            break;
        } else if(!isdigit((int)ch))
            break;
        *p++ = ch;
        bufptr++;
    }
    *p = '\0';

    if (have_dot || have_exp) {
        enum expr_code exp_code = FLOAT_CONSTANT;
        switch (e) {
            case PREC_DOUBLE: {
                exp_code = F_DOUBLE_CONSTANT;
                break;
            }
            case PREC_QUAD: {
                exp_code = F_QUAD_CONSTANT;
                break;
            }
            default: {
                exp_code = FLOAT_CONSTANT;
                break;
            }
        }
        yylval.val = make_float_enode(exp_code,
                                      convert_str_double(buffio),
                                      strdup(buffio));
    } else {
        omllint_t v = 0;
        string_to_integer(&v, buffio, 10);
        yylval.val = make_int_enode(v);
    }
    return(CONSTANT);
}

static void
string_to_integer(p, cp, radix)
     omllint_t *p;
     char *cp;
     int radix;
{
    char    ch;
    int     x;
    uint32_t v0, v1, v2, v3;

    v0 = v1 = v2 = v3 = 0;      /* clear */
    for( ; (ch = *cp) != 0 ; cp++ ){
        if (isdigit((int)ch))
            x = ch - '0';
        else if ( isupper((int)ch) )
            x = ch - 'A' + 10;
        else
            x = ch - 'a' + 10;
        v0 = v0 * radix + x;
        v1 = v1 * radix + ((v0 >> 16) & 0xFFFF);
        v2 = v2 * radix + ((v1 >> 16) & 0xFFFF);
        v3 = v3 * radix + ((v2 >> 16) & 0xFFFF);
        v0 &= 0xFFFF;
        v1 &= 0xFFFF;
        v2 &= 0xFFFF;
        if ( v3 & 0x80000000 ){
            error("too large integer constant");
            break;
        }
    }

    *p =
        ((omllint_t)v3 << 48) |
        ((omllint_t)v2 << 32) |
        ((omllint_t)v1 << 16) |
        (omllint_t)v0;
}

static double
convert_str_double(s)
     char *s;
{
    char v[100];
    register char *t;
    int n;

    if((n = strlen(s)) > 90){
          error("too many digits in floating constant");
          n = 90;
      }
    for(t = v ; n-- > 0 ; s++)
      *t++ = (*s=='d' ? 'e' : *s);
    *t = '\0';
    return(atof(v));
}

#define IS_REL_OP(X) \
    (((X) == '<') || ((X) == '>') || ((X) == '/')	\
     || (((X) == '!')))

/*
 * This routine does classify the fortran statements according to the ad-hoc
 * nature.
 */

static int
classify_statement()
{
    register char *p,*save;

    while(isspace(*bufptr)) bufptr++;
    save = bufptr;
    if(bufptr[0] == '\0') return(EOS);

    st_class = get_keyword(keywords);

    /* st_name: ....? */
    if ((st_class == UNKNOWN)
	|| (fixed_format_flag
	    &&
	    (isalpha((int) *bufptr)
	     || isdigit((int) *bufptr) || *bufptr == '_'))) {
	char *startp; /* point begin of st_name.  */
	char *endp; /* end pooint for st_name.  */
	char *endcol; /* point the ':' for replace of blanks.  */
	p = bufptr;
	if (st_class == UNKNOWN) {
	    while (isspace(*p)) p++;     /* skip space */
	    if (!isalpha ((int) *p++))
		goto ret_LET;
	    startp = p - 1;
	} else {
	    startp = save; /* keep the key.  */
	}
	while (isalpha((int) *p)
		|| isdigit((int)*p)
	       || (*p == '_'))
	  p++;
	endp = p;
	while (isspace(*p)) p++;     /* skip space */
	if (*p++ == ':') { /* check whether st_name? */
	    if (*p == ':')
		goto ret_LET; /* '::' */
	    endcol = p - 1;
	    while (isspace(*p)) p++;     /* skip space */
	    bufptr = p; /* copy back the pointer for get_keywords() */
	    st_class = get_keyword(keywords);
	    if(st_class == UNKNOWN)
		goto ret_LET;
	    *endp = '\0';
	    st_name = GEN_NODE (IDENT, find_symbol(startp));
	    /* replace 'st_name :' to blanks.  */
	    memset(startp, (int) ' ', endcol - startp);
	}
	else {
	    if (st_class == UNKNOWN)
		goto ret_LET; /* case for non keyword  */
	}
    }

    p = bufptr;
    while(isspace(*p)) p++;     /* skip space */
    if(*p == '('){
        /* check 'keyword(...) = ...' */
        for(p += 1,paren_level = 1; paren_level != 0; p++) {
            if(*p == '\0') {
                error("unmatch paren");
                return(EOS);
            } else if(*p == ')') paren_level--;
            else if(*p == '(') paren_level++;
            else if(*p == QUOTE) {
                /* skip in string */
                while(*++p != QUOTE){
                    if(*p == '\0'){
                        error("syntax error in string");
                        return EOS;
                    }
                }
            }
        }
        while(isspace(*p)) p++; /* skip space */
        if(*p == '=') goto ret_LET;
    }

    p = bufptr;
    while(isspace(*p)) p++;     /* skip space */
    if(*p == '=') goto ret_LET;

    switch(st_class){
    case DO:
        if(fixed_format_flag && exposed_eql){
            if(!exposed_comma) goto ret_LET;
        }
        if (fixed_format_flag) {
          /* when fixed format, it not blank mandatory for DO WHILE. */
          if (strncmp(bufptr, "while", 5) == 0) {
            bufptr = p + 5;
            return DOWHILE;
          }
        }
        break;

    case LOGIF: /* check whether ret_LET or LOGIF?  */
    case WHERE: /* check whether ret_LET or WHERE?  */
        /* Caution:  must save plevel and need_keyword.
           special handling for '' */
        if (fixed_format_flag && exposed_eql) {
            /* LOGIF such as 'if' '('...')' 'yyy' '=' 'zzz'.  */
            /* or 'if' '(' ...'('...')'...')')  'yyy' '=' 'zzz'.  */
            /* fixed_format_flag here, no need skip white space.  */
            int plevel = 0;
            char *save = bufptr;
            if (*bufptr == '(') { /* now point '(' ? */
                plevel++;
                while (*++bufptr) /* skip until ')'  */
                    if (*bufptr == ')') {
                        if (--plevel == 0) /* close for if cond.?  */
                            break;
                    }
                    else if (*bufptr == '(') {  /* another '('?  */
                        plevel++;
                    }
                    else if(*bufptr == QUOTE) {
                        /* skip in quote string */
                        while(*++bufptr != QUOTE){
                            if(*bufptr == '\0'){
                                error("syntax error in string");
                                return EOS;
                            }
                        }
                    }
                /* match the parenthesis?  */
                if ((plevel == 0) && *bufptr == ')') {
                    bufptr++;
                    if (isalpha(*bufptr)) { /* id?  if (....) 'id'=...*/
                        ++bufptr;
                        while (isalpha(*bufptr)
                               || isdigit(*bufptr)
                               || (*bufptr == '_'))
                            bufptr++;

                        /* id, id(), id(...), etc.is here, so more simple.  */
                        bufptr = save;
                        goto ret_LOGIF;
                    } else if (*bufptr == '=') { /* if(...) = ... */
                        bufptr = save;
                        goto ret_LET;
                    }
                }
            }
            bufptr = save;
            goto ret_LET;
      }
      else { /* check arith if, such as 'if' '(' ... ')' 123,....  */
          int plevel = 0;
          char *save = bufptr;
	  while (isspace(*bufptr)) bufptr++;     /* skip space */
          if (*bufptr == '(') { /* now point '(' ? */
            plevel++;
            while (*++bufptr) /* skip until ')'  */
              if (*bufptr == ')') {
                if (--plevel == 0) /* close?  */
                  break;
              }
              else if (*bufptr == '(') {  /* another '('?  */
                plevel++;
              }
	      else if(*bufptr == QUOTE) {
		  /* skip in string */
		  while(*++bufptr != QUOTE){
		      if(*bufptr == '\0'){
			  error("syntax error in string");
			  return EOS;
		      }
		  }
	      }
            if ((plevel == 0) && *bufptr == ')') {
	      /* match the parenthesis?  */
	      bufptr++;
	      /* if (...) then ?  */
	      while (isspace(*bufptr)) bufptr++;     /* skip space */
              if (isalpha(*bufptr)) {
		int save_n = need_keyword;
		int save_p = paren_level;
		need_keyword = TRUE;
		int t = token();
		if (t == THEN) { /* then key?  */
                    need_keyword = FALSE;
		  bufptr = save; /* it is IFTHEN statement, not LET.  */
		  return IFTHEN;
		}
		need_keyword = save_n;
                bufptr = save;
		paren_level = save_p;
                break;
              }
              else if (isdigit(*bufptr)) {
                bufptr = save; /* it is ARITHF statement, not LET.  */
                return ARITHIF;
              }
            }
          }
	  bufptr = save; /* resore the pointer.  */
      }
    ret_LOGIF:
      break;

    case MODULE:
        if (!is_top_level()) {
            need_keyword = TRUE;
        }
    case ALLOCATABLE:
    case ALLOCATE:
    case BIND:
    case CASE:
    case COMMON:
    case CONTAINS:
    case CONTINUE:
    case CYCLE:
    case DATA:
    case DEALLOCATE:
    case DIMENSION:
    case CODIMENSION:
    case ELSE:
    case END:
    case ENTRY:
    case EQUIV:
    case EXIT:
    case EXTERNAL:
    case FUNCTION:
    case GOTO:
    case IMPORT:
    case IMPLICIT:
    case INCLUDE:
    case INTENT:
    case INTERFACE:
    case INTRINSIC:
    case BLOCK:
    case KW_GO:
    case KW_IN:
    case KW_IS:
    case KW_KIND:
    case KW_LEN:
    case KW_NAME:
    case KW_OUT:
    case KW_TO:
    case KW_TYPE:
    case KW_USE:
    case NAMELIST:
    case NULLIFY:
    case OPTIONAL:
    case PARAMETER:
    case POINTER:
    case VOLATILE:
    case SAVE:
    case SELECT:
    case SEQUENCE:
    case STOP:
    case SUBROUTINE:
    case VALUE:
    case TARGET:
        if(fixed_format_flag && exposed_eql) {
          goto ret_LET;
        }
        break;

    case PUBLIC:
    case PRIVATE:
    case PROTECTED:
	may_generic_spec = TRUE;
	break;

    case READ:
        if(*p == '('){  /* read( */
            bufptr = p+1;
            return READ_P;
        }
        break;
    case WRITE:
        if(*p == '('){  /* write( */
            bufptr = p+1;
            return WRITE_P;
        }
        break;
    case REWIND:
        if(*p == '('){  /* rewind( */
            bufptr = p+1;
            return REWIND_P;
        }
        break;
    case ENDFILE:
        if(*p == '('){  /* endfile( */
            bufptr = p+1;
            return ENDFILE_P;
        }
        break;
    case BACKSPACE:
        if(*p == '('){  /* backspace( */
            bufptr = p+1;
            return BACKSPACE_P;
        }
        break;

    case GENERIC:
        may_generic_spec = TRUE;
        break;
    }
    return(st_class);

ret_LET:
    st_class = LET; /* if(1) = ??? */
    bufptr = save;
    return LET;
}

/*
  replace pareln, (/) to </> in implicit arg

  why & because:
   in LALAR(1) limitation, can parse following two lines into separate rule.

     implict real(4) (a-h, o-z)
     implicit real (a-h, o-z)

   so we chagne the paren in letter group from (/) to </>(LT/GT).
*/
static
void replace_paren()
{
    char *lastRpar, *lastLpar;
    int plevel;

nextPair:
    while (isspace(*bufptr)) bufptr++;   /* skip space */
    for (lastLpar = 0, lastRpar = 0, plevel = 0; *bufptr; bufptr++) {
	if (*bufptr == '(') {
	    plevel++;
	    if (plevel == 1)
		lastLpar = bufptr;
	}
	else if (*bufptr == ')') {
	    if (plevel == 1)
		lastRpar = bufptr;
	    plevel--;
	}
	else if (*bufptr == ',') {
	    if (plevel == 0)
		break;
	}
    }
    if ((lastLpar != 0) && (lastRpar != 0)
	&& (*lastLpar == '(') && (*lastRpar == ')')) {
	*lastLpar = '[';
	*lastRpar = ']';
	if (*bufptr == '\0')
	    return;
    }
    else if (*bufptr == '\0')
	return;
    bufptr++;
    goto nextPair;
}

/* check token is syntax name or not. */
static int
is_not_keyword()
{
    char *save = bufptr;
    int ret = FALSE;
    bufptr--;
    while (isalnum(*bufptr) || *bufptr == '_')
        bufptr++;  /* skip other character. */
    while (isspace(*bufptr))
        bufptr++;  /* skip white space. */
    if (lexstate == LEX_FIRST_TOKEN &&
        *bufptr == ':' && *(bufptr+1) != ':') {
        /* idxxx ':' .. id is st_name. */
        ret = TRUE;
    }
    else if (exposed_eql && *bufptr == '%') {
        /* id%elment = .. and id has same name as keyword.  */
        ret = TRUE;
    }

    bufptr = save;
    while (isalnum(*bufptr) || *bufptr == '_')
        bufptr++;  /* skip other character. */
    if(bufptr != save) {
        while (isspace(*bufptr))
            bufptr++;  /* skip white space. */
        if (*bufptr == '=') {
            /* idxxx = .. and id has same name as keyword.  */
            ret = TRUE;
        }
    }
    bufptr = save;
    return ret;
}

/* cut keyword from st_buffer */
/* serch for keyword (BAKA search) */
static int
get_keyword(ks)
     struct keyword_token *ks;
{
    register char *p,*q;
    struct keyword_token *kp;
    char *save;

    if(!isalpha((int)*bufptr)) return(UNKNOWN);

    save = bufptr;

    if(fixed_format_flag) {
        for(kp = ks; kp->k_name; kp++) {
            q = kp->k_name;
            if(*q == '_') break;        /* debug hook */
            for(p = bufptr;             /* */; p++,q++){
                if(*q == '\0') {        /* found */
                    bufptr = p;         /* cut off keyword */
                    switch(kp->k_token) {
                    case IMPLICIT: {
                        char *save = bufptr;
                        if (get_keyword(ks) == KW_NONE)
                            return IMPLICIT_NONE;
                        if (is_not_keyword())
                            goto unknown;
                        /* replace the (/) around letter group to </>. */
                        bufptr = save;
                        replace_paren();
                        bufptr = save;
                    }
                        break;
                    case CASE: {
                        char *save = bufptr;
                        if (get_keyword(ks) == KW_DEFAULT)
                            return CASEDEFAULT;
                        else
                            bufptr = save;
                    }
                        break;
                    case DO: {
                        return DO;
                    }
                        break;
                    default:
                        break;
                    }
                    if(is_not_keyword())
                        goto unknown;
                    return(kp->k_token);
                }
                else if(*p != *q) break;
                /* else continue */
            }

        }
    unknown:
        bufptr = save;
        return(UNKNOWN);

    } else {
        int tkn_len;
        char *p;
        int class,cl;
        int ret = UNKNOWN;
        /*  'save' is an original point of buffer.
         * If token is unknown then return this.
         * (read_identifier use it.)
         */
        char *keyword_save = save;
        /*  'keyword_save' will be a point of buffer after read fortran keyword.
         * If token is fortran keyword then return this.
         */
	int excess_name_length = 0;

        p = buffio;
        for(tkn_len = 0;
            isalpha((int)*bufptr) || isdigit((int)*bufptr) ||
                *bufptr == '_' || *bufptr == '.';
            p++, bufptr++){
	    tkn_len++;
	    if(tkn_len > max_name_len && is_using_module == FALSE) {
	        excess_name_length++;
            }

            if(tkn_len > 1 && *(p-1) == '.') break;  /* dot_keyword */
            *p = *bufptr;
        }
	if(excess_name_length>0){
	    error("name is too long.");
	}
        if (exposed_eql) {
            /* id%elment = .. and id has same name as keyword.  */
            while (isspace(*bufptr))
                bufptr++;  /* skip white space */
            if (*bufptr == '%') {
                bufptr = save;
                return UNKNOWN;
            }
        }
        *p = 0;         /* termination */
        for(kp = ks; kp->k_name; kp++){
            if(strcmp(kp->k_name,buffio) == 0){
                class = kp->k_token;
                ret = class;
                if(ks == keywords){
                    if((cl = get_keyword_optional_blank(class)) != UNKNOWN) {
                        ret = cl;
                    }
                }
                keyword_save = bufptr;
                break;
            }
        }
        bufptr = keyword_save; /* a point after keyword. */

        if (bufptr > save && lexstate == LEX_FIRST_TOKEN) {
            while (isalnum(*bufptr) || *bufptr == '_')
                bufptr++;
            while (isspace(*bufptr))
                bufptr++;  /* skip white space */
            if (*bufptr == ':' && *(bufptr+1) != ':') {
                /* id ':' .. id is st_name. */
                ret = UNKNOWN;
                bufptr = save;
            } else {
                bufptr = keyword_save;
            }
        }

        return ret;
    }
}

static int
get_keyword_optional_blank(int class)
{
    int cl;
    char *save;

    save = bufptr;
    while(isspace(*bufptr)) bufptr++;   /* skip space */

    switch(class){
    case END:
        if ((cl = get_keyword(end_keywords)) != UNKNOWN){
            if (cl == BLOCK){
                while(isspace(*bufptr)) bufptr++;   /* skip space */
                if (get_keyword(keywords) == DATA) {
                    return ENDBLOCKDATA;
                } else {
                    return ENDBLOCK;
                }
                break;
            } else if (cl == BLOCKDATA){
                return ENDBLOCKDATA;
            } else {
                return cl;
            }
        }
        break;
    case BLOCK: /* BLOCK or BLOCK DATA*/
        if (get_keyword(keywords) == DATA) {
            return BLOCKDATA;
        } else {
            return BLOCK;
        }
        break;
    case ENDBLOCK: /* BLOCK or BLOCK DATA*/
        if (get_keyword(keywords) == DATA) {
            return ENDBLOCKDATA;
        } else {
            return ENDBLOCK;
        }

        break;

    case KW_DBL: { /* DOBULE PRECISION */
		 /* DOBULE COMPLEX */
	   char *save2 = bufptr;
	   if(get_keyword(keywords) == KW_PRECISION) return KW_DOUBLE;
	   bufptr = save2; /* recover and search */
	   if(get_keyword(keywords) == KW_COMPLEX) return KW_DCOMPLEX;
        }
        break;

    case ELSE:
        cl = get_keyword(keywords);
        if(cl == LOGIF)
            return ELSEIFTHEN;
        else if(cl == WHERE)
            return ELSEWHERE;
        break;
    case KW_GO:
        if(get_keyword(keywords) == KW_TO) return GOTO;
        break;
    case KW_IN:
        if(get_keyword(keywords) == KW_OUT) return KW_INOUT;
        break;
    case CLASS:
        {
           char *savepoint = bufptr;
           if(get_keyword(keywords) == KW_IS) return CLASSIS;
           bufptr = savepoint;
           if(get_keyword(keywords) == KW_DEFAULT) return CLASSDEFAULT;
        }
        break;
    case KW_TYPE:
        if(get_keyword(keywords) == KW_IS) return TYPEIS;
        break;
    case KW_SELECT:
        if(get_keyword(keywords) == CASE) return SELECT;
        break;
    case DO: /* DO WHILE *//* blanks mandatory.  */
        if(get_keyword(keywords) == KW_WHILE) return DOWHILE;
        break;
    case IMPLICIT: {/* IMPLICIT NONE */ /* in free format */
	    char *save2 = bufptr;
            if (get_keyword(keywords) == KW_NONE) return IMPLICIT_NONE;
	    bufptr = save2;
	    replace_paren();
        }
	break;
    case CASE: /* case default */
        if(get_keyword(keywords) == KW_DEFAULT) return CASEDEFAULT;
	break;
    case INTERFACE: /* interface assignment or interface operator */ {
           char *save2 = bufptr;
           if(get_keyword(keywords) == ASSIGNMENT) return INTERFACEASSIGNMENT;
           bufptr = save2;
           if(get_keyword(keywords) == OPERATOR) return INTERFACEOPERATOR;
           bufptr = save2;
           if(get_keyword(keywords) == READ) return INTERFACEREAD;
           bufptr = save2;
           if(get_keyword(keywords) == WRITE) return INTERFACEWRITE;
        }
	break;
    case MODULE: /* module procedure */
        if (get_keyword(keywords) == PROCEDURE) return MODULEPROCEDURE;
	break;
    case KW_SYNC:  /* #060 coarray */
        switch (get_keyword(keywords)) {
        case KW_ALL:    return SYNCALL;
        case KW_IMAGES: return SYNCIMAGES;
        case KW_MEMORY: return SYNCMEMORY;
        }
        break;
    case KW_ERROR: /* module procedure */
        if (get_keyword(keywords) == STOP) return ERRORSTOP;
	break;
    default:
        break;
    }

    bufptr = save;      /* recover */
    return UNKNOWN;
}

int checkInsideUse()
{
    return is_using_module;
}

/*
 * for include statement
 *
 * 1. search name.
 * 2. if name is not either of abs. path and current/upper path,
 *    search name in include dir.
 */
void
include_file(char *name, int inside_use)
{
    const char * path;
    FILE *fp;
    struct saved_file_state *p;

    if (n_nested_file >= N_NESTED_FILE) {
        error("too nested include file (max = %d)",N_NESTED_FILE);
        exit(EXITCODE_ERR);
    }

    path = search_include_path(name);

    if ((fp = fopen(path, "r")) == NULL) {
        error("cannot open file '%s'",name);
        exit(EXITCODE_ERR);
    }

    assert(fp);

    p = &file_state[n_nested_file++];
    p->save_fp = source_file;
    p->save_line = current_line;
    p->save_pre_read = pre_read;
    p->save_lineno = read_lineno;
    p->is_using_module = is_using_module;
    /* save the context for fixed_format_flag,
     * since we force change in USE.
     */
    p->save_fixed_format_flag = fixed_format_flag;
    /* save the context for no count up of line number.  */
    p->save_no_countup = no_countup;
    is_using_module = inside_use;

    if(p->save_buffer == NULL){
        if((p->save_buffer = (char *)malloc(sizeof(char)*LINE_BUF_SIZE)) == NULL){
            fatal("cannot allocate memory");
        }
    }
    bcopy(line_buffer,p->save_buffer,LINE_BUF_SIZE);
    if(p->save_stn_cols == NULL){
        if((p->save_stn_cols = (char *)malloc(sizeof(char)*7)) == NULL) {
            fatal("cannot allocate memory");
        }
    }
    bcopy(stn_cols, p->save_stn_cols, 7);
    /* set new state */
    source_file = fp;
    if (inside_use) {
        /* in include_file invoked by USE, we must free format.  */
        /* sincse .modf is free format.  */
        fixed_format_flag = FALSE;
    } else {
        read_lineno.file_id = get_file_id(name);
        read_lineno.ln_no = 0;
    }

    pre_read = 0;
}

static void restore_file()
{
    struct saved_file_state *p;

    fclose(source_file);
    p = &file_state[--n_nested_file];
    assert(p->save_fp);
    source_file = p->save_fp;
    current_line = p->save_line;
    pre_read = p->save_pre_read;
    read_lineno = p->save_lineno;
    /* anyway restore, it may change in use.  */
    fixed_format_flag = p->save_fixed_format_flag;
    /* restore the no conputup var. for no need line number count up.  */
    no_countup = p->save_no_countup;
    bcopy(p->save_buffer,line_buffer,LINE_BUF_SIZE);
    bcopy(p->save_stn_cols,stn_cols,7);

    if (is_using_module == TRUE) {
        pop_filter();
    }

    is_using_module = p->is_using_module;
}

/*
 * Files name table
 */
int get_file_id(char *file)
{
    int i;
    for(i = 0; i < n_files; i++){
        if(strcmp(file_names[i],file) == 0) return i;
    }
    if(n_files >= MAX_N_FILES)
      fatal("too many files (max No. of files = %d)",MAX_N_FILES);
    file_names[i = n_files++] = strdup(file);
    return i;
}


/*
 * line reader
 */
static int
read_initial_line()
{
    int ret;
    st_name = NULL;

    if(fixed_format_flag) {
        prelast_initial_line_pos = last_offset[1];
        ret = read_fixed_format();
        last_initial_line_pos = last_offset[0];
    } else {
        ret = read_free_format();
        prelast_initial_line_pos = last_initial_line_pos;
        last_initial_line_pos = ftell(source_file);
    }
    return ret;
}

static int
find_last_ampersand(char *buf,int *len)
{
    int l;
    for(l = *len - 1; l > 0; l--){
        if(isspace(buf[l])) continue;
        if(buf[l] == '&'){
            *len = l;
            return TRUE;
        } else return FALSE;
    }
    return FALSE;
}

/* check sentinel in line */
/* if is sentnal return 1 and set index of sentinel list to index,
   unless return 0 and no set no value to index. */
static int
is_pragma_sentinel( sentinel_list* slist, char* line, int* index )
{
    int longest_index = -1; /* do longest match */
    int longest = 0;
    unsigned int i, pos;
    for( i = 0 ; i < sentinel_count(slist) ; i++ ){
        for( pos = 1 ; pos < strlen(sentinel_name(slist,i)) ; pos++ ){
            if( !( line[pos] && sentinel_name(slist,i)[pos]
                   && toupper(line[pos]) ==
                   toupper(sentinel_name(slist,i)[pos]) ) )break;
        }
        if( pos == strlen(sentinel_name(slist,i)) ){
            if( longest_index < 0 ){
                longest_index = (int)i;
                longest = pos;
            }else if( longest < pos ){
                longest_index = (int)i;
                longest = pos;
            }
        }
    }
    if( longest_index < 0 )return 0; /* no match */
    *index = longest_index;
    return 1;
}
/* check conditional compilation sign "!$" */
static int
is_cond_compilation( sentinel_list* slist, char* line )
{
    int index;

    if (is_pragma_sentinel( slist, line, &index )) return 0;
    if (strncmp(line, "!$", 2) != 0) return 0;
    if (strlen(line) > 2 &&  line[2] == '$') return 0;

    return 1;
}


static int last_char_in_quote_is_quote = FALSE;

static int
read_free_format()
{
    int rv = ST_EOF;
    int st_len;
    char *p, *q, *pp;
    int inH = FALSE;
    int hLen = 0;
    int qChar = '\0';
    int l;
    int inQuote = FALSE;
    char *bufMax = st_buffer + ST_BUF_SIZE - 1;
    char oBuf[65536];

    exposed_comma = 0;
    exposed_eql = 0;
    paren_level = 0;
    may_generic_spec = FALSE;

again:
    rv = readline_free_format();
    if(rv == ST_EOF) return rv;
    /* for first line, check line number and sentinels */
    p = line_buffer;

    st_no = 0;
    st_OMP_flag = FALSE;       /* flag for "!$OMP" */
    st_XMP_flag = FALSE;       /* flag for "!$XMP" */
    st_ACC_flag = FALSE;       /* flag for "!$ACC" */
    st_PRAGMA_flag = FALSE;    /* flag for "!$+" */
    st_OCL_flag = FALSE;       /* flag for "!OCL" */
    st_CONDCOMPL_flag = FALSE; /* flag for "!$" */

    if (flag_force_c_comment) {
        if ((p[0] == 'c') || (p[0] == 'C') || (p[0] == '*')) {
            *p = '!';
        }
    }
    while(isspace(*p)) p++;     /* skip space */
    if(isdigit(*p)){
        while (isdigit((int)*p))
            st_no = 10 * st_no + (*p++ - '0');
        if(st_no == 0) error("line number must be non-zero");
        if(!isspace(*p) && *p != '\0')
            warning_lineno( &read_lineno, "separator required after line number");
    } else if(*p == '!') {
        int index = 0;
        if( is_pragma_sentinel( &sentinels, p, &index ) ){
            p += strlen( sentinel_name(&sentinels,index) );
            if( strcasecmp( sentinel_name( &sentinels, index ), OMP_SENTINEL )== 0 ){
                set_pragma_str( "OMP" );
                st_OMP_flag = TRUE;
            }else if( strcasecmp( sentinel_name( &sentinels, index ), XMP_SENTINEL )== 0 ){
                set_pragma_str( "XMP" );
                st_XMP_flag = TRUE;
            }else if( strcasecmp( sentinel_name( &sentinels, index ), ACC_SENTINEL )== 0 ){
                set_pragma_str( "ACC" );
                st_ACC_flag = TRUE;
            }else if( strcasecmp( sentinel_name( &sentinels, index ), OCL_SENTINEL )== 0 ){
	        char buff[256] = "ocl";
		strcat(buff, p);
                set_pragma_str( buff );
                st_PRAGMA_flag = TRUE;
            }else if( strcasecmp( sentinel_name( &sentinels, index ), CDIR_SENTINEL )== 0 ){
	        char buff[256] = "cdir";
		strcat(buff, p);
                set_pragma_str( buff );
                st_PRAGMA_flag = TRUE;
            }else{
                set_pragma_str( &(sentinel_name( &sentinels, index )[2]) );
                st_PRAGMA_flag = TRUE;
            }
        }else if (is_cond_compilation( &sentinels, p )) {
            p += 2; /* length of "!$" */
            st_CONDCOMPL_flag = TRUE;
            set_pragma_str( "" );
            if (OMP_flag || cond_compile_enabled) {
                /* get statement label */
                while(isspace(*p)) p++;     /* skip space */
                if(isdigit(*p)){
                    while (isdigit((int)*p))
                        st_no = 10 * st_no + (*p++ - '0');
                    if(st_no == 0) error("line number must be non-zero");
                    if(!isspace(*p) && *p != '\0')
                        warning_lineno( &read_lineno, "separator required after line number");
                }
            }
        }
        else goto again;  /* comment line */
    }

    /* copy body */
    if (debug_flag) {
        debugOutStatement();
    }

    /* first line number is set */
    current_line = new_line_info(read_lineno.file_id,read_lineno.ln_no);

    q = st_buffer;
    if ((!OMP_flag && !cond_compile_enabled)
        &&(st_OMP_flag||st_XMP_flag||st_ACC_flag||st_PRAGMA_flag||st_CONDCOMPL_flag)) {
        /* dumb copy */
        st_len = strlen( p );
        strcpy( q, p );
    }else{
        st_len = ScanFortranLine(p, p, q, q, bufMax,
                                 &inQuote, &qChar, &inH, &hLen, &p, &q);
        if (st_len >= ST_BUF_SIZE){
            goto Done;
        }
    }

    int cont_line_num = 0;
    while(find_last_ampersand(st_buffer,&st_len)){
        int index = 0;
        if (cont_line_num >= max_cont_line) {
            error("number of continuation lines exceeded %d lines", max_cont_line);
            goto Done;
        }
    next_line:
        rv = readline_free_format();
        if(rv == ST_EOF){
            error("unexpected EOF");
            return rv;
        }
        cont_line_num++;

        p = line_buffer;
        while(isspace(*p)) p++;     /* skip space */

        if( is_pragma_sentinel( &sentinels, p, &index ) ){
            if( st_OMP_flag ){
                if( index != sentinel_index( &sentinels, OMP_SENTINEL ) ){
                    error("bad OMP sentinel continuation line");
                    goto Done;
                }
                p += strlen( OMP_SENTINEL );
            }
            else if( st_XMP_flag ){
                if( index != sentinel_index( &sentinels, XMP_SENTINEL ) ){
                    error("bad XMP sentinel continuation line");
                    goto Done;
                }
                p += strlen( XMP_SENTINEL );
            }
            else if( st_ACC_flag ){
                if( index != sentinel_index( &sentinels, ACC_SENTINEL ) ){
                    error("bad ACC sentinel continuation line");
                    goto Done;
                }
                p += strlen( ACC_SENTINEL );
            }
        } else {
            if (is_cond_compilation(&sentinels, p)) {
                if( st_CONDCOMPL_flag ){
                    p += 2; /* length of "!$" */
                }else{
                    error("bad condition compilation continuation line");
                    goto Done;
                }
            }
        }

        pp = p; /* save current pointer */

        while(isspace(*p)) p++;
        if(*p == '&') p++; /* double ampersand */
        else {
            if (*p == '!')  /* skip comment line.  */
                goto next_line;
            else if (*p == '\0') /* skip blank line.  */
                goto next_line;
            p = pp;  /* restore */
        }

        memcpy(oBuf, st_buffer, st_len);
        pp = oBuf + st_len;

	if (last_char_in_quote_is_quote){
	  *pp = qChar;
	  last_char_in_quote_is_quote = FALSE;
	  l = strlen(p);
	  memcpy(pp+1, p, l); /* oBuf <= line_buffer */
	  *(pp + l + 1) = '\0';
	}
	else {
	  l = strlen(p);
	  memcpy(pp, p, l); /* oBuf <= line_buffer */
	  *(pp + l) = '\0';
	}

        /* oBuf => st_buffer */
        if (!OMP_flag && !cond_compile_enabled &&
            (st_OMP_flag||st_XMP_flag||st_ACC_flag||st_PRAGMA_flag||st_CONDCOMPL_flag)) {
            /* dumb copy */
            strcpy( st_buffer, oBuf );
            st_len = strlen( st_buffer );
        } else {
            q = st_buffer+st_len;
            l = ScanFortranLine(pp, oBuf, q, st_buffer, bufMax,
                                &inQuote, &qChar, &inH, &hLen, &p, &q);
            st_len += l;
            if (st_len >= ST_BUF_SIZE){
                goto Done;
            }
        }
    }

    if (last_char_in_quote_is_quote){
      *q++ = QUOTE;
      inQuote = FALSE;
      qChar = '\0';
      last_char_in_quote_is_quote = FALSE;
    }

    /* done */
Done:

    if (endlineno_flag)
      if (current_line->ln_no != read_lineno.ln_no)
	current_line->end_ln_no = read_lineno.ln_no;

    if (st_OMP_flag || st_XMP_flag || st_ACC_flag || st_CONDCOMPL_flag) {
        append_pragma_str(st_buffer); /* append the rest of line.  */     
        goto Last;
    }

    if (inQuote == TRUE) {
        error("un-closed quotes");
    }
    if (inH == TRUE) {
        warning_lineno( &read_lineno, "un-terminated Hollerith code.");
        if (st_len < ST_BUF_SIZE) {
            *q++ = QUOTE;
            *q = '\0';
        }
    }

Last:
    memcpy(st_buffer_org, st_buffer, st_len);
    st_buffer_org[st_len] = '\0';

    return ST_ONE;
}

/* check the module compile? and if reach the end of offset?  */
static int anotherEOF() {
  extern int mcLn_no;
  extern long mcEnd;

  if (n_nested_file == 0 && mcLn_no != -1)
    {
      long l = ftell(source_file);
      if (l > mcEnd)
        return TRUE;
    }
  return FALSE;

}

static int
readline_free_format()
{
    int c,i;
    char *bp,*p;
    int inQuote;
    int inComment;
    int index;
    int len = strlen(line_buffer);

    if(line_count > 1  && find_last_ampersand(line_buffer, &len)) {
        inQuote = prevline_is_inQuote;
        inComment = prevline_is_inComment;
    } else {
        inQuote = 0;
        inComment = FALSE;
    }

    /* read initial line */
next_line:
    if (!no_countup)
    /* count up line# counter in cpp's one.  */
	read_lineno.ln_no++;
    last_ln_nos[1] = last_ln_nos[0];

next_line0:
    last_ln_nos[0] = read_lineno.ln_no;
    last_ln_no = last_ln_nos[0];

    /* count up line# counter in whole read.  */
    if (!no_countup)
        line_count++;
    no_countup = FALSE;
    c = getc(source_file);
    if(c == EOF) return ST_EOF;
    if (anotherEOF()) return ST_EOF;
    ungetc(c,source_file);
/* handling the case string has ';'. */
/* should handlig for holirith here?  */
    for(bp = line_buffer;
        bp < &line_buffer[LINE_BUF_SIZE]; ) {
        c = getc(source_file);
        if(c == '\r') continue;
        if(c == '\n') goto done;
        if (!inQuote && !inComment && (c == ';')) {
            no_countup = TRUE;
            goto done;
        }
        //if(c == EOF) goto unexpected_EOF;
	if (c == EOF) goto done;
        if (anotherEOF()) goto unexpected_EOF;
        if (!inComment && (c == '\'')) {
            if (inQuote == c) /* terminate?  */
                inQuote = 0;
            else if (!inQuote)
                inQuote = c;
        }
        else if (!inComment && (c == '"')) {
            if (inQuote == c) /* terminate? */
                inQuote = 0;
            else if (!inQuote)
                inQuote = c;
        }
        else if (!inQuote && !inComment && (c == '!'))
            inComment = TRUE;
        *bp++ = c;
    }
    error("too long line, skipped");
    while((c = getc(source_file)) != '\n'){
      //if(c == EOF) goto unexpected_EOF;
      if (c == EOF) break;
      if (anotherEOF()) goto unexpected_EOF;
    }
    goto next_line;

unexpected_EOF:
    error("unexpected EOF");
    return ST_EOF;

done:
    *bp = '\0';
    prevline_is_inQuote = inQuote;
    prevline_is_inComment = inComment;
    if(line_buffer[0] == '#'){
        prevline_is_inQuote = 0;
        prevline_is_inComment = FALSE;
        bp = line_buffer;
        bp++;
        while(*bp == ' ' || *bp == '\t' || *bp == '\b')
            bp++;        /* skip space */
        if(isdigit((int)(*bp))){
            i = 0; /* line # reset default '0' */
            while(isdigit((int)(*bp)))
                i = i * 10 + *bp++ - '0';
            read_lineno.ln_no = i;
            while(*bp == ' ') bp++;    /* skip space, again */
            if (*bp == '"'){           /* parse file name */
                bp++;
                p = buffio;            /* rewrite buffer file name */
                while(*bp != '"' && *bp != 0) *p++ = *bp++;
                *p = '\0';
                read_lineno.file_id = get_file_id(buffio);
                /* if first line is #line, then set it
                   as original source file name */
                if(line_count == 1)
                    source_file_name = strdup(buffio);
            }
        } else {
            warning_lineno( &read_lineno, "bad # line");
            goto next_line;
        }
        goto next_line0;
    }
    if((bp - line_buffer) > max_line_len &&
       (!inComment || is_pragma_sentinel(&sentinels, line_buffer, &index)))
        error("line contains more than %d characters", max_line_len);
    return(ST_INIT);
}

/* for fixed format */
static int
read_fixed_format()
{
    int rv = ST_EOF;
    int st_len, i;
    char *p, *q;
    int inH = FALSE;
    int hLen = 0;
    int qChar = '\0';
    char *bufMax = st_buffer + ST_BUF_SIZE - 1;
    char oBuf[ST_BUF_SIZE];
    int newLen;
    int lnLen;
    int inQuote = FALSE;
    int current_st_PRAGMA_flag = 0;
    int index; /* sentinel index in list */

    exposed_comma = 0;
    exposed_eql = 0;
    paren_level = 0;
    may_generic_spec = FALSE;

    st_OMP_flag = FALSE;       /* flag for "!$OMP" */
    st_XMP_flag = FALSE;       /* flag for "!$XMP" */
    st_ACC_flag = FALSE;       /* flag for "!$ACC" */
    st_PRAGMA_flag = FALSE;    /* flag for "!$+" */
    st_CONDCOMPL_flag = FALSE; /* flag for "!$" */

top:
    if (!pre_read) {
        pre_read = 0;
        if ((rv = readline_fixed_format()) == ST_EOF) {
            return ST_EOF;
        }
        if (rv == ST_CONT) {
            error("missing initial line");
            goto top;
        }
    }

    st_no = 0;
    st_len = 0;
    if (is_pragma_sentinel( &sentinels, stn_cols, &index )) {
        if( strcasecmp( sentinel_name( &sentinels, index ),
                        OMP_SENTINEL )== 0 ){
            st_OMP_flag = TRUE;
            set_pragma_str( "OMP" );
            append_pragma_str (" ");
            append_pragma_str (line_buffer);
	    goto copy_body;
        }else if( strcasecmp( sentinel_name( &sentinels, index ),
                              XMP_SENTINEL )== 0 ){
            st_XMP_flag = TRUE;
            set_pragma_str( "XMP" );
            append_pragma_str (" ");
            append_pragma_str (line_buffer);
	    goto copy_body;
        }else if( strcasecmp( sentinel_name( &sentinels, index ),
                              ACC_SENTINEL )== 0 ){
            st_ACC_flag = TRUE;
            set_pragma_str( "ACC" ); 
            append_pragma_str (" ");
            append_pragma_str (line_buffer);
	    goto copy_body;
        }else if( strcasecmp( sentinel_name( &sentinels, index ),
                              OCL_SENTINEL )== 0 ){
            st_PRAGMA_flag = TRUE;
	    st_OCL_flag = TRUE;
            set_pragma_str( &(sentinel_name( &sentinels, index )[1]) );
            append_pragma_str (" ");
            append_pragma_str (line_buffer);
	    goto copy_body;
        }else{
            st_PRAGMA_flag = TRUE;
            set_pragma_str( &(sentinel_name( &sentinels, index )[2]) );
            append_pragma_str (" ");
            append_pragma_str (line_buffer);
	    goto copy_body;
        }
    }else if (is_cond_compilation(&sentinels, stn_cols)) {
        st_CONDCOMPL_flag = TRUE;
        set_pragma_str( &(stn_cols[2]) );
        append_pragma_str (line_buffer);
        if (OMP_flag || cond_compile_enabled) {
            memset(stn_cols, ' ', 2);
            /* need check statement label below */
        }else goto copy_body;
    }else{
        if( stn_cols[0]=='!' ){
            pre_read = 0;
            goto top;
        }
    }

    /* get line number */
    for ( p = stn_cols, i = 0; *p != '\0' && i < 5; p++, i++) {
        if (!isspace((int)*p)) {
            if (isdigit((int)*p)) {
                st_no = 10 * st_no + (*p - '0');
            } else {
                if ((OMP_flag || cond_compile_enabled) && st_CONDCOMPL_flag) {
                    /* in case of conditional compilation     */
                    /* stn_cols with errors treated as comment line */
                    pre_read = 0;
                    goto top;
                }
                error("no digit in statement nubmer field");
                st_no = 0;
                break;
            }
        }
    }

copy_body:
    if (debug_flag) {
        debugOutStatement();
    }

    /* first line number is set */
    current_line = new_line_info(read_lineno.file_id,read_lineno.ln_no);

    /* copy to statement buffer */
    p = line_buffer;
    q = st_buffer;
    if (!OMP_flag && !cond_compile_enabled &&
        (st_OMP_flag||st_XMP_flag||st_ACC_flag||st_PRAGMA_flag||st_CONDCOMPL_flag)) {
        /* dumb copy */
        newLen = strlen( p );
        strcpy( q, p );
	q += newLen;
    }else{
        newLen = st_len = ScanFortranLine(p, p, q, q, bufMax,
                                          &inQuote, &qChar, &inH, &hLen, &p, &q);
        st_buffer[newLen] = '\0';
        if (st_len >= ST_BUF_SIZE) {
            goto Done;
        }
    }
    memcpy(oBuf, st_buffer, newLen);
    oBuf[newLen] = '\0';

    int cont_line_num = 0;
    current_st_PRAGMA_flag = st_PRAGMA_flag;
    while ((rv = readline_fixed_format()) == ST_CONT) {
        cont_line_num++;
        if (cont_line_num > max_cont_line) {
            error("number of continuation lines exceeded %d lines", max_cont_line);
        }
        if( is_pragma_sentinel( &sentinels, stn_cols, &index ) ){
            if( strcasecmp( sentinel_name( &sentinels, index ),
                            OMP_SENTINEL )== 0 ){
                if( st_OMP_flag) {
                    append_pragma_str (" ");
                    append_pragma_str (line_buffer);
                    goto copy_body_cont;
                }else{
                    error("OMP sentinels missing initial line, ignored");
                    break;
                }
            }else if( st_OMP_flag) {
                error("continue line follows OMP sentinels, ignored");
                break;
            }else if( strcasecmp( sentinel_name( &sentinels, index ),
                                  XMP_SENTINEL )== 0 ){
                if( st_XMP_flag ){
                    append_pragma_str (" ");
                    append_pragma_str (line_buffer);
                    goto copy_body_cont;
                }
                error("XMP sentinels missing initial line, ignored");
                break;
            }else if( strcasecmp( sentinel_name( &sentinels, index ),
                                  ACC_SENTINEL )== 0 ){
                if( st_ACC_flag ){
                    append_pragma_str (" ");
                    append_pragma_str (line_buffer);
                    goto copy_body_cont;
                }
                error("ACC sentinels missing initial line, ignored");
                break;
            }else if( strcasecmp( sentinel_name( &sentinels, index ),
                                  OCL_SENTINEL )== 0 ){
	      // no continutation line for ocl
	      break;
            }else {
                if( st_PRAGMA_flag ){
                    append_pragma_str (" ");
                    append_pragma_str (line_buffer);
                    goto copy_body_cont;
                }
                error("PRAGMA sentinels missing initial line, ignored");
                break;
	    }
        }else if (is_cond_compilation( &sentinels, stn_cols )) {
            if( st_CONDCOMPL_flag ){
                append_pragma_str (" ");
                append_pragma_str (line_buffer);
                goto copy_body_cont;
            }
        }else{
            for (p = stn_cols, i = 0; *p != '\0' && i < 5; p++, i++) {
                if (!isspace((int)*p)) {
                    warning_lineno( &read_lineno, "statement label in continuation line is ignored");
                    break;
                }
            }
        }

        if (debug_flag) {
            debugOutStatement();
        }

    copy_body_cont:

        /* copy to statement buffer */
	p = oBuf + st_len;

	if (last_char_in_quote_is_quote){
	  *p = qChar;
	  last_char_in_quote_is_quote = FALSE;
	  lnLen = strlen(line_buffer);
	  memcpy(p+1, line_buffer, lnLen); /* oBuf <= line_buffer */
	  *(p + 1 + lnLen) = '\0';
	}
	else {
	  lnLen = strlen(line_buffer);
	  memcpy(p, line_buffer, lnLen); /* oBuf <= line_buffer */
	  *(p + lnLen) = '\0';
	}

        if ((!OMP_flag && !cond_compile_enabled)
            &&(st_OMP_flag||st_XMP_flag||st_ACC_flag||st_PRAGMA_flag||st_CONDCOMPL_flag)) {
            /* dumb copy */
            if ( p-oBuf + strlen(line_buffer) >= ST_BUF_SIZE) {
                goto Done;
            }
            strcpy( p, line_buffer );
            st_len += strlen( line_buffer );
        }else{
        /* oBuf => st_buffer */
            newLen = ScanFortranLine(p, oBuf, q, st_buffer, bufMax,
                                 &inQuote, &qChar, &inH, &hLen, &p, &q);
            st_len += newLen;
        }
        if (st_len >= ST_BUF_SIZE) {
            goto Done;
        }
        /* oBuf <= st_buffer, copy back */
        memcpy(oBuf, st_buffer, st_len);
        oBuf[st_len] = '\0';

        if (endlineno_flag)
            if (current_line->ln_no != read_lineno.ln_no)
                current_line->end_ln_no = read_lineno.ln_no;

    }

    if (last_char_in_quote_is_quote){
      *q++ = QUOTE;
      inQuote = FALSE;
      qChar = '\0';
      last_char_in_quote_is_quote = FALSE;
    }

    *q = '\0';                  /* termination */

Done:

    st_PRAGMA_flag = current_st_PRAGMA_flag;

    if (st_PRAGMA_flag)
        goto Last;

    if (inQuote == TRUE) {
        error("un-closed quotes");
    }

    if (inH == TRUE) {
        warning_lineno( &read_lineno, "un-terminated Hollerith code.");
        if (st_len < ST_BUF_SIZE) {
            *q++ = QUOTE;
            *q = '\0';
        }
    }

Last:
    memcpy(st_buffer_org, st_buffer, st_len);
    st_buffer_org[st_len] = '\0';

    pre_read = (rv == ST_INIT) ? 1 : 0;
    return ST_ONE;
}


/* fixed format: read one line from input, check comment line */

static int
readline_fixed_format()
{
    register int c,i;
    char *bp,*p;
    int maxChars = 0;
    int check_cont; /* need to check the continuation line.  */
    int inQuote = 0;
    int inComment = FALSE;
    int only_space_or_comment = FALSE;
    long starting_pos;   /* starting position of line in file */
    int pos;            /* current position in file */
    int index; /* sentinel index in list */
    size_t linelen;
    int body_offset = 0;
    int local_OMP_flag = FALSE;
    int local_XMP_flag = FALSE;
    int local_ACC_flag = FALSE;
    int local_OCL_flag = FALSE;
    int local_CONDCOMPL_flag = FALSE;
    int local_SENTINEL_flag = FALSE;

    /* line # counter for each file in cpp.  */
next_line:
    if (!no_countup)
	read_lineno.ln_no++;

/* keep last line offset and line number.  */
    last_offset[1] = last_offset[0];
    last_offset[0] = ftell(source_file);
    last_ln_nos[1] = last_ln_nos[0];
    last_ln_no = last_ln_nos[1];
    last_ln_nos[0] = read_lineno.ln_no;
    if (debug_flag) {
	fprintf (debug_fp, "readline_fixed_format(): %d/%ld\n",
            last_ln_nos[0], last_offset[0]);
    }

    /* total # of line for read.  */
next_line0:
    if (!no_countup)
        line_count++;
    no_countup = FALSE;
/* next_lineSep: next line after ';'.  */
    check_cont = TRUE; /* need the cont. line ? */

    memset(line_buffer, 0, LINE_BUF_SIZE);
    memset(stn_cols, ' ', 6);
    stn_cols[6] = '\0';

    /* before read, check '!' comment line leaded by " \t\b"
       and pragma sentinel. */
    starting_pos = ftell( source_file );
    if (starting_pos == -1) {
        error( "ftell error" );
    }

    if( fgets( line_buffer, LINE_BUF_SIZE, source_file ) == NULL ){
        /* read error or eof */
        return ST_EOF;
    }
    /* check end of line and fix to unix style */
    linelen = strlen( line_buffer );
    if (linelen > 2) {
        if (line_buffer[linelen-2] == 0x0d
            && line_buffer[linelen-1] == 0x0a) { /* CR+LF DOS style */
            line_buffer[linelen-2] = 0x0a;
            line_buffer[linelen-1] = 0x0;
            linelen -= 2;
        } else if (line_buffer[linelen-1] == 0x0a) {
            linelen--;
        }
    }
    // for bug #397
    if (linelen > max_line_len) {
      _warning_if_doubtfulLongLine(line_buffer, max_line_len);
      line_buffer[max_line_len] = 0x0a;
      for (int i = max_line_len + 1; i <= linelen; )
        line_buffer[i++] = 0x0;
      linelen = max_line_len;
    }

    /* truncate characters after '!' */
    if (line_buffer[0] != '!' ||
	is_pragma_sentinel( &sentinels, line_buffer, &index)){
      int isInQuote = prevline_is_inQuote;
      for (int i = 6; i < linelen; i++){
	if (!isInQuote){
	  if (line_buffer[i] == '!'){
	    line_buffer[i] = 0x0a;
	    line_buffer[i+1] = 0x0;
	    linelen = i;
	    break;
	  }
	  else if (line_buffer[i] == '\'' || line_buffer[i] == '"'){
	    isInQuote = line_buffer[i];
	  }
	}
	else if (line_buffer[i] == isInQuote){
	  isInQuote = 0;
	}
      }
    }

    /*  replace coment letter to '!' */
    if( line_buffer[0]=='C'||line_buffer[0]=='c'||line_buffer[0]=='*' ){
        line_buffer[0]='!';  /* replace for pragma sentinel */
    }

    if (linelen > max_line_len &&
        (line_buffer[0] != '!' ||
         is_pragma_sentinel( &sentinels, line_buffer, &index))) {
        error("line contains more than %d characters", max_line_len);
    }

    if (is_pragma_sentinel( &sentinels, line_buffer, &index )) {
      local_SENTINEL_flag = TRUE;
      if( strcasecmp( sentinel_name( &sentinels, index ),
                        OMP_SENTINEL )== 0 ){
            local_OMP_flag = TRUE;
        }else if( strcasecmp( sentinel_name( &sentinels, index ),
                              XMP_SENTINEL )== 0 ){
            local_XMP_flag = TRUE;
        }else if( strcasecmp( sentinel_name( &sentinels, index ),
                              ACC_SENTINEL )== 0 ){
            local_ACC_flag = TRUE;
        }else if( strcasecmp( sentinel_name( &sentinels, index ),
                              OCL_SENTINEL )== 0 ){
            local_OCL_flag = TRUE;
      }
    }else if (is_cond_compilation( &sentinels, line_buffer )) {
      local_SENTINEL_flag = TRUE;
      local_CONDCOMPL_flag = TRUE;
    }else{
        if( line_buffer[0]=='!' ){
	  /* now '!' on 1st place always means comment line. */
	  // skip succeeding characters
	  if (linelen == max_line_len+1) fseek(source_file,-1,1);
	  if (linelen > max_line_len) while (fgetc(source_file) != '\n');
	  goto next_line;
        }
    }

    /* if there is a line begins with "!$", local_SENTINEL_flag is set TRUE. */
    //local_SENTINEL_flag = local_OMP_flag||local_XMP_flag||local_ACC_flag||local_CONDCOMPL_flag;

    // comment line begins with '!' leaded by whitespaces.
    if( !local_SENTINEL_flag ){
        for( i=0 ; line_buffer[i] != '\0' ; i++ ){
            if( line_buffer[i]==' '
                || line_buffer[i]=='\t'
                || line_buffer[i]=='\b' )continue;
            /* i==5 : continuation line */
            if( line_buffer[i]=='!' && i != 0 && i != 5 ){
                goto next_line;
            }else break;
        }
    }

    // read statement label number

    c = line_buffer[0];
    /* reach the end in MC.  */
    if (anotherEOF()) return ST_EOF;
    switch(c){
    case '#': /* skip cpp line */
        pos = 1; /* skip '#' */
        while( line_buffer[pos] == ' '
               || line_buffer[pos] == '\t'
               || line_buffer[pos] == '\b' ) pos++; /* skip space */
        if(isdigit((int)(line_buffer[pos]))){
            i = 0; /* line # reset default '0' */
            while(isdigit((int)(line_buffer[pos]))){
                i = i * 10 + (line_buffer[pos] - '0');
                pos++;
            }
            read_lineno.ln_no = i;
            while( line_buffer[pos] == ' ') pos++;  /* skip space, again */
            if (line_buffer[pos] == '"'){   /* parse file name */
                int bpos = 0;
                pos++;
                p = buffio;       /* rewrite buffer file name */
                while(line_buffer[pos] != '"' && line_buffer[pos] != 0)
                    buffio[bpos++] = line_buffer[pos++];
                buffio[bpos++] = '\0';
                read_lineno.file_id = get_file_id(buffio);
                /* if first line is #line, then set it
                   as original source file name */
                if(line_count == 1)
                    source_file_name = strdup(buffio);
            }
        } else {
            warning_lineno( &read_lineno, "bad # line");
            goto next_line;
        }
        goto next_line0;

    case '!':
    case 'c':
    case 'C':
    case '*':
        if (local_SENTINEL_flag) {
            goto read_num_column;
        }
        goto next_line;
    case ';':
        /* multi sentence */
        body_offset++;
        goto KeepOnGoin;
    case EOF:
        return(ST_EOF);
    case '\n':
        /* blank line */
      goto next_line;
    default:
        /* read line number column */
        ;
    }

 read_num_column:
    strcpy( stn_cols, "      " );
    /*                 123456   */
    int iend = local_OCL_flag ? 5 : 6;
    for(i = 0; i < iend  ;i++) {
        if (line_buffer[i]=='\0') {
            //warning_lineno( &read_lineno, "unexpected eof");
            //return(ST_EOF);
            break;
        } else if (anotherEOF()) {
            warning_lineno( &read_lineno, "unexpected eof");
            return(ST_EOF);
        } else if (line_buffer[i] == '\n') {
            break;
        } else if( line_buffer[i] == '\t' ){
            i++;
            c = line_buffer[i];

            if (c >= '1' && c <= '9'){
		/* TAB + digit indicates a continuation line */
                stn_cols[5] = '1';
            }
            else {
                /* skips to column 7 */
                stn_cols[5] = ' ';
                i--;
            }

            /* TAB in col 1-6 skips to column 7 */
            //while (i < 6) stn_cols[i++] = ' ';

            break;
        } else {
            if (PRAGMA_flag)
		stn_cols[i] = line_buffer[i];
            else
		stn_cols[i] = tolower(line_buffer[i]);
        }
    }
    if (OMP_flag && local_CONDCOMPL_flag) {
        check_cont = TRUE;
    }
    body_offset = i;

KeepOnGoin:
    stn_cols[6] = '\0';         /* terminate */
    /*
     * read body of line
     */
    bp = line_buffer;
    inQuote = prevline_is_inQuote;
    maxChars = max_line_len - 6;
    if ( line_buffer[body_offset] == '\n') {
        line_buffer[0] = '\0';
    } else {
        char scanBuf[4096];
        int scanLen = 0;
        /* int getNL = FALSE; */
        /* handle ';' */
        //char c;
        //int i;

        for( i = 0 ; i < sizeof(scanBuf)
                 && (i+body_offset)<LINE_BUF_SIZE; i++ ){
            c = line_buffer[i+body_offset];
            if( c == '&' && !inComment && !inQuote) {
                /* only space and comments are allowed after '&' */
                only_space_or_comment = TRUE;
                continue;
            }
            if( only_space_or_comment && !isspace(c) && c != '!') {
                error("character '%c' appeared after '&'", c);
                goto Newline;
            }
            if( c == '\'' && inComment == FALSE ){
	      if (c == inQuote ){
		inQuote = 0;
		prevline_is_inQuote = 0;
	      }
	      else if (!inQuote){
		inQuote = c;
		prevline_is_inQuote = c;
	      }
            } else if( c == '"' && inComment == FALSE ){
	      if (c == inQuote){
		inQuote = 0;
		prevline_is_inQuote = 0;
	      }
	      else if (!inQuote){
		inQuote = c;
		prevline_is_inQuote = c;
	      }
            }
            if( c == '!' && inQuote == 0) {
                inComment = TRUE;
            }
            else if( c == ';' && inQuote == 0 && inComment == FALSE ){
                if (!OMP_flag && (is_cond_compilation(&sentinels, stn_cols))) { /* NEED FIX */
                    ; /* a line like 'c$ ... ;' with -no-omp is not
                         enable multi line as ';'.  */
                } else {
                    /* ';' encorce new line, no count up for line
                       number, and ungetc for \t since next line has
                       neither line number nor continuation. */
                    no_countup = TRUE;
                    if (fseek( source_file, starting_pos+body_offset+i, SEEK_SET ) != 0) {
                        error( "fseek error." );
                    }
                    goto Newline;
                }
            }
            else if (c == '\n') {
            Newline:
                /* getNL = TRUE; */
                inComment = FALSE;
                scanBuf[i] = '\0';
                scanLen = i;
                if (i > maxChars) {
                    goto Crip;
                }
                break;
            }
            scanBuf[i] = c;
        }
        if (i == sizeof(scanBuf)) {
        Crip:
            scanBuf[maxChars] = '\0';
            scanLen = maxChars;
        }

        memcpy(line_buffer, scanBuf, scanLen);
        line_buffer[scanLen] = '\0';
        bp = line_buffer + scanLen;
    }

    /* skip null line */
    for (bp = line_buffer; *bp != 0; bp++) {
        if (!isspace((int)*bp)) break;
    }

    if (*bp == 0) {
        /* blank line */
        for (p = stn_cols, i = 0; *p != '\0' && i < 5;  p++,i++ ) {
            if (isdigit(*p)) {
                warning_lineno( &read_lineno, "statement number in blank line is ignored");
                break;
            }
        }
        goto next_line;
    }
    if (is_cond_compilation(&sentinels, stn_cols) &&
        !is_fixed_cond_statement_label(stn_cols)) {
        return (ST_INIT);
    }

    if (IS_CONT_LINE(stn_cols)) {
        if ((st_OMP_flag && !local_OMP_flag)
            || (!st_OMP_flag && local_OMP_flag)) {
            error("bad OMP sentinel continuation line");
            return (ST_INIT);
        }
        if ((st_XMP_flag && !local_XMP_flag)
            || (!st_XMP_flag && local_XMP_flag)) {
            error("bad XMP sentinel continuation line");
            return (ST_INIT);
        }
        if ((st_ACC_flag && !local_ACC_flag)
            || (!st_ACC_flag && local_ACC_flag)) {
            error("bad ACC sentinel continuation line");
            return (ST_INIT);
        }
        if ((st_CONDCOMPL_flag && !local_CONDCOMPL_flag)
            || (!st_CONDCOMPL_flag && local_CONDCOMPL_flag)) {
            error("bad CONDCOMPL sentinel continuation line");
            return (ST_INIT);
        }
	if (st_OCL_flag || local_OCL_flag) return (ST_INIT); // no continuation line for ocl
    }

    if (check_cont && IS_CONT_LINE(stn_cols)){
      return(ST_CONT);
    }
    else
        return(ST_INIT);
}
/*
   check whether label is conditional compilation statement label
 */
static int
is_fixed_cond_statement_label( char *  label )
{
    if (strlen(label)<6) return FALSE;
    if (label[0]!='!' && label[0]!='*'
        && label[0]!='c' && label[0]!='C' )return FALSE;
    if (label[1]!='$') return FALSE;
    if (isdigit(label[2])&&isdigit(label[3])&&isdigit(label[4])) return TRUE;
    if (isspace(label[2])&&isdigit(label[3])&&isdigit(label[4])) return TRUE;
    if (isspace(label[2])&&isspace(label[3])&&isdigit(label[4])) return TRUE;
    if (isspace(label[2])&&isspace(label[3])&&isspace(label[4])) return TRUE;
    if (isspace(label[2])&&isdigit(label[3])&&isspace(label[4])) return TRUE;
    if (isdigit(label[2])&&isspace(label[3])&&isspace(label[4])) return TRUE;
    if (isdigit(label[2])&&isdigit(label[3])&&isspace(label[4])) return TRUE;

    return FALSE;
}

static void _warning_if_doubtfulLongLine(char *buf, int maxLen)
{
  int i;

  for (i = maxLen; isspace(buf[i]); i++) ;
  if (buf[i] == '&' || buf[i] == '!')
    // It seems intentional bacause the first non-space character
    // is '&' or '!'.
    return;

  if (buf[0] == 'c' || buf[0] == 'C')
    // It seems a comment line
    return;

  for (i = 0; i < maxLen; i++)
    if (buf[i] == '!')
      // It may be a comment line or a comment region.
      return;

  // Otherwise, it seems a user's bug.
  warning_lineno( &read_lineno,
                  "line contains more than %d characters",
                  maxLen);
}

int
lookup_col2()
{
    uint32_t count_lbrace = 0;
    uint32_t count_rbrace = 0;

    int ret = FALSE;

    char *save = bufptr;

    while (*bufptr != '\0') {
        if (*bufptr == '(') {
            count_lbrace++;
        } else if (*bufptr == ')') {
            count_rbrace++;
        } else if (*bufptr == '[') {
            count_lbrace++;
        } else if (*bufptr == ']') {
            count_rbrace++;
        } else if (*bufptr == ':') {
            if (*(bufptr+1) == ':') {
                ret = TRUE;
                break;
            }
        }

        if (count_rbrace > count_lbrace) {
            break;
        }
        bufptr++;
    }

    bufptr = save;
    return ret;
}


static int
power10(y)
     int y;
{
    if (y == 0) {
        return 1;
    } else if (y < 0) {
        return 0;
    } else {
        int ret = 1;
        int i;
        for (i = 1; i <= y; i++) {
            ret *= 10;
        }
        return ret;
    }
}

typedef struct {
    char *key;
    int len;
} unHKey;
static unHKey unHToken[] = {
    {"integer", 7},
    {"real", 4},
    {"double", 6},
    {"logical", 7},
    {"character", 9},
    {NULL, 0}
};

static int
getHollerithLength(head, cur, inQuote)
     char *head;        /* start pointer of the room. */
     char *cur;         /* current pointer that is pointing 'H'|'h' */
     int inQuote;       /* if TRUE, 'H'|'h' is in quote. */
{
    int sLen = 0;
    int nTen = 0;

    cur--;
    if (inQuote == TRUE) {
        /*
         * in quote, only successive [0-9]+[Hh] is a valid hollerith,
         * and always we can treat this as a hollerith.
         */
        while (cur >= head) {
            if (isdigit((int)*cur)) {
                sLen += power10(nTen) * ((int)*cur - '0');
                cur--;
                nTen++;
            } else {
                break;
            }
        }
        return sLen;
    }

    /*
     * get length.
     */
    while (cur >= head) {
        if (isspace((int)*cur)) {
            cur--;
        } else if (isdigit((int)*cur)) {
            sLen += power10(nTen) * ((int)*cur - '0');
            cur--;
            nTen++;
        } else {
            break;
        }
    }
    if (sLen <= 0) {
        return 0;
    }

    /*
     * check backword.
     */
    while (cur >= head) {
        if (isspace((int)*cur)) {
            cur--;
        } else {
            break;
        }
    }

    if (cur <= head &&
        !(isalpha((int)*cur))) {
        /*
         * buffer like  ^[ \t]*[0-9]+[Hh].*$
         *
         * Buffer start with a hollerith. may be syntax error, but
         * definitely a hollerith.
         */
        return sLen;
    }

    if (isalpha((int)*cur)) {
        /*
         * buffer like ^.*[A-Za-z]+[ \t]*[0-9]+[Hh].*$
         * must not be a hollerith.
         */
        return 0;
    } else if (*cur != '*') {
        /*
         * buffer like ^.*^[*]+[ \t]*[0-9]+[Hh].*$
         * must be a hollerith.
         */
        return sLen;
    } else {
        /*
         * buffer like ^.*[*]+[ \t]*[0-9]+[Hh].*$
         * first '.*' might be a type specifier or an identifier.
         */
        int i;
        char rbuf[65536];
        char *rbp = rbuf;
        char buf[65536];
        char *bp = buf;
        int found = 0;
        char *kStart;

        cur++;
        while (cur >= head) {
            if (isspace((int)*cur)) {
                cur--;
            } else if (isalpha((int)*cur)) {
                *rbp++ = *cur--;
            } else {
                break;
            }
        }
        *rbp = '\0';
        rbp--;

        while (rbp >= rbuf) {
            *bp++ = *rbp--;
        }
        *bp = '\0';

        for (i = 0; unHToken[i].key != NULL; i++) {
            kStart = bp - unHToken[i].len;
            if (kStart < buf) {
                continue;
            } else {
                if (strncasecmp(kStart, unHToken[i].key,
                                unHToken[i].len) == 0) {
                    found++;
                    break;
                }
            }
        }
        if (found > 0) {
            return sLen;
        } else {
            return 0;
        }
    }
}


static int
getEscapeValue(cur, valPtr, newPtr)
     char *cur;         /* current scan point. */
     int *valPtr;       /* return value pointer. */
     char **newPtr;     /* next scan point return. */
{
    int val = 0;
    if (*cur != '\\') {
        if (valPtr != NULL) {
            *valPtr = (int)(*cur++);
        }
        if (newPtr != NULL) {
            *newPtr = cur;
        }
        return TRUE;
    }

    cur++;

    switch ((int)*cur) {
        case '\\': {
            val = '\\';
            cur++;
            break;
        }
        case 't': {
            val = '\t';
            cur++;
            break;
        }
        case 'b': {
            val = '\b';
            cur++;
            break;
        }
        case 'f': {
            val = '\f';
            cur++;
            break;
        }
        case 'n': {
            val = '\n';
            cur++;
            break;
        }
        case 'r': {
            val = '\r';
            cur++;
            break;
        }
        case '0': {
            val = '\0';
            cur++;
            break;
        }
        default: {
            val = '\\';
            break;
        }
    }

    if (newPtr != NULL) {
        *newPtr = cur;
    }
    if (valPtr != NULL) {
        *valPtr = val;
    }

    return TRUE;
}


static int
unHollerith(cur, head, dst, dstHead, dstMax, inQuotePtr, quoteChar,
            inHollerithPtr, hollerithLenPtr, newCurPtr, newDstPtr)
     char *cur;
     char *head;
     char *dst;
     char *dstHead;
     char *dstMax;
     int *inQuotePtr;
     int quoteChar;
     int *inHollerithPtr;
     int *hollerithLenPtr;
     char **newCurPtr;
     char **newDstPtr;
{
    int hLen = getHollerithLength(head, cur, *inQuotePtr);
    int nGet = 0;
    int rQC = '\0';

    if (hLen == 0) {
        /*
         * not a hollerith.
         */
        if (*inQuotePtr == TRUE) {
            *dst++ = *cur;
        } else {
            *dst++ = TOLOWER(*cur);
        }
        cur++;
        nGet = 1;
        goto Done;
    }

    while (dst >= dstHead) {
        dst--;
        if (isdigit((int)*dst)) {
            continue;
        } else {
            break;
        }
    }
    dst++;
    if (quoteChar == '\'') {
        rQC = '"';
    } else {
        rQC = '\'';
    }

    cur++;
    if (*inQuotePtr == FALSE) {
        *dst++ = QUOTE;
    } else {
        *dst++ = rQC;
    }
    *inHollerithPtr = TRUE;
    while (*cur != '\0' &&
           nGet < hLen &&
           dst <= dstMax) {
        if (*cur == quoteChar) {
            *dst++ = quoteChar;
            nGet++;
            if (*inQuotePtr == TRUE) {
                if (*(cur + 1) == quoteChar) {
                    cur++;
                } else {
                    *inQuotePtr = FALSE;
                    dst--;
                    cur++;
                    nGet = hLen;
                    goto Done;
                }
            }
            cur++;
            continue;
        } else if (*cur == '\\') {
            int val;
            (void)getEscapeValue(cur, &val, &cur);
            *dst++ = val;
            nGet++;
            continue;
        } else {
            *dst++ = *cur++;
            nGet++;
        }
    }

    Done:
    *hollerithLenPtr = hLen - nGet;
    if (*hollerithLenPtr < 0) {
        *hollerithLenPtr = 0;
    }
    if (*hollerithLenPtr == 0) {
        *inHollerithPtr = FALSE;
        if (hLen > 0 && dst <= dstMax) {
            if (*inQuotePtr == FALSE) {
                *dst++ = QUOTE;
            } else {
                *dst++ = rQC;
            }
        }
    }

    *newCurPtr = cur;
    *newDstPtr = dst;
    return TRUE;
}

static int
checkInQuote(cur, dst, inQuotePtr, quoteCharPtr, newCurPtr, newDstPtr)
     char *cur;
     char *dst;
     int *inQuotePtr;
     int *quoteCharPtr;
     char **newCurPtr;
     char **newDstPtr;
{
    if (*inQuotePtr == FALSE) {
        *inQuotePtr = TRUE;
        *quoteCharPtr = *cur;
        cur++;
        *dst++ = QUOTE;
    } else {
        if (*cur == *quoteCharPtr) {
            cur++;
	    // Now last_char_in_quote_is_quote is always FALSE.
	    // Therefore some codes in this file should be deleted.
	    /* if ((fixed_format_flag && *cur == '\0') || */
	    /* 	(!fixed_format_flag && *cur == '&' && *(cur+1) == '\0')){ */
	    /*   last_char_in_quote_is_quote = TRUE; */
	    /* } */
            /* else */
	    if (*cur != *quoteCharPtr) {
                *dst++ = QUOTE;
                *inQuotePtr = FALSE;
                *quoteCharPtr = '\0';
            } else {
                *dst++ = *quoteCharPtr;
                cur++;
            }
        } else {
            *dst++ = *cur++;
        }
    }
    *newCurPtr = cur;
    *newDstPtr = dst;
    return TRUE;
}


int
ScanFortranLine(src, srcHead, dst, dstHead, dstMax, inQuotePtr, quoteCharPtr,
                inHollerithPtr, hollerithLenPtr, newCurPtr, newDstPtr)
     char *src;
     char *srcHead;
     char *dst;
     char *dstHead;
     char *dstMax;
     int *inQuotePtr;
     int *quoteCharPtr;
     int *inHollerithPtr;
     int *hollerithLenPtr;
     char **newCurPtr;
     char **newDstPtr;
{
    char *cpDst = dst;

    while (*src != '\0' && dst <= dstMax) {
        if (isspace((int)*src)) {
            if (fixed_format_flag &&
                *inQuotePtr == FALSE && *inHollerithPtr == FALSE ){
                src++;
            } else {
                goto copyOne;
            }
        } else if (*src == '!') {
            if (*inQuotePtr == FALSE && *inHollerithPtr == FALSE) {
                break; /* comment */
            } else {
                goto copyOne;
            }
        } else if (*src == '\'' || *src == '"') {
            if (*inHollerithPtr == FALSE) {
                checkInQuote(src, dst, inQuotePtr, quoteCharPtr, &src, &dst);
            } else {
                goto copyOne;
            }
        } else if (*src == 'h' || *src == 'H') {
            if (*inHollerithPtr == FALSE && *inQuotePtr == FALSE) {
                unHollerith(src, srcHead, dst, dstHead, dstMax,
                            inQuotePtr, *quoteCharPtr,
                            inHollerithPtr, hollerithLenPtr, &src, &dst);
            } else {
                goto copyOne;
            }
        } else if (*src == '\\') {
            if (*inQuotePtr == TRUE || *inHollerithPtr == TRUE) {
                int val;
                getEscapeValue(src, &val, &src);
                *dst++ = val;
            } else {
                goto copyOne;
            }
        } else {
            if (*inQuotePtr != TRUE && *inHollerithPtr != TRUE) {
                if (*src == '(') {
                    ++paren_level;
                } else if (*src == ')') {
                    --paren_level;
                } else if (paren_level == 0) {
                    if (*src == '=') {
			if (IS_REL_OP(*(src - 1)))
			    ; /* like <= .. ? */
			else if ((*(src + 1) == '=') /* || (*(src + 1) == '>') */)
			    ; /* else == ? */
			else
			    exposed_eql++; /* = (or maybe =>) */
                    } else if (*src == ',') {
                        exposed_comma++;
                    }
                }
            }

        copyOne:
            if (*inQuotePtr == TRUE || *inHollerithPtr == TRUE) {
                *dst++ = *src;
            } else {
                *dst++ = TOLOWER(*src);
            }
            src++;
            if (*inHollerithPtr == TRUE) {
                if (*hollerithLenPtr > 0) {
                    (*hollerithLenPtr)--;
                }
                if (*hollerithLenPtr <= 0) {
                    *hollerithLenPtr = 0;
                    *inHollerithPtr = FALSE;
                    if (*inQuotePtr == FALSE) {
                        *dst++ = QUOTE;
                    } else {
                        if (*quoteCharPtr == '\'') {
                            *dst++ = '"';
                        } else {
                            *dst++ = '\'';
                        }
                    }
                }
            }
        }
    }
    *dst = '\0';
    *newCurPtr = src;
    *newDstPtr = dst;
    return dst - cpDst;
}

/* TOKEN DATA */
struct keyword_token dot_keywords[] =
{
    {"and.", AND},
    {"or.", OR},
    {"not.", NOT},
    {"true.", TRUE_CONSTANT},
    {"false.", FALSE_CONSTANT},
    {"eq.", EQ},
    {"ne.", NE},
    {"lt.", LT},
    {"le.", LE},
    {"gt.", GT},
    {"ge.", GE},
    {"neqv.", NEQV},
    {"eqv.", EQV},
    {NULL, 0}
};

/* caution!: longger word should be first than short one.  */
struct keyword_token keywords[ ] =
{
    { "assignment",     ASSIGNMENT  },
    { "assign",         ASSIGN  },
    { "allocatable",    ALLOCATABLE },
    { "allocate",       ALLOCATE },
    { "all",            KW_ALL },       /* #060 coarray */
    { "backspace",      BACKSPACE },
    { "bind",           BIND },
    { "blockdata",      BLOCKDATA },
    { "block",          BLOCK},      /* optional */
    { "call",           CALL },
    { "case",           CASE},
    { "character",      KW_CHARACTER, },
    { "close",          CLOSE, },
    { "codimension",    CODIMENSION  },    /* #060 coarray */
    { "common",         COMMON },
    { "complex",        KW_COMPLEX },
    { "contains",       CONTAINS },
    { "continue",       CONTINUE  },
    { "critical",       CRITICAL },       /* #060 coarray */
    { "cycle",          CYCLE},
    { "data",           DATA },
    { "deallocate",     DEALLOCATE},
    { "default",        KW_DEFAULT},
    { "deferred",       DEFERRED},       /* F2003 spec */
    { "dimension",      DIMENSION  },
    { "doublecomplex",  KW_DCOMPLEX },
    { "doubleprecision",  KW_DOUBLE  },
    { "double",         KW_DBL },     /* optional */
    /* { "dowhile",     DOWHILE }, *//* blanks mandatory */
    { "do",             DO },
    { "elemental",      ELEMENTAL },
    { "elseif",         ELSEIFTHEN },
    { "elsewhere",      ELSEWHERE },
    { "else",           ELSE },
    { "exit",           EXIT },
    { "endblock",       ENDBLOCK },
    { "endcritical",    ENDCRITICAL },     /* #060 coarray */
    { "enddo",          ENDDO },
    { "endfile",        ENDFILE  },
    { "endif",          ENDIF },
    { "endforall",      ENDFORALL },
    { "endfunction",    ENDFUNCTION },
    { "endinterface",   ENDINTERFACE },
    { "endmodule",      ENDMODULE },
    { "endprogram",     ENDPROGRAM },
    { "endselect",      ENDSELECT },
    { "endsubmodule",   ENDSUBMODULE }, /* F2008 spec */
    { "endsubroutine",  ENDSUBROUTINE },
    { "endblockdata",   ENDBLOCKDATA },
    { "endblock",       ENDBLOCK },
    { "endtype",        ENDTYPE },
    { "endwhere",       ENDWHERE },
    { "end",            END  },
    { "entry",          ENTRY },
    { "equivalence",    EQUIV  },
    { "errorstop",      ERRORSTOP },     /* #060 coarray */
    { "error",          KW_ERROR },      /* #060 coarray */
    { "external",       EXTERNAL  },
    { "extends",        EXTENDS  },      /* F2003 spec */
<<<<<<< HEAD
    { "elemental",      ELEMENTAL },
    { "final",          FINAL },         /* F2003 spec */
=======
>>>>>>> e02b2bd7
    { "format",         FORMAT  },
    { "formatted",      FORMATTED  },    /* F2003 spec */
    { "function",       FUNCTION  },
    { "forall",         FORALL },
    { "generic",        GENERIC },       /* F2003 spec */
    { "goto",           GOTO  },
    { "go",             KW_GO  },
    { "if",             LOGIF },
    { "import",         IMPORT },
    { "images",         KW_IMAGES },    /* #060 coarray */
    { "implicit",       IMPLICIT },
    { "include",        INCLUDE },
    { "inout",          KW_INOUT},
    { "inquire",        INQUIRE },
    { "integer",        KW_INTEGER  },
    { "intent",         INTENT},
    { "interface",      INTERFACE },
    { "intrinsic",      INTRINSIC },
    { "in",             KW_IN},
    { "is",             KW_IS},
    { "kind",           KW_KIND},
    { "logical",        KW_LOGICAL  },
    { "len",            KW_LEN},
    { "lock",           LOCK },          /* #060 coarray */
    { "memory",         KW_MEMORY },     /* #060 coarray */
    { "module",         MODULE},
    { "namelist",       NAMELIST },
    { "name",           KW_NAME },
    { "non_overridable",NON_OVERRIDABLE }, /* F2003 spec */
    { "none",           KW_NONE},
    { "nopass",         NOPASS  },       /* F2003 spec */
    { "nullify",        NULLIFY},
    { "open",           OPEN },
    { "operator",       OPERATOR },
    { "out",            KW_OUT},
    { "optional",       OPTIONAL},
    { "only",           KW_ONLY},
    { "parameter",      PARAMETER },
    { "pause",          PAUSE  },
    { "pass",           PASS  },         /* F2003 spec */
    { "pointer",        POINTER },
    { "volatile",       VOLATILE },
    { "precision",      KW_PRECISION},
    { "print",          PRINT  },
    { "protected",      PROTECTED },
    { "procedure",      PROCEDURE },
    { "program",        PROGRAM },
    { "private",        PRIVATE},
    { "public",         PUBLIC},
    { "pure",           PURE},
    { "result",         RESULT},
    { "recursive",      RECURSIVE},
    /*    { "punch",    PUNCH }, */
    { "read",           READ },
    { "real",           KW_REAL },
    { "return",         RETURN  },
    { "rewind",         REWIND  },
    { "save",           SAVE },
    { "selectcase",     SELECT },
    { "select",         KW_SELECT },
    { "sequence",       SEQUENCE },
    /*    { "static",   KW_STATIC },*/
    { "stop",           STOP },
    { "submodule",      SUBMODULE  },  /* F2008 spec */
    { "subroutine",     SUBROUTINE  },
    { "syncall",        SYNCALL },     /* #060 coarray */
    { "syncimages",     SYNCIMAGES },  /* #060 coarray */
    { "syncmemory",     SYNCMEMORY },  /* #060 coarray */
    { "sync",           KW_SYNC },     /* #060 coarray */
    { "target",         TARGET},
    { "then",           THEN },
    { "to",             KW_TO},
    { "type",           KW_TYPE},
    { "class",          CLASS},
    { "undefined",      KW_UNDEFINED },
    { "unformatted",    UNFORMATTED  },  /* F2003 spec */
    { "unlock",         UNLOCK },        /* #060 coarray */
    { "use",            KW_USE },
    { "value",          VALUE },
    { "where",          WHERE },
    { "while",          KW_WHILE},
    { "write",          WRITE },
    { 0, 0 }};

struct keyword_token end_keywords[ ] =
{
    { "block",          BLOCK },
    { "blockdata",      BLOCKDATA },
    { "critical",       ENDCRITICAL },     /* #060 coarray */
    { "do",             ENDDO },
    { "file",           ENDFILE },
    { "forall",         ENDFORALL },
    { "function",       ENDFUNCTION },
    { "if",             ENDIF },
    { "interface",      ENDINTERFACE },
    { "module",         ENDMODULE },
    { "program",        ENDPROGRAM },
    { "procedure",      ENDPROCEDURE },
    { "select",         ENDSELECT },
    { "submodule",      ENDSUBMODULE },
    { "subroutine",     ENDSUBROUTINE },
    { "type",           ENDTYPE },
    { "where",          ENDWHERE },
    { 0, 0 }};


struct keyword_token type_keywords[ ] =
{
    { "complex",          KW_COMPLEX },
    { "doublecomplex",    KW_DCOMPLEX },
    { "doubleprecision",  KW_DOUBLE  },
    { "double",           KW_DBL },
    { "integer",          KW_INTEGER  },
    { "logical",          KW_LOGICAL  },
    { "real",             KW_REAL },
    { "type",             KW_TYPE},
    { "class",            CLASS},
    { "character",        KW_CHARACTER, },
    { 0, 0 }};


/*
 * lex for OpenMP part
 */
static int
OMP_lex_token()
{
  int t;
    while(isspace(*bufptr)) bufptr++;  /* skip white space */

    if(isalpha(*bufptr)){
	  if(need_keyword == TRUE || paren_level == 0) {  /* require keyword */
	    need_keyword = FALSE;
	    t = get_keyword(OMP_keywords);
	    if(t != UNKNOWN) return t;
	  }
    }
    return token();
}


struct keyword_token OMP_keywords[ ] =
{
    {"parallel",	OMPKW_PARALLEL },
    {"end",		OMPKW_END },
    {"task",            OMPKW_TASK},
    {"private",		OMPKW_PRIVATE },
    {"shared",		OMPKW_SHARED },
    {"default",		OMPKW_DEFAULT },
    {"none",		OMPKW_NONE },
    {"firstprivate",	OMPKW_FIRSTPRIVATE },
    {"reduction",	OMPKW_REDUCTION },
    {"if",	        OMPKW_IF },
    {"final",           OMPKW_FINAL },
    {"untied",          OMPKW_UNTIED },
    {"mergeable",       OMPKW_MERGEABLE },
    {"depend",		OMPKW_DEPEND },
    {"in",		OMPKW_DEPEND_IN },
    {"out",		OMPKW_DEPEND_OUT },
    {"inout",		OMPKW_DEPEND_INOUT },
    {"safelen",		OMPKW_SAFELEN },
    {"simdlen",		OMPKW_SIMDLEN },
    {"linear",		OMPKW_LINEAR },
    {"aligned",		OMPKW_ALIGNED },
    {"num_threads",     OMPKW_NUM_THREADS },
    {"collapse",        OMPKW_COLLAPSE},
    {"copyin",		OMPKW_COPYIN },
    {"do",		OMPKW_DO },
    {"simd",		OMPKW_SIMD },
    {"declare",		OMPKW_DECLARE },
    {"lastprivate",	OMPKW_LASTPRIVATE },
    {"schedule",	OMPKW_SCHEDULE },
    {"static",		OMPKW_STATIC },
    {"dynamic",		OMPKW_DYNAMIC },
    {"guided",		OMPKW_GUIDED },
    {"ordered",		OMPKW_ORDERED },
    {"runtime",		OMPKW_RUNTIME },
    {"sections",	OMPKW_SECTIONS },
    {"section",		OMPKW_SECTION },
    {"nowait",		OMPKW_NOWAIT },
    {"single",		OMPKW_SINGLE },
    {"master",		OMPKW_MASTER },
    {"critical",	OMPKW_CRITICAL},
    {"barrier",		OMPKW_BARRIER},
    {"atomic",		OMPKW_ATOMIC},
    {"flush",		OMPKW_FLUSH },
    {"threadprivate",	OMPKW_THREADPRIVATE },
    {"workshare",	OMPKW_WORKSHARE },
    {"copyprivate",     OMPKW_COPYPRIVATE },

    { 0, 0 }
};

/*
 * lex for XcalableMP part
 */
static int
XMP_lex_token()
{
  int t;
    while(isspace(*bufptr)) bufptr++;  /* skip white space */

    if(isalpha(*bufptr)){
	  if(need_keyword == TRUE && paren_level == 0) {  /* require keyword */
	    need_keyword = FALSE;
	    t = get_keyword(XMP_keywords);
	    if(t != UNKNOWN) return t;
	  }
    }
    return token();
}

/* sentinel list functions */
/* initialize sentinel list */
static void init_sentinel_list( sentinel_list * p )
{
    unsigned int i;
    p->sentinel_count = 0;
    for( i = 0 ; i < MAX_SENTINEL_COUNT ; i++ ){
        p->name_list[i] = NULL;
    }
}

/* add sentinel name to list */
static int add_sentinel( sentinel_list * p, char* name )
{
    if( p->sentinel_count == MAX_SENTINEL_COUNT )return 0;
    if( name == NULL )return 0;
    p->name_list[p->sentinel_count] = malloc(strlen(name)+1);
    strcpy( p->name_list[p->sentinel_count], name );
    p->sentinel_count++;
    return 1;
}

/* sentinel count */
static unsigned int sentinel_count( sentinel_list * p )
{
    return p->sentinel_count;
}

/* sentinel name by index */
static char * sentinel_name( sentinel_list * p, unsigned int n )
{
    return p->name_list[n];
}

/* sentinel index by name */
static int sentinel_index( sentinel_list * p, char * name )
{
    int index;
    for( index = 0 ; index < p->sentinel_count ; index++ ){
        if( strcasecmp(p->name_list[index], name )==0  ){
            return index;
        }
    }
    return -1;
}

struct keyword_token XMP_keywords[ ] =
{
    {"end",	XMPKW_END },
    {"nodes",	XMPKW_NODES },
    {"template",	XMPKW_TEMPLATE },
    {"distribute",	XMPKW_DISTRIBUTE },
    {"align",	XMPKW_ALIGN },
    {"shadow",	XMPKW_SHADOW },
    {"local_alias", XMPKW_LOCAL_ALIAS },
    {"template_fix", XMPKW_TEMPLATE_FIX },
    {"task",	XMPKW_TASK },
    {"tasks",	XMPKW_TASKS },
    {"loop",	XMPKW_LOOP },
    {"reflect",	XMPKW_REFLECT },
    {"gmove",	XMPKW_GMOVE },
    {"barrier",	XMPKW_BARRIER},
    {"reduction",	XMPKW_REDUCTION },
    {"bcast",	XMPKW_BCAST },
    {"wait_async",	XMPKW_WAIT_ASYNC },
    {"array",	XMPKW_ARRAY },
    {"coarray",	XMPKW_COARRAY },
    {"image",	XMPKW_IMAGE },
    {"save_desc", XMPKW_SAVE_DESC },

    {"in",	XMPKW_IN },
    {"out",	XMPKW_OUT },

    {"onto",	XMPKW_ONTO },
    {"on",	XMPKW_ON },
    {"with",	XMPKW_WITH },
    {"from",	XMPKW_FROM },

    {"width",   XMPKW_WIDTH },

    {"nowait",	XMPKW_NOWAIT },
    {"async",	XMPKW_ASYNC },

    {"nocomm",  XMPKW_NOCOMM },

    {"master",	XMPKW_MASTER },
    {"critical",XMPKW_CRITICAL },
    {"wait",	XMPKW_WAIT },
    {"post",	XMPKW_POST },

    { "begin",		XMPKW_BEGIN },
    { "master_io",	XMPKW_MASTER_IO },
    { "global_io",	XMPKW_GLOBAL_IO },
    { "atomic",		XMPKW_ATOMIC },
    { "direct",		XMPKW_DIRECT },

    { "acc",    XMPKW_ACC },

    { 0, 0 }
};


/*
 * lex for OpenACC part
 */
static int
ACC_lex_token()
{
  int t;
    while(isspace(*bufptr)) bufptr++;  /* skip white space */
    
    if(isalpha(*bufptr)){
	  if(need_keyword == TRUE || paren_level == 0) {  /* require keyword */
	    need_keyword = FALSE;
	    t = get_keyword(ACC_keywords);
	    if(t != UNKNOWN) return t;
	  }
    } 
    return token();
}

struct keyword_token ACC_keywords[ ] = 
{
    {"end",			ACCKW_END},
    {"parallel",		ACCKW_PARALLEL},
    {"data",			ACCKW_DATA},
    {"loop",			ACCKW_LOOP},
    {"kernels",			ACCKW_KERNELS},
    {"atomic",			ACCKW_ATOMIC},
    {"wait",			ACCKW_WAIT},
    {"cache",			ACCKW_CACHE},
    {"routine",			ACCKW_ROUTINE},
    {"enter",			ACCKW_ENTER},
    {"exit",			ACCKW_EXIT},
    {"host_data",		ACCKW_HOST_DATA},
    {"declare",			ACCKW_DECLARE},
    {"init",			ACCKW_INIT},
    {"shutdown",		ACCKW_SHUTDOWN},
    {"set",			ACCKW_SET},

    {"if",			ACCKW_IF},
    {"copy",			ACCKW_COPY},
    {"copyin",			ACCKW_COPYIN},
    {"copyout",			ACCKW_COPYOUT},
    {"create",			ACCKW_CREATE},
    {"present",			ACCKW_PRESENT},
    {"present_or_copy",		ACCKW_PRESENT_OR_COPY},
    {"pcopy",			ACCKW_PRESENT_OR_COPY},
    {"present_or_copyin",	ACCKW_PRESENT_OR_COPYIN},
    {"pcopyin",			ACCKW_PRESENT_OR_COPYIN},
    {"present_or_copyout",	ACCKW_PRESENT_OR_COPYOUT},
    {"pcopyout",		ACCKW_PRESENT_OR_COPYOUT},
    {"present_or_create",	ACCKW_PRESENT_OR_CREATE},
    {"pcreate",			ACCKW_PRESENT_OR_CREATE},
    {"deviceptr",		ACCKW_DEVICEPTR},
    {"async",			ACCKW_ASYNC},
    {"device_type",		ACCKW_DEVICE_TYPE},
    {"num_gangs",		ACCKW_NUM_GANGS},
    {"num_workers",		ACCKW_NUM_WORKERS},
    {"vector_length",		ACCKW_VECTOR_LENGTH},
    {"reduction",		ACCKW_REDUCTION},
    {"private",			ACCKW_PRIVATE},
    {"firstprivate",		ACCKW_FIRSTPRIVATE},
    {"default",			ACCKW_DEFAULT},
    {"none",			ACCKW_NONE},
    {"collapse",		ACCKW_COLLAPSE},
    {"gang",			ACCKW_GANG},
    {"worker",			ACCKW_WORKER},
    {"vector",			ACCKW_VECTOR},
    {"seq",			ACCKW_SEQ},
    {"auto",			ACCKW_AUTO},
    {"tile",			ACCKW_TILE},
    {"independent",		ACCKW_INDEPENDENT},
    {"bind",			ACCKW_BIND},
    {"nohost",			ACCKW_NOHOST},
    {"read",			ACCKW_READ},
    {"write",			ACCKW_WRITE},
    {"update",			ACCKW_UPDATE},
    {"capture",			ACCKW_CAPTURE},
    {"delete",			ACCKW_DELETE},
    {"finalize",		ACCKW_FINALIZE},
    {"use_device",		ACCKW_USE_DEVICE},
    {"device_resident",		ACCKW_DEVICE_RESIDENT},
    {"link",			ACCKW_LINK},
    {"host",			ACCKW_HOST},
    {"self",			ACCKW_HOST},
    {"device",			ACCKW_DEVICE},
    {"if_present",		ACCKW_IF_PRESENT},
    {"device_num",		ACCKW_DEVICE_NUM},
    {"default_async",		ACCKW_DEFAULT_ASYNC},

    { 0, 0 }
};
/*
 * lex for OpenACC part end
 */

/* EOF */<|MERGE_RESOLUTION|>--- conflicted
+++ resolved
@@ -3905,11 +3905,7 @@
     { "error",          KW_ERROR },      /* #060 coarray */
     { "external",       EXTERNAL  },
     { "extends",        EXTENDS  },      /* F2003 spec */
-<<<<<<< HEAD
-    { "elemental",      ELEMENTAL },
     { "final",          FINAL },         /* F2003 spec */
-=======
->>>>>>> e02b2bd7
     { "format",         FORMAT  },
     { "formatted",      FORMATTED  },    /* F2003 spec */
     { "function",       FUNCTION  },
