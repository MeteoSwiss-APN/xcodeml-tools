/**
 * \file F-ident.c
 */

#include "F-front.h"

TYPE_DESC
new_type_desc()
{
    TYPE_DESC tp;
    tp = XMALLOC(TYPE_DESC,sizeof(*tp));
    return(tp);
}

TYPE_DESC
type_basic(BASIC_DATA_TYPE t)
{
    TYPE_DESC tp;
    assert(t != TYPE_CHAR);

    tp = new_type_desc();
    TYPE_BASIC_TYPE(tp) = t;
    return tp;
}

TYPE_DESC
type_char(int len)
{
    TYPE_DESC tp;

    /* (len <=0) means character(len=*) in function argument */
    tp = new_type_desc();
    TYPE_BASIC_TYPE(tp) = TYPE_CHAR;
    assert(len >= 0 || len == CHAR_LEN_UNFIXED || len == CHAR_LEN_ALLOCATABLE);
    TYPE_CHAR_LEN(tp) = len;
    return tp;
}


/*
 * type of the function which returns tp
 */
TYPE_DESC
function_type(TYPE_DESC tp)
{
    TYPE_DESC ftp;
    ftp = new_type_desc();
    TYPE_BASIC_TYPE(ftp) = TYPE_FUNCTION;
    FUNCTION_TYPE_RETURN_TYPE(ftp) = tp;

    if (tp != NULL) {
        if (TYPE_IS_EXTERNAL(tp)) {
            TYPE_SET_EXTERNAL(ftp);
            TYPE_UNSET_EXTERNAL(tp);
        }

        if (TYPE_IS_USED_EXPLICIT(tp)) {
            TYPE_SET_USED_EXPLICIT(ftp);
            TYPE_UNSET_USED_EXPLICIT(tp);
        }
        if (TYPE_IS_OVERRIDDEN(tp)) {
            TYPE_SET_OVERRIDDEN(ftp);
            TYPE_UNSET_OVERRIDDEN(tp);
        }

        if (TYPE_IS_PUBLIC(tp)) {
            TYPE_SET_PUBLIC(ftp);
            TYPE_UNSET_PUBLIC(tp);
        }
        if (TYPE_IS_PRIVATE(tp)) {
            TYPE_SET_PRIVATE(ftp);
            TYPE_UNSET_PRIVATE(tp);
        }
        if (TYPE_IS_PROTECTED(tp)) {
            TYPE_SET_PROTECTED(ftp);
            TYPE_UNSET_PROTECTED(tp);
        }

        if (TYPE_IS_RECURSIVE(tp)) {
            TYPE_SET_RECURSIVE(ftp);
            TYPE_UNSET_RECURSIVE(tp);
        }
        if (TYPE_IS_PURE(tp)) {
            TYPE_SET_PURE(ftp);
            TYPE_UNSET_PURE(tp);
        }
        if (TYPE_IS_ELEMENTAL(tp)) {
            TYPE_SET_ELEMENTAL(ftp);
            TYPE_UNSET_ELEMENTAL(tp);
        }
        if (TYPE_IS_MODULE(tp)) {
            TYPE_SET_MODULE(ftp);
            TYPE_UNSET_MODULE(tp);
        }
        if (TYPE_IS_IMPURE(tp)) {
            TYPE_SET_IMPURE(ftp);
            TYPE_UNSET_IMPURE(tp);
        }
        TYPE_UNSET_SAVE(tp);

        if (FUNCTION_TYPE_IS_VISIBLE_INTRINSIC(tp)) {
            FUNCTION_TYPE_SET_VISIBLE_INTRINSIC(ftp);
        }
        FUNCTION_TYPE_UNSET_VISIBLE_INTRINSIC(tp);
    }


    return ftp;
}


void
replace_or_assign_type(TYPE_DESC * tp, const TYPE_DESC new_tp)
{
    if (tp == NULL || new_tp == NULL) {
        return;
    }

    if (*tp == NULL) {
        *tp = new_tp;
    } else {
        **tp = *new_tp;
    }
}


TYPE_DESC
intrinsic_function_type(TYPE_DESC return_type)
{
    TYPE_DESC ftp = function_type(return_type);
    TYPE_SET_INTRINSIC(ftp);
    return ftp;
}


TYPE_DESC
intrinsic_subroutine_type()
{
    TYPE_DESC ftp = subroutine_type();
    TYPE_SET_INTRINSIC(ftp);
    return ftp;
}


TYPE_DESC
subroutine_type(void)
{
    TYPE_DESC tp;
    TYPE_DESC tq;

    tq = new_type_desc();
    TYPE_BASIC_TYPE(tq) = TYPE_VOID;

    tp = new_type_desc();
    TYPE_BASIC_TYPE(tp) = TYPE_SUBR;
    FUNCTION_TYPE_RETURN_TYPE(tp) = tq;
    return tp;
}


TYPE_DESC
generic_procedure_type()
{
    TYPE_DESC tp;
    tp = new_type_desc();
    TYPE_BASIC_TYPE(tp) = TYPE_GENERIC;
    tp = function_type(tp);
    FUNCTION_TYPE_SET_GENERIC(tp);
    return tp;
}


/*
 * function type
 * - return type is TYPE_GENRERIC
 * - set generic flag
 */
TYPE_DESC
generic_function_type()
{
    TYPE_DESC tp;
    tp = new_type_desc();
    TYPE_BASIC_TYPE(tp) = TYPE_GENERIC;
    tp = function_type(tp);
    FUNCTION_TYPE_SET_GENERIC(tp);
    return tp;
}


TYPE_DESC
generic_subroutine_type()
{
    TYPE_DESC tp;
    TYPE_DESC tq;

    tq = new_type_desc();
    TYPE_BASIC_TYPE(tq) = TYPE_VOID;
    tq = wrap_type(tq);
    TYPE_BASIC_TYPE(tq) = TYPE_GENERIC;
    tp = new_type_desc();
    TYPE_BASIC_TYPE(tp) = TYPE_SUBR;
    FUNCTION_TYPE_SET_GENERIC(tp);
    return tp;
}


TYPE_DESC
program_type(void)
{
    TYPE_DESC tp = subroutine_type();
    FUNCTION_TYPE_SET_PROGRAM(tp);
    return tp;
}


TYPE_DESC
type_bound_procedure_type(void)
{
    TYPE_DESC ret; /* dummy return type */
    TYPE_DESC tp;
    ret = new_type_desc();
    TYPE_BASIC_TYPE(ret) = TYPE_GENERIC;
    tp = function_type(ret);
    FUNCTION_TYPE_SET_TYPE_BOUND(tp);
    return tp;
}


TYPE_DESC
procedure_type(const TYPE_DESC ftp)
{
    TYPE_DESC tp;
    if (IS_SUBR(ftp)) {
        tp = subroutine_type();
    } else {
        tp = function_type(NULL);
    }
    TYPE_BASIC_TYPE(tp) = TYPE_BASIC_TYPE(ftp);
    TYPE_REF(tp) = ftp;
    TYPE_SET_PROCEDURE(tp);
    return tp;
}

TYPE_DESC
struct_type(ID id)
{
    TYPE_DESC tp;
    tp = new_type_desc();
    TYPE_BASIC_TYPE(tp) = TYPE_STRUCT;
    TYPE_TAGNAME(tp) = id;
    TYPE_TYPE_PARAMS(tp) = NULL;
    TYPE_MEMBER_LIST(tp) = NULL;
    TYPE_REF(tp) = NULL;
    TYPE_IS_DECLARED(tp) = FALSE;
    return tp;
}

TYPE_DESC
wrap_type(TYPE_DESC tp)
{
    TYPE_DESC tq = new_type_desc();
    if (tp == tq) {
        fatal("%s: must be an malloc() problem, "
              "newly alloc'd TYPE_DESC has duplicated address.",
              __func__);
        /* not reached. */
        return NULL;
    }
    TYPE_REF(tq) = tp;
    if (IS_STRUCT_TYPE(tp)) {
        TYPE_BASIC_TYPE(tq) = TYPE_STRUCT;
    } else {
        TYPE_BASIC_TYPE(tq) = TYPE_BASIC_TYPE(tp);
        TYPE_CHAR_LEN(tq) = TYPE_CHAR_LEN(tp);
        TYPE_KIND(tq) = TYPE_KIND(tp);
        if (TYPE_IS_IMPLICIT(tp))
            TYPE_SET_IMPLICIT(tq);
    }

    return tq;
}

void
merge_attributes(TYPE_DESC tp1, TYPE_DESC tp2)
{
    TYPE_ATTR_FLAGS(tp1) |= TYPE_ATTR_FLAGS(tp2);
}

TYPE_DESC
getBaseType(TYPE_DESC tp)
{
    if (TYPE_REF(tp) != NULL) {
        return getBaseType(TYPE_REF(tp));
    } else {
        return tp;
    }
}

BASIC_DATA_TYPE
getBasicType(TYPE_DESC tp)
{
    return get_basic_type(tp);
}

TYPE_DESC
getBaseParameterizedType(TYPE_DESC td)
{
    if (td == NULL)
        return NULL;
    while ((TYPE_REF(td) && IS_STRUCT_TYPE(TYPE_REF(td))) &&
           (TYPE_TYPE_PARAM_VALUES(td) == NULL)) {
        td = TYPE_REF(td);
    }
    return td;
}

TYPE_DESC array_element_type(TYPE_DESC tp)
{
    if(!IS_ARRAY_TYPE(tp)) fatal("array_element_type: not ARRAY_TYPE");
    while(IS_ARRAY_TYPE(tp)) tp = TYPE_REF(tp);
    return tp;
}

int
type_is_unlimited_class(TYPE_DESC tp)
{
    return (TYPE_IS_CLASS(tp) && TYPE_REF(tp) == NULL);
}

int
type_is_class_of(TYPE_DESC derived_type, TYPE_DESC class)
{
    TYPE_DESC class_base;
    TYPE_DESC derived_type_base;

    if (!TYPE_IS_CLASS(class)) {
        return FALSE;
    }

    class_base = getBaseType(class);
    derived_type_base = getBaseType(derived_type);

    if (class_base == derived_type_base ||
        TYPE_TAGNAME(class_base) == TYPE_TAGNAME(derived_type_base) ||
        ID_SYM(TYPE_TAGNAME(class_base)) == ID_SYM(TYPE_TAGNAME(class_base))) {
        return TRUE;
    } else {
        return FALSE;
    }
}


/*
 * Retrun TRUE if the type is ABSTRACT and is not polymorphic = CLASS
 */
int
type_is_nopolymorphic_abstract(TYPE_DESC tp)
{
    TYPE_DESC btp;

    if (tp == NULL || !IS_STRUCT_TYPE(tp)) {
        return FALSE;
    }

    if (TYPE_IS_CLASS(tp)) {
        return FALSE;
    }

    btp = get_bottom_ref_type(tp);

    if (TYPE_IS_ABSTRACT(btp)) {
        return TRUE;
    }

    return FALSE;
}

/**
 * check type is omissible, such that
 * no attributes, no memebers, no indexRanage and so on.
 *
 * FIXME:
 * shrink_type() and type_is_omissible() are quick-fix.
 * see shrink_type().
 */
int
type_is_omissible(TYPE_DESC tp, uint32_t attr, uint32_t ext)
{
    // NULL or a terminal type is not omissible.
    if (tp == NULL || TYPE_REF(tp) == NULL)
        return FALSE;
    // The struct type is not omissible.
    if (IS_STRUCT_TYPE(tp))
        return FALSE;
    // The array type is not omissible.
    if (IS_ARRAY_TYPE(tp))
        return FALSE;
    // The function type is not omissible.
    if (IS_PROCEDURE_TYPE(tp))
        return FALSE;
    // Co-array is not omissible.
    if (tp->codims != NULL)
        return FALSE;
    // The type has kind, leng, or size is not omissible.
    if (TYPE_KIND(tp) != NULL ||
        TYPE_LENG(tp) != NULL ||
        TYPE_CHAR_LEN(tp) != 0) {
        return FALSE;
    }

    if (TYPE_ATTR_FLAGS(tp) != 0) {
        if ((attr != 0 && (attr & TYPE_ATTR_FLAGS(tp)) == 0) ||
            (attr == 0)) {
            return FALSE;
        }
    }
    if (TYPE_EXTATTR_FLAGS(tp) != 0) {
        if ((ext != 0 && (ext & TYPE_EXTATTR_FLAGS(tp)) == 0) ||
            (ext == 0)) {
            return FALSE;
        }
    }

    return TRUE;
}

/**
 * shrink TYPE_DESC, ignore the basic_type with a reference and no attributes.
 *
 * FIXME:
 * shrink_type() and type_is_omissible() are quick-fix.
 *
 * These function solve the following problem:
 *  Too long TYPE_REF list created while reading a xmod file,
 *  but F-Frontend expects TYPE_REF list of basic_type shorter than 3.
 *  Thus type attributes of use-associated IDs are discarded.
 *
 * Something wrong with creation of types from xmod file,
 * This quick-fix don't care above, but shrink TYPE_REF list after
 * type is created.
 */
void
shrink_type(TYPE_DESC tp)
{
    TYPE_DESC ref = TYPE_REF(tp);
    while (type_is_omissible(ref, 0, 0)) {
        TYPE_REF(tp) = TYPE_REF(ref);
        ref = TYPE_REF(tp);
    }
}

static TYPE_DESC
simplify_type_recursively(TYPE_DESC tp, uint32_t attr, uint32_t ext) {
    if (TYPE_REF(tp) != NULL) {
        TYPE_REF(tp) = simplify_type_recursively(TYPE_REF(tp), attr, ext);
    }
    if (type_is_omissible(tp, attr, ext) == TRUE) {
        return TYPE_REF(tp);
    } else {
        return tp;
    }
}


/**
 * Reduce redundant type references.
 *
 *	@param	tp	A TYPE_DESC to be reduced.
 *	@return A reduced TYPE_DESC (could be the tp).
 */
TYPE_DESC
reduce_type(TYPE_DESC tp) {
    TYPE_DESC ret = NULL;

    if (tp != NULL) {
        uint32_t attr = 0;
        uint32_t ext = 0;

        ret = simplify_type_recursively(tp, attr, ext);
        if (ret == NULL) {
            fatal("%s: failure.\n", __func__);
            /* not reached. */
            return NULL;
        }
    }

    if (IS_PROCEDURE_TYPE(ret)) {
        ID ip;
        FUNCTION_TYPE_RETURN_TYPE(ret) =
                reduce_type(FUNCTION_TYPE_RETURN_TYPE(ret));
        FOREACH_ID(ip, FUNCTION_TYPE_ARGS(ret)) {
            ID_TYPE(ip) = reduce_type(ID_TYPE(ip));
        }
    }

    return ret;
}


int
char_length(TYPE_DESC tp)
{
    int len = 1;

    while(TYPE_REF(tp)) {
        expv vs = TYPE_DIM_SIZE(tp);
        if(vs && EXPV_CODE(vs) == INT_CONSTANT) {
            if(EXPV_INT_VALUE(vs) < 0)
                return -1;
            len *= EXPV_INT_VALUE(vs);
        } else
            return -1;
        tp = TYPE_REF(tp);
    }
    assert(IS_CHAR(tp));
    return len * TYPE_CHAR_LEN(tp);
}

int
type_is_possible_dreal(TYPE_DESC tp)
{
    expv kind, kind1;

    if(TYPE_REF(tp))
        return type_is_possible_dreal(TYPE_REF(tp));

    if(TYPE_BASIC_TYPE(tp) == TYPE_DREAL)
        return TRUE;

    if(TYPE_BASIC_TYPE(tp) != TYPE_REAL)
        return FALSE;

    kind = TYPE_KIND(tp);
    if(kind == NULL)
        return FALSE;
    kind1 = expv_reduce(kind, TRUE);
    if(kind1 == NULL)
        return FALSE;
    if(expr_is_constant(kind) && EXPV_CODE(kind) == INT_CONSTANT) {
        return (EXPV_INT_VALUE(kind) == KIND_PARAM_DOUBLE);
    }
    /* treat unreducable value as double */
    return TRUE;
}

int
is_array_size_adjustable(TYPE_DESC tp)
{
    assert(IS_ARRAY_TYPE(tp));

    while(IS_ARRAY_TYPE(tp) && TYPE_REF(tp)) {
        if(TYPE_IS_ARRAY_ADJUSTABLE(tp))
            return TRUE;
        tp = TYPE_REF(tp);
    }
    return FALSE;
}

int
is_array_shape_assumed(TYPE_DESC tp)
{
    assert(IS_ARRAY_TYPE(tp));

    while(IS_ARRAY_TYPE(tp) && TYPE_REF(tp)) {
        if(TYPE_IS_ARRAY_ASSUMED_SHAPE(tp))
            return TRUE;
        tp = TYPE_REF(tp);
    }
    return FALSE;
}

/*
 * The array with '*' in for each upper bounds of ranks is implicit shaped array.
 *
 * ex)
 *    INTEGER, PARAMETER :: array(*, 1:*) = (/(/1,2/), (/3,4/), (/5,6/)/)
 */
int
is_array_implicit_shape(TYPE_DESC tp)
{
    assert(IS_ARRAY_TYPE(tp));

    if (!TYPE_IS_PARAMETER(tp) && !IS_ARRAY_TYPE(tp))
        return FALSE;

    while (IS_ARRAY_TYPE(tp) && TYPE_REF(tp)) {
        if (!TYPE_IS_ARRAY_ASSUMED_SIZE(tp))
            return FALSE;
        tp = TYPE_REF(tp);
    }
    if (tp == NULL || IS_ARRAY_TYPE(tp)) {
        /* tp is corrupted! */
        fatal("invalid array type.");
        return FALSE;
    }

    return TRUE;
}

int
is_array_size_const(TYPE_DESC tp)
{
    expv upper;
    assert(IS_ARRAY_TYPE(tp));

    while(IS_ARRAY_TYPE(tp) && TYPE_REF(tp)) {
        upper = TYPE_DIM_UPPER(tp);
        if(upper == NULL || expr_is_constant(upper) == FALSE)
            return FALSE;
        tp = TYPE_REF(tp);
    }
    return TRUE;
}

TYPE_DESC
find_struct_decl_head(SYMBOL s, TYPE_DESC head)
{
    TYPE_DESC tp;

    for (tp = head; tp != NULL; tp = TYPE_SLINK(tp)) {
        if(strcmp(ID_NAME(TYPE_TAGNAME(tp)),SYM_NAME(s)) == 0)
            return tp;
    }

    return NULL;
}

TYPE_DESC
current_struct()
{
    CTL cp;
    FOR_CTLS_BACKWARD(cp) {
        if (CTL_TYPE(cp) == CTL_STRUCT) {
            return CTL_STRUCT_TYPEDESC(cp);
        }
    }
    return NULL;
}


ID
find_struct_member(TYPE_DESC struct_td, SYMBOL sym)
{
    return find_struct_member_allow_private(struct_td, sym, FALSE);
}

ID
find_struct_member_allow_private(TYPE_DESC struct_td, SYMBOL sym, int allow_private_member)
{
    ID member = NULL;

    if (!IS_STRUCT_TYPE(struct_td)) {
        return NULL;
    }

    struct_td = getBaseParameterizedType(struct_td);

    FOREACH_MEMBER(member, struct_td) {
        if (strcmp(ID_NAME(member), SYM_NAME(sym)) == 0) {

            if (ID_CLASS(member) == CL_TYPE_BOUND_PROC) {
                if (!allow_private_member && TYPE_IS_PRIVATE(member)) {
                    /*
                     * If the struct type is defined in the other module,
                     * check accesssibility of the type bound procedure.
                     *
                     * The PRIVATE type-bound procedure can be accessed by:
                     * - the module in which the PRIVATE type-bound procedure is defined
                     * - the submodule of the module
                     */
                    if (TYPE_TAGNAME(struct_td) != NULL &&
                        ID_USEASSOC_INFO(TYPE_TAGNAME(struct_td)) != NULL &&
                        ID_IS_FROM_PARENT_MOD(TYPE_TAGNAME(struct_td)) == FALSE) {
                        error("'%s' is private type bound procedure",
                              SYM_NAME(sym));
                        return NULL;
                    }
                }
            }

            return member;
        }
    }

    if (TYPE_PARENT(struct_td)) {
        ID parent = TYPE_PARENT(struct_td);
        if (ID_SYM(parent) != NULL && (strcmp(ID_NAME(parent), SYM_NAME(sym)) == 0)) {
            return TYPE_PARENT(struct_td);
        }
        if (member == NULL) {
            return find_struct_member_allow_private(ID_TYPE(parent), sym, allow_private_member);
        }
    }

    return NULL;
}


/* int */
/* is_descendant_coindexed(TYPE_DESC tp){ */

/*   ID id; */

/*   if (!tp) return FALSE; */

/*   if (TYPE_IS_COINDEXED(tp)) return TRUE; */

/*   if (IS_STRUCT_TYPE(tp)){ */

/*     FOREACH_MEMBER(id, tp){ */
/*       if (is_descendant_coindexed(ID_TYPE(id))) return TRUE; */
/*     } */

/*     if (TYPE_REF(tp)) return is_descendant_coindexed(TYPE_REF(tp)); */

/*   } */
/*   else if (IS_ARRAY_TYPE(tp)){ */
/*     return is_descendant_coindexed(bottom_type(tp)); */
/*   } */

/*   return FALSE; */
/* } */


int
has_coarray_component(TYPE_DESC tp){

  ID id;

  if (!tp) return FALSE;

  if (IS_STRUCT_TYPE(tp)){

    FOREACH_MEMBER(id, tp){
      if (TYPE_IS_COINDEXED(ID_TYPE(id))) return TRUE;
      if (IS_STRUCT_TYPE(ID_TYPE(id)) &&
	  !TYPE_IS_ALLOCATABLE(ID_TYPE(id)) && !TYPE_IS_POINTER(ID_TYPE(id))){
	return has_coarray_component(ID_TYPE(id));
      }
    }

    if (TYPE_REF(tp)) return has_coarray_component(TYPE_REF(tp));

  }

  return FALSE;
}

/*
 * Check type compatiblity of types softly
 * ignoring type parameters like KIND, LENGTH
 */
int
type_is_soft_compatible(TYPE_DESC tp, TYPE_DESC tq)
{
    if (tp == NULL || tq == NULL ||
       IS_ARRAY_TYPE(tp) || IS_ARRAY_TYPE(tq)) return FALSE;
    if (TYPE_BASIC_TYPE(tp) != TYPE_BASIC_TYPE(tq)) {
      if (TYPE_BASIC_TYPE(tp) == TYPE_GENERIC ||
          TYPE_BASIC_TYPE(tq) == TYPE_GENERIC ||
          TYPE_BASIC_TYPE(tp) == TYPE_GNUMERIC_ALL ||
          TYPE_BASIC_TYPE(tq) == TYPE_GNUMERIC_ALL){
          return TRUE;
      }
      else if(TYPE_BASIC_TYPE(tp) == TYPE_DREAL ||
              TYPE_BASIC_TYPE(tq) == TYPE_DREAL) {
            TYPE_DESC tt;
            tt = (TYPE_BASIC_TYPE(tp) == TYPE_DREAL)?tq:tp;
            if(TYPE_BASIC_TYPE(tt) == TYPE_REAL &&
               EXPR_CODE(TYPE_KIND(tt)) == INT_CONSTANT &&
               EXPV_INT_VALUE(TYPE_KIND(tt)) == KIND_PARAM_DOUBLE)
                return TRUE;
        }
        return FALSE;
    }
    return TRUE;
}

static int
type_is_double(TYPE_DESC tp)
{
    return TYPE_BASIC_TYPE(tp) == TYPE_DREAL ||
            (TYPE_BASIC_TYPE(tp) == TYPE_REAL &&
             EXPR_CODE(TYPE_KIND(tp)) == INT_CONSTANT &&
             EXPV_INT_VALUE(TYPE_KIND(tp)) == KIND_PARAM_DOUBLE);
}


static int
type_parameter_expv_equals(expv v1, expv v2, int is_strict, int for_argument, int for_assignment, int is_pointer_assignment)
{
    uint32_t i1, i2;

    if (v1 == NULL && v2 == NULL) {
        return TRUE;
    }

    if (is_strict == TRUE) {
        /*
         * v1 and v2 should be the same expression
         */

        if (v1 == NULL || v2 == NULL) {
            return FALSE;
        }

        if (EXPR_CODE(v1) != INT_CONSTANT) {
            if (EXPR_CODE(v1) == F08_LEN_SPEC_COLON ||
                EXPR_CODE(v1) == LEN_SPEC_ASTERISC ||
                EXPR_CODE(v1) == F_ASTERISK) {
                if (EXPR_CODE(v1) != EXPR_CODE(v2)) {
                    return FALSE;
                }
            }
        } else {
            if (EXPR_CODE(v2) == F08_LEN_SPEC_COLON ||
                EXPR_CODE(v2) == LEN_SPEC_ASTERISC ||
                EXPR_CODE(v2) == F_ASTERISK) {
                return FALSE;
            }
        }
    }


    if (for_argument == TRUE) {
        if (v1 != NULL && (EXPR_CODE(v1) == LEN_SPEC_ASTERISC || EXPR_CODE(v1) == F_ASTERISK)) {
            return TRUE;
        }
    }

    if (for_assignment) {
#if 0 // to be solved
        if (EXPR_CODE(v1) == LEN_SPEC_ASTERISC ||
            EXPR_CODE(v1) == F08_LEN_SPEC_COLON) {
            if (is_pointer_assignment && EXPR_CODE(v1) == F08_LEN_SPEC_COLON) {
                return TRUE;
            }
        }
#endif
    }

    if (EXPR_CODE(v1) == INT_CONSTANT &&
        EXPR_CODE(v2) == INT_CONSTANT) {
        i1 = EXPV_INT_VALUE(v1);
        i2 = EXPV_INT_VALUE(v2);
        if (i1 == i2) {
            return TRUE;
        } else {
            return FALSE;
        }
    }
    /* CANNOT RECOGNIZE THE VALUE OF EXPV, pass */
    return TRUE;
}


/*
 * check 2 expvs have the same value
 *
 * expects 2 expv appears as type parameter value and are already reduced
 */
static int
type_parameter_expv_equals_for_assignment(expv v1, expv v2, int is_pointer_set)
{
    return type_parameter_expv_equals(v1, v2, FALSE, FALSE, TRUE, is_pointer_set);
}


static int
type_parameter_expv_equals_for_argument(expv v1, expv v2)
{
    return type_parameter_expv_equals(v1, v2, FALSE, TRUE, FALSE, FALSE);
}


/*
 * Compare derived-type by their tagnames
 */
int
compare_derived_type_name(TYPE_DESC tp1, TYPE_DESC tp2)
{
    ID name1, name2;
    SYMBOL sym1 = NULL, sym2 = NULL, module1 = NULL, module2 = NULL;
    TYPE_DESC btp1, btp2;


    if (tp1 == tp2) {
        return TRUE;
    }
    if (tp2 == NULL) {
        return FALSE;
    }

    btp1 = getBaseType(tp1);
    btp2 = getBaseType(tp2);

    name1 = TYPE_TAGNAME(btp1);
    name2 = TYPE_TAGNAME(btp2);

    if (name1) {
        if (ID_USEASSOC_INFO(name1)) {
            sym1 = ID_ORIGINAL_NAME(name1) ?: ID_SYM(name1);
            module1 = ID_MODULE_NAME(name1);
        } else {
            sym1 = ID_SYM(name1);
            module1 = NULL;
        }
    }

    if (name2) {
        if (ID_USEASSOC_INFO(name2)) {
            sym2 = ID_ORIGINAL_NAME(name2) ?: ID_SYM(name2);
            module2 = ID_MODULE_NAME(name2);
        } else {
            sym2 = ID_SYM(name2);
            module2 = NULL;
        }
    }

    if (debug_flag) {
        fprintf(debug_fp, "   left is '%s', right is '%s'\n",
                sym1?SYM_NAME(sym1):"(null)",
                sym2?SYM_NAME(sym2):"(null)");
        fprintf(debug_fp, "   left module is '%s', right module is '%s'\n",
                module1?SYM_NAME(module1):"(null)",
                module2?SYM_NAME(module2):"(null)");
    }

    if ((sym1 == sym2) && (module1 == module2)) {
        return TRUE;
    } else {
        return FALSE;
    }
}


/*
 * Check `parent` and `child` is the same derived-type or
 * `parent` is the parent type of `child`
 */
int
type_is_parent_type(TYPE_DESC parent, TYPE_DESC child)
{
    if (parent == NULL || child == NULL) {
        return FALSE;
    }

    parent = getBaseParameterizedType(parent);
    child = getBaseParameterizedType(child);

    if (compare_derived_type_name(parent, child)) {
        return TRUE;
    } else if (TYPE_PARENT(child)) {
        return type_is_parent_type(parent, TYPE_PARENT_TYPE(child));
    }

    return FALSE;
}


static int
derived_type_parameter_values_is_compatible_for_assignment(TYPE_DESC tp1, TYPE_DESC tp2, int is_pointer_set)
{
    ID type_params1, type_params2;
    ID id1, id2;

    assert(tp1 != NULL && TYPE_BASIC_TYPE(tp1) == TYPE_STRUCT);
    assert(tp2 != NULL && TYPE_BASIC_TYPE(tp2) == TYPE_STRUCT);

    type_params1 = TYPE_TYPE_ACTUAL_PARAMS(tp1);
    type_params2 = TYPE_TYPE_ACTUAL_PARAMS(tp2);

    FOREACH_ID(id1, type_params1) {
        id2 = find_ident_head(ID_SYM(id1), type_params2);
        if (id2 == NULL) {
            return FALSE;
        }

        if (!type_parameter_expv_equals_for_assignment(VAR_INIT_VALUE(id1),
                                        VAR_INIT_VALUE(id2),
                                        is_pointer_set)) {
            return FALSE;
        }
    }

    return TRUE;
}


static int
derived_type_parameter_values_is_compatible(TYPE_DESC tp1, TYPE_DESC tp2, int for_argunemt)
{
    ID type_params1, type_params2;
    ID id1, id2;

    assert(tp1 != NULL && TYPE_BASIC_TYPE(tp1) == TYPE_STRUCT);
    assert(tp2 != NULL && TYPE_BASIC_TYPE(tp2) == TYPE_STRUCT);

    type_params1 = TYPE_TYPE_ACTUAL_PARAMS(tp1);
    type_params2 = TYPE_TYPE_ACTUAL_PARAMS(tp2);

    FOREACH_ID(id1, type_params1) {
        id2 = find_ident_head(ID_SYM(id1), type_params2);
        if (id2 == NULL) {
            return FALSE;
        }

        if (EXPR_CODE(VAR_INIT_VALUE(id1)) == LEN_SPEC_ASTERISC) {
            continue;
        }

        if (!type_parameter_expv_equals_for_argument(VAR_INIT_VALUE(id1),
                                        VAR_INIT_VALUE(id2))) {
            return FALSE;
        }
    }

    return TRUE;
}


/*
 * Check compatiblity of types with type parameters
 */
int
derived_type_is_compatible(TYPE_DESC left, TYPE_DESC right, int for_argunemt)
{
    if (!compare_derived_type_name(left, right)) {
        if (TYPE_IS_CLASS(left) && TYPE_PARENT(right)) {
            /*
             * compare the parent
             */
            return derived_type_is_compatible(left, TYPE_PARENT_TYPE(right), for_argunemt);
        }
    } else {
        if (TYPE_TYPE_PARAM_VALUES(left) == NULL &&
            TYPE_TYPE_PARAM_VALUES(right) == NULL) {
            return TRUE;
        } else {
            if (derived_type_parameter_values_is_compatible(left, right, for_argunemt)) {
                if (debug_flag) { fprintf(debug_fp," compatible\n"); }
                return TRUE;
            }
            if (debug_flag) { fprintf(debug_fp," not compatible\n"); }
        }
    }
    return FALSE;
}


/*
 * Check types are TKR(type, kind, rank) compatible
 *
 * If for_argunemt is TRUE, `left` is the type of dummy argument, and `right` is the type of arcutal argument
 */
int
type_is_compatible(TYPE_DESC left, TYPE_DESC right,
                   int is_strict,
                   int for_argunemt,
                   int for_assignment,
                   int is_pointer_assignment,
                   int compare_rank,
                   int issue_error)
{
    TYPE_DESC left_basic, right_basic;

    if (left == NULL || right == NULL) {
        if (debug_flag) {
            fprintf(debug_fp, "# unexpected comparison\n");
        }
        return FALSE;
    }

    if (!compare_rank) {
        left = bottom_type(left);
        right = bottom_type(right);
    }

    left_basic = getBaseParameterizedType(left);
    right_basic = getBaseParameterizedType(right);

    /* type_comparison: */

    if (debug_flag) {
        fprintf(debug_fp, "# comparing basic types\n");
    }

    if (TYPE_BASIC_TYPE(left_basic) == TYPE_BASIC_TYPE(right_basic)) {
        goto kind_compatibility;
    }

    if (IS_STRUCT_TYPE(left_basic) && IS_STRUCT_TYPE(right_basic)) {
        if (derived_type_is_compatible(left_basic, right_basic, for_argunemt)) {
            /*
             * derived_type_is_compatible include kind_compatibility
             */
            goto rank_compatibility;
        }
    }

    if (TYPE_BASIC_TYPE(left_basic) == TYPE_GENERIC ||
        TYPE_BASIC_TYPE(right_basic) == TYPE_GENERIC ||
        TYPE_BASIC_TYPE(left_basic) == TYPE_GNUMERIC_ALL ||
        TYPE_BASIC_TYPE(right_basic) == TYPE_GNUMERIC_ALL){
        goto kind_compatibility;
    }

    if ((TYPE_BASIC_TYPE(left_basic) == TYPE_DREAL &&
         TYPE_BASIC_TYPE(right_basic) == TYPE_REAL) ||
        (TYPE_BASIC_TYPE(left_basic) == TYPE_REAL &&
         TYPE_BASIC_TYPE(right_basic) == TYPE_DREAL)) {
        goto kind_compatibility;
    }

    goto incompatible;

kind_compatibility:

    if (debug_flag) {
        fprintf(debug_fp, "# comparing kind of types\n");
    }

    if (TYPE_BASIC_TYPE(left_basic) == TYPE_DREAL) {
        if (type_is_double(right_basic)) {
            goto length_compatiblity;
        }
    } else if (TYPE_BASIC_TYPE(right_basic) == TYPE_DREAL) {
        if (type_is_double(left_basic)) {
            goto length_compatiblity;
        }
    } else {
        if (TYPE_KIND(left_basic) || TYPE_KIND(right_basic)) {
            if (!type_parameter_expv_equals(
                    TYPE_KIND(left_basic), TYPE_KIND(right_basic), is_strict,
                    for_argunemt, for_assignment, is_pointer_assignment))
                goto incompatible;
        }
    }

length_compatiblity:

    if (debug_flag) {
        fprintf(debug_fp, "# comparing length of types\n");
    }

    if (TYPE_CHAR_LEN(left_basic) > 0 && TYPE_CHAR_LEN(right_basic) > 0) {
        int l1 = TYPE_CHAR_LEN(left_basic);
        int l2 = TYPE_CHAR_LEN(right_basic);
        if (l1 != l2) goto incompatible;
    } else if (TYPE_LENG(left_basic) && TYPE_LENG(right_basic)) {
        if (TYPE_KIND(left_basic) && TYPE_KIND(right_basic)) {
            if (!type_parameter_expv_equals(
                    TYPE_LENG(left_basic), TYPE_LENG(right_basic), is_strict,
                    for_argunemt, for_assignment, is_pointer_assignment))
                goto incompatible;
        }
    }

rank_compatibility:

    if (debug_flag) {
        fprintf(debug_fp, "# comparing rank of types\n");
    }

    if (TYPE_N_DIM(left) == 0 && TYPE_N_DIM(right) == 0) {
        goto attribute_compatibility;

    } else if (TYPE_N_DIM(left) > 0 && TYPE_N_DIM(right) > 0 &&
         are_dimension_and_shape_conformant_by_type(NULL, left, right, NULL, issue_error)) 
    {
        goto attribute_compatibility;
    } else {
        goto incompatible;
    }

attribute_compatibility:

    if (for_assignment || for_argunemt) {
        goto compatible;
    }

    if (debug_flag) {
        fprintf(debug_fp, "# comparing attribute of types\n");
        fprintf(debug_fp, "#  left is '%x', right is '%x'\n",
                TYPE_ATTR_FOR_COMPARE & TYPE_ATTR_FLAGS(left),
                TYPE_ATTR_FOR_COMPARE & TYPE_ATTR_FLAGS(right));
    }

    if ((TYPE_ATTR_FOR_COMPARE & TYPE_ATTR_FLAGS(left)) !=
        (TYPE_ATTR_FOR_COMPARE & TYPE_ATTR_FLAGS(right))) {
        goto incompatible;
    }

compatible:
    if (debug_flag) {
        fprintf(debug_fp, "# compatible!\n");
    }

    return TRUE;

incompatible:
    return FALSE;

}


int
type_is_strict_compatible(TYPE_DESC left, TYPE_DESC right, int compare_rank, int issue_error)
{
    return type_is_compatible(left, right,
                              /*is_strict=*/TRUE,
                              /*for_argument=*/FALSE,
                              /*for_assignment=*/FALSE,
                              /*is_pointer_assignment=*/FALSE,
                              /*compare_rank=*/compare_rank,
                              issue_error);
}


static int
type_is_match_for_argument(TYPE_DESC left, TYPE_DESC right, int compare_rank, int issue_error)
{
<<<<<<< HEAD
    return type_is_compatible(left, right, TRUE, FALSE, FALSE, FALSE,
        issue_error);
=======
    return type_is_compatible(left, right,
                              /*is_strict=*/TRUE,
                              /*for_argument=*/TRUE,
                              /*for_assignment=*/FALSE,
                              /*is_pointer_assignment=*/FALSE,
                              /*compare_rank=*/compare_rank,
                              issue_error);
>>>>>>> 3f86def0
}


int
type_is_compatible_for_allocation(TYPE_DESC left, TYPE_DESC right)
{
    return type_is_compatible(left, right,
                              /*is_strict=*/TRUE,
                              /*for_argument=*/FALSE,
                              /*for_assignment=*/TRUE,
                              /*is_pointer_assignment=*/TRUE,
                              /*compare_rank=*/TRUE,
                              TRUE);
}


static int
function_type_is_compatible0(const TYPE_DESC ftp1, const TYPE_DESC ftp2,
                             int override, int assignment)
{
    ID args1;
    ID args2;
    ID arg1;
    ID arg2;

    /* for type-bound procedure */
    TYPE_DESC tbp1 = NULL;
    TYPE_DESC tbp2 = NULL;

    TYPE_DESC bftp1 = ftp1;
    TYPE_DESC bftp2 = ftp2;

    SYMBOL pass_arg = NULL;

    if (ftp1 == NULL || ftp2 == NULL) {
        // may never reach
        return FALSE;
    }

    if (TYPE_REF(ftp1)) {
        tbp1 = ftp1;
        bftp1 = get_bottom_ref_type(ftp1);
    }
    if (TYPE_REF(ftp2)) {
        tbp2 = ftp2;
        bftp2 = get_bottom_ref_type(ftp2);
    }

    args1 = FUNCTION_TYPE_ARGS(bftp1);
    args2 = FUNCTION_TYPE_ARGS(bftp2);

    /*
     * compare return types
     */
    if (!type_is_strict_compatible(FUNCTION_TYPE_RETURN_TYPE(bftp1),
                                   FUNCTION_TYPE_RETURN_TYPE(bftp2), TRUE, TRUE)) 
    {
        if (debug_flag) {
            fprintf(debug_fp, "return types are not match\n");
        }
        return FALSE;
    }

    if (override || assignment) {
        SYMBOL pass_arg1 = NULL;
        SYMBOL pass_arg2 = NULL;

        if (override) {
            if (tbp1 == NULL || tbp2 == NULL) {
                return FALSE;
            }

            if ((TYPE_BOUND_PROCEDURE_TYPE_HAS_PASS_ARG(tbp1) &&
                 !TYPE_BOUND_PROCEDURE_TYPE_HAS_PASS_ARG(tbp2)) ||
                (!TYPE_BOUND_PROCEDURE_TYPE_HAS_PASS_ARG(tbp1) &&
                 TYPE_BOUND_PROCEDURE_TYPE_HAS_PASS_ARG(tbp2))) {
                return FALSE;
            }
            if (tbp1 != NULL && TYPE_BOUND_PROCEDURE_TYPE_HAS_PASS_ARG(tbp1)) {
                if (TYPE_BOUND_PROCEDURE_TYPE_PASS_ARG(tbp1)) {
                    pass_arg1 = ID_SYM(TYPE_BOUND_PROCEDURE_TYPE_PASS_ARG(tbp1));
                } else {
                    pass_arg1 = ID_SYM(FUNCTION_TYPE_ARGS(bftp1));
                }
            }
            if (tbp2 != NULL && TYPE_BOUND_PROCEDURE_TYPE_HAS_PASS_ARG(tbp2)) {
                if (TYPE_BOUND_PROCEDURE_TYPE_PASS_ARG(tbp2)) {
                    pass_arg2 = ID_SYM(TYPE_BOUND_PROCEDURE_TYPE_PASS_ARG(tbp2));
                } else {
                    pass_arg2 = ID_SYM(FUNCTION_TYPE_ARGS(bftp2));
                }
            }
            if (pass_arg1 != pass_arg2) {
                return FALSE;
            }
        } else { /* assignment */
            if (tbp1 == NULL) {
                return FALSE;
            }

            if (FUNCTION_TYPE_HAS_PASS_ARG(tbp1)) {
                if (FUNCTION_TYPE_PASS_ARG(tbp1)) {
                    pass_arg1 = ID_SYM(FUNCTION_TYPE_PASS_ARG(tbp1));
                } else {
                    pass_arg1 = ID_SYM(FUNCTION_TYPE_ARGS(bftp1));
                }
            }

        }
        pass_arg = pass_arg1;
    }

    for (arg1 = args1, arg2 = args2;
         arg1 != NULL && arg2 != NULL;
         arg1 = ID_NEXT(arg1), arg2 = ID_NEXT(arg2)) {

        if (arg1 == NULL || arg2 == NULL) {
            break;
        }

        if (debug_flag) {
            fprintf(debug_fp, "comparing argument '%s' and '%s'\n",
                    SYM_NAME(ID_SYM(arg1)), SYM_NAME(ID_SYM(arg2)));
        }

        if (override) {
            if (ID_SYM(arg1) != ID_SYM(arg2)) {
                return FALSE;
            }
        }

        if (override || assignment) {
            if (pass_arg != NULL && pass_arg == ID_SYM(arg1)) {
                /* when checking override, skip PASS arugment check */
                continue;
            }
        }

        if (!type_is_strict_compatible(ID_TYPE(arg1), ID_TYPE(arg2), TRUE, TRUE)) {
            if (debug_flag) {
                fprintf(debug_fp, "argument types are not match ('%s' and '%s')\n",
                        SYM_NAME(ID_SYM(arg1)), SYM_NAME(ID_SYM(arg2)));
            }
            return FALSE;
        }
    }

    if (arg1 != NULL || arg2 != NULL) {
        /* arugment length are not same */
        if (debug_flag) {
            fprintf(debug_fp, "argument length not match\n");
        }
        return FALSE;
    }

    return TRUE;
}

int
function_type_is_compatible(const TYPE_DESC ftp1, const TYPE_DESC ftp2)
{
    return function_type_is_compatible0(ftp1, ftp2, FALSE, FALSE);
}


/*
 * Check type-bound procedures have the same type except pass arguments.
 */
int
type_bound_procedure_types_are_compatible(const TYPE_DESC tbp1, const TYPE_DESC tbp2)
{
    return function_type_is_compatible0(tbp1, tbp2, TRUE, FALSE);
}


/*
 * Check type-bound procedures have the same type except pass arguments.
 */
int
procedure_pointers_are_compatible(TYPE_DESC p1, TYPE_DESC p2)
{
    return function_type_is_compatible0(p1, p2, FALSE, TRUE);
}


int
procedure_has_pass_arg(const TYPE_DESC ftp, const SYMBOL pass_arg, const TYPE_DESC stp)
{
    ID target;
    TYPE_DESC tp;

    if (ftp == NULL) {
        return FALSE;
    }

    if (!FUNCTION_TYPE_HAS_EXPLICT_INTERFACE(ftp)) {
        return FALSE;
    }

    if (pass_arg == NULL) {
        /* PASS arugment name is not sepcified,
           so first argument become PASS argument */
        target = FUNCTION_TYPE_ARGS(ftp);
    } else {
        target = find_ident_head(pass_arg,
                                 FUNCTION_TYPE_ARGS(ftp));
    }

    if (target == NULL) {
        return FALSE;
    }


    /* check type */
    tp = ID_TYPE(target);
    if (tp == NULL) {
        return FALSE;
    }

    if (type_is_unlimited_class(tp)) {
        return TRUE;

    } else if (type_is_class_of(stp, tp)) {
        return TRUE;

    } else {
        debug("PASS object should be CLASS of the derived-type");
        return FALSE;
    }
}



/**
 * Check PASS of type-bound procedure/procedure variable
 *
 * stp -- the derived-type in which a type-bound procedure or procedure variable appears
 * tbp -- the type of a type-bound procedure or procedure variable
 * ftp -- the function type that is refered from a type-bound procedure or procedure variable
 *
 * The function that is refered from a type-bound procedure or a procedure
 * variable should have a argument that have a CLASS type of the derived-type in
 * which a type-bound procedure or a procedure variable appears.
 *
 * ex)
 *
 *   TYPE t
 *     INTEGER :: v
 *     PROCEDURE(f),PASS(a),POINTER :: p 
 *     ! `p` refer the function `f` that have a arugment `a` and
 *     ! `a` should be a subclass of CLASS(t) or CLASS(*)
 *   END TYPE t
 *
 */
int
check_tbp_pass_arg(TYPE_DESC stp, TYPE_DESC tbp, TYPE_DESC ftp)
{
    ID pass_arg;

    if (!(FUNCTION_TYPE_HAS_PASS_ARG(tbp))) {
        return TRUE;
    }

    pass_arg = FUNCTION_TYPE_PASS_ARG(tbp);

    return procedure_has_pass_arg(ftp, pass_arg?ID_SYM(pass_arg):NULL, stp);
}


int
procedure_is_assignable(const TYPE_DESC left, const TYPE_DESC right)
{
    TYPE_DESC left_ftp;
    TYPE_DESC right_ftp;
    struct type_descriptor type;

    debug("### BEGIN procedure_is_assignable");

    if (left == NULL || right == NULL) {
        debug("#### NULL check fails");
        return FALSE;
    }

    if (!IS_PROCEDURE_TYPE(left) || !IS_PROCEDURE_TYPE(right)) {
        debug("#### Invalid argument, not procedure type");
        return FALSE;
    }

    left_ftp = get_bottom_ref_type(left);

    /* right may be a procedure pointer */
    right_ftp = get_bottom_ref_type(right);

    if (TYPE_IS_EXTERNAL(right_ftp)) {
        type = *right_ftp;
        right_ftp = &type;
        TYPE_UNSET_EXTERNAL(right_ftp);
    }

    if (!TYPE_IS_POINTER(left)) {
        debug("#### Invalid argument, not POINTER");
        /*
         * Left handside operand is not POINTER,
         * so assignment fails.
         */
        return FALSE;
    }

    if (TYPE_IS_NOT_FIXED(left) && IS_SUBR(right_ftp)) {
        /*
         * Left handside operand does not specify any interface,
         * but it expects a function by default.
         * so if right handside operand is subroutine,
         * return TRUE and fix the type in the caller.
         *
         * ex)
         *   PROCEDURE(), POINTER :: left
         *   left => sub() ! success, and left is fixed to a subroutine
         */
        return TRUE;
    }

    if (left == right || left == right_ftp ||
        left_ftp == right || left_ftp == right_ftp) {
        debug("#### The same function");
        /* refers the same function */
        return TRUE;
    }

    if (FUNCTION_TYPE_HAS_PASS_ARG(left)) {
        /*
         * Check right have a PASS argument.
         */
        if (!check_tbp_pass_arg(FUNCTION_TYPE_PASS_ARG_TYPE(left),
                                left, right_ftp)) {
            error("Pointee should have a PASS argument");
            return FALSE;
        }
    }

    if (FUNCTION_TYPE_HAS_EXPLICT_INTERFACE(left_ftp) &&
        FUNCTION_TYPE_HAS_EXPLICT_INTERFACE(right_ftp)) {

        return procedure_pointers_are_compatible(left, right_ftp);

    } else if (!FUNCTION_TYPE_HAS_EXPLICT_INTERFACE(left_ftp)) {

        return type_is_strict_compatible(
            FUNCTION_TYPE_RETURN_TYPE(left_ftp),
            FUNCTION_TYPE_RETURN_TYPE(right_ftp), TRUE, TRUE);

    } else {

        return FALSE;
    }
}


/*
 * Update a function type, decide the type of its arugments.
 */
void
function_type_udpate(TYPE_DESC ftp, ID idList)
{
    ID id;
    ID arg;

    fix_array_dimensions(FUNCTION_TYPE_RETURN_TYPE(ftp));

    FOREACH_ID(arg, FUNCTION_TYPE_ARGS(ftp)) {
        if (ID_TYPE(arg)) {
            continue;
        }
        id = find_ident_head(ID_SYM(arg), idList);
        implicit_declaration(id);
        ID_TYPE(arg) = ID_TYPE(id);
        fix_array_dimensions(ID_TYPE(arg));
    }
}


/*
 * Check the function type is applicable to actual arugments.
 */
/*
 * This function does not consider named argument,
 * so this function is insufficient normal function/subroutine call.
 */
int
function_type_is_appliable(TYPE_DESC ftp, expv actual_args, int issue_error)
{
    expv actual_arg = NULL;
    ID dummy_arg;
    ID dummy_args;
    list actual_lp;
    TYPE_DESC tbp_tp = NULL;
    int compare_rank = TRUE;

    if (ftp == NULL) {
        return FALSE;
    }

    if (TYPE_IS_ELEMENTAL(ftp)) {
        compare_rank = FALSE;
    }

    if (TYPE_REF(ftp) != NULL && FUNCTION_TYPE_IS_TYPE_BOUND(ftp)) {
        /* ftp is the type of type-bound procedure */
        tbp_tp = ftp;
        ftp = TYPE_REF(tbp_tp);
        if (ftp == NULL) {
            /* error("type-bound procedure "); */
            return FALSE;
        }
    }

    dummy_args = FUNCTION_TYPE_ARGS(ftp);

    actual_lp = EXPR_LIST(actual_args);
    actual_arg = actual_lp ? LIST_ITEM(actual_lp) : NULL;

    FOREACH_ID(dummy_arg, dummy_args) {

        if (debug_flag)
            fprintf(debug_fp, "dummy args is '%s'\n", SYM_NAME(ID_SYM(dummy_arg)));

        /* skip type check for PASS argument */
        if (tbp_tp != NULL && TYPE_BOUND_PROCEDURE_TYPE_HAS_PASS_ARG(tbp_tp)) {
            if (TYPE_BOUND_PROCEDURE_TYPE_PASS_ARG(tbp_tp)) {
                if (ID_SYM(dummy_arg) == ID_SYM(TYPE_BOUND_PROCEDURE_TYPE_PASS_ARG(tbp_tp))) {
                    continue;
                }
            } else {
                /* If the PASS argument is not specified, the first arugment is the PASS argument*/
                if (dummy_arg == dummy_args) {
                    continue;
                }
            }
        }

        if (actual_arg == NULL) {
            /* argument number mismatch */
            return FALSE;
        }

        if (!isValidType(EXPV_TYPE(actual_arg))) {
            return FALSE;
        }

        if (!type_is_match_for_argument(EXPV_TYPE(actual_arg),
                                       ID_TYPE(dummy_arg), compare_rank, issue_error))
        {
            return FALSE;
        }

        if (LIST_NEXT(actual_lp) != NULL) {
            actual_lp = LIST_NEXT(actual_lp);
            actual_arg = LIST_ITEM(actual_lp);
        } else {
            actual_lp = NULL;
            actual_arg = NULL;
        }
    }

    if (actual_lp != NULL) {
        return FALSE;
    }

    return TRUE;
}


/*
 * Check type compatibility of derived-types
 */
int
struct_type_is_compatible_for_assignment(TYPE_DESC tp1, TYPE_DESC tp2, int is_pointer_set)
{
    TYPE_DESC btp2;

    assert(tp1 != NULL && TYPE_BASIC_TYPE(tp1) == TYPE_STRUCT);
    assert(tp2 == NULL || TYPE_BASIC_TYPE(tp2) == TYPE_STRUCT);

    if (debug_flag) {
        fprintf(debug_fp,"\ncomparing derived-type %p and %p\n", tp1, tp2);
    }

    if (tp2 == NULL) {
        if (debug_flag) fprintf(debug_fp,"* right side type is null, return false\n");
        return FALSE;
    }

    if (debug_flag) fprintf(debug_fp,"* compare addresses                   ... ");

    if (tp1 == tp2) {
        if (debug_flag) fprintf(debug_fp," match\n");
        return TRUE;
    }
    if (debug_flag) fprintf(debug_fp," not match\n");

    if (debug_flag) fprintf(debug_fp,"* check if left side type is CLASS(*) ... ");

    if (TYPE_TAGNAME(getBaseType(tp1)) == NULL && TYPE_IS_CLASS(getBaseType(tp1))) {
        /*
         * tp1 is CLASS(*)
         */
        if (debug_flag) fprintf(debug_fp," match\n");
        return TRUE;
    }
    if (debug_flag) fprintf(debug_fp," not match\n");

    btp2 = getBaseParameterizedType(tp2);

    if (debug_flag) fprintf(debug_fp,"* compare type names\n");
    if (!compare_derived_type_name(tp1, tp2)) {
        if (debug_flag) fprintf(debug_fp,"                                      ... not match\n");

        if (TYPE_IS_CLASS(tp1) && TYPE_PARENT(btp2) && is_pointer_set) {
            if (debug_flag) fprintf(debug_fp,"* compare PARENT type\n");
            return struct_type_is_compatible_for_assignment(tp1, TYPE_PARENT_TYPE(btp2), is_pointer_set);
        } else {
            if (debug_flag) fprintf(debug_fp,"seems not compatible\n");
            return FALSE;
        }
    }
    if (debug_flag) fprintf(debug_fp,"                                      ... match\n");

    if (TYPE_TYPE_PARAM_VALUES(tp1) == NULL &&
        TYPE_TYPE_PARAM_VALUES(tp2) == NULL) {
        return TRUE;
    } else {
        if (debug_flag) fprintf(debug_fp,"* compare type parameters");
        if (derived_type_parameter_values_is_compatible_for_assignment(tp1, tp2, is_pointer_set)) {
            if (debug_flag) fprintf(debug_fp," match\n");
            return TRUE;
        }
        if (debug_flag) fprintf(debug_fp," not match\n");
    }

    if (debug_flag) fprintf(debug_fp,"seems not compatible\n");

    return FALSE;
}


/* check type compatiblity of element types */
int
type_is_compatible_for_assignment(TYPE_DESC tp1, TYPE_DESC tp2)
{
    BASIC_DATA_TYPE b1;
    BASIC_DATA_TYPE b2;

    if (!isValidType(tp1) || !isValidType(tp2)) {
        return FALSE;
    }

    assert(TYPE_BASIC_TYPE(tp1));
    b1 = TYPE_BASIC_TYPE(tp1);
    assert(TYPE_BASIC_TYPE(tp2));
    b2 = TYPE_BASIC_TYPE(tp2);

    if(b2 == TYPE_GNUMERIC_ALL)
        return TRUE;

    switch(b1) {
    case TYPE_ARRAY:
    case TYPE_INT:
    case TYPE_REAL:
    case TYPE_DREAL:
    case TYPE_COMPLEX:
    case TYPE_DCOMPLEX:
    case TYPE_GNUMERIC:
    case TYPE_GNUMERIC_ALL:
        if(b2 != TYPE_LOGICAL ||
            (b1 == TYPE_ARRAY && IS_LOGICAL(array_element_type(tp1))))
            return TRUE;
        break;
    case TYPE_LOGICAL:
        if(b2 == TYPE_LOGICAL || b2 == TYPE_GENERIC)
            return TRUE;
        break;
    case TYPE_CHAR:
        if(b2 == TYPE_CHAR || b2 == TYPE_GENERIC)
            return TRUE;
        break;
    case TYPE_STRUCT:
        if (b2 == TYPE_GENERIC)
            return TRUE;
        else if (b2 == TYPE_STRUCT)
            return struct_type_is_compatible_for_assignment(tp1, tp2, FALSE);
        break;
    case TYPE_GENERIC:
        return TRUE;
    default:
        break;
    }
    return FALSE;
}

int
type_is_specific_than(TYPE_DESC tp, TYPE_DESC tq)
{
    if (tp == NULL || tq == NULL || IS_MODULE(tp) || IS_MODULE(tq))
        fatal("invalid argument in type comparison.");

    if (IS_GENERIC_TYPE(tq))
        return TRUE;

    if (IS_GNUMERIC_ALL(tq))
        return (IS_INT_OR_REAL(tp) || IS_COMPLEX(tp));

    if (IS_GNUMERIC(tq))
        return IS_INT_OR_REAL(tp);

    if (IS_ARRAY_TYPE(tq) && IS_ARRAY_TYPE(tp))
        return type_is_specific_than(array_element_type(tq),
                                     array_element_type(tp));

    return FALSE;
}

TYPE_DESC
get_binary_numeric_intrinsic_operation_type(TYPE_DESC t0, TYPE_DESC t1) {
    /*
     * Based on the type promotion rule regulated by the JIS X 3001-1
     * (ISO/IEC 1539-1 : 2004)
     */
    /*
     * Atuned to:
     *	+, -, *, /, **
     */
    TYPE_DESC ret = NULL;
    BASIC_DATA_TYPE b0 = get_basic_type(t0);
    BASIC_DATA_TYPE b1 = get_basic_type(t1);

    if (b0 == TYPE_UNKNOWN || b1 == TYPE_UNKNOWN) {
        fatal("Invalid basic type.");
        /* not reached. */
        return NULL;
    }

    switch (b0) {

        case TYPE_INT: {
            switch (b1) {
                case TYPE_INT:
                case TYPE_REAL: case TYPE_DREAL:
                case TYPE_COMPLEX: case TYPE_DCOMPLEX:
                case TYPE_GNUMERIC: case TYPE_GNUMERIC_ALL: {
                    ret = t1;
                    break;
                }
                default: {
                    break;
                }
            }
            break;
        }

        case TYPE_REAL: {
            switch (b1) {
                case TYPE_INT: {
                    ret = t0;
                    break;
                }
                case TYPE_REAL: case TYPE_DREAL:
                case TYPE_COMPLEX: case TYPE_DCOMPLEX:
                case TYPE_GNUMERIC: case TYPE_GNUMERIC_ALL: {
                    ret = t1;
                    break;
                }
                default: {
                    break;
                }
            }
            break;
        }

        case TYPE_DREAL: {
            switch (b1) {
                case TYPE_INT:
                case TYPE_REAL: {
                    ret = t0;
                    break;
                }
                case TYPE_DREAL:
                case TYPE_COMPLEX: case TYPE_DCOMPLEX:
                case TYPE_GNUMERIC: case TYPE_GNUMERIC_ALL: {
                    ret = t1;
                    break;
                }
                default: {
                    break;
                }
            }
            break;
        }

        case TYPE_COMPLEX: {
            switch (b1) {
                case TYPE_INT:
                case TYPE_REAL: case TYPE_DREAL:
                case TYPE_GNUMERIC: {
                    ret = t0;
                    break;
                }
                case TYPE_COMPLEX: case TYPE_DCOMPLEX:
                case TYPE_GNUMERIC_ALL: {
                    ret = t1;
                    break;
                }
                default: {
                    break;
                }
            }
            break;
        }

        case TYPE_DCOMPLEX: {
            switch (b1) {
                case TYPE_INT:
                case TYPE_REAL: case TYPE_DREAL:
                case TYPE_GNUMERIC:
                case TYPE_COMPLEX: case TYPE_DCOMPLEX: {
                    ret = t0;
                    break;
                }
                case TYPE_GNUMERIC_ALL: {
                    ret = t1;
                    break;
                }
                default: {
                    break;
                }
            }
            break;
        }

        case TYPE_GNUMERIC: {
            switch (b1) {
                case TYPE_INT:
                case TYPE_REAL: case TYPE_DREAL:
                case TYPE_COMPLEX: case TYPE_DCOMPLEX:
                case TYPE_GNUMERIC: {
                    ret = t0;
                    break;
                }
                case TYPE_GNUMERIC_ALL: {
                    ret = t1;
                    break;
                }
                default: {
                    break;
                }
            }
            break;
        }

        case TYPE_GNUMERIC_ALL: {
            switch (b1) {
                case TYPE_INT:
                case TYPE_REAL: case TYPE_DREAL:
                case TYPE_COMPLEX: case TYPE_DCOMPLEX:
                case TYPE_GNUMERIC: case TYPE_GNUMERIC_ALL: {
                    ret = t0;
                    break;
                }
                default: {
                    break;
                }
            }
            break;
        }

        case TYPE_STRUCT: {
            /*
             * FIXME:
             *	it depends on operation, could be a user defined
             *	operator. Anyway return NULL at this moment.
             */
            break;
        }

        default: {
            break;
        }

    }

    return ret;
}

TYPE_DESC
get_binary_comparative_intrinsic_operation_type(TYPE_DESC t0, TYPE_DESC t1) {
    /*
     * Based on the type promotion rule regulated by the JIS X 3001-1
     * (ISO/IEC 1539-1 : 2004)
     */
    /*
     * Attuned to:
     *	.GT., .GE., .LT., .LE., >, >=, <, <=.
     */

    int isValid = FALSE;
    BASIC_DATA_TYPE b0 = get_basic_type(t0);
    BASIC_DATA_TYPE b1 = get_basic_type(t1);

    if (b0 == TYPE_UNKNOWN || b1 == TYPE_UNKNOWN) {
        fatal("Invalid basic type.");
        /* not reached. */
        return NULL;
    }

    switch (b0) {

        case TYPE_INT:
        case TYPE_REAL: case TYPE_DREAL:
        case TYPE_GNUMERIC: {
            switch (b1) {
                case TYPE_INT:
                case TYPE_REAL: case TYPE_DREAL:
                case TYPE_GNUMERIC: {
                    isValid = TRUE;
                    break;
                }
                default: {
                    break;
                }
            }
            break;
        }

        case TYPE_CHAR: {
            if (b1 == TYPE_CHAR) {
                isValid = TRUE;
                break;
            }
            break;
        }

        case TYPE_STRUCT: {
            /*
             * FIXME:
             *	it depends on operation, could be a user defined
             *	operator. Anyway return NULL at this moment.
             */
            break;
        }

        default: {
            break;
        }

    }

    return (isValid = TRUE) ? type_basic(TYPE_LOGICAL) : NULL;
}

TYPE_DESC
get_binary_equal_intrinsic_operation_type(TYPE_DESC t0, TYPE_DESC t1) {
    /*
     * Based on the type promotion rule regulated by the JIS X 3001-1
     * (ISO/IEC 1539-1 : 2004)
     */
    /*
     * Attuned to:
     *	.EQ., .NE., ==, /=.
     */

    int isValid = FALSE;
    BASIC_DATA_TYPE b0 = get_basic_type(t0);
    BASIC_DATA_TYPE b1 = get_basic_type(t1);

    if (b0 == TYPE_UNKNOWN || b1 == TYPE_UNKNOWN) {
        fatal("Invalid basic type.");
        /* not reached. */
        return NULL;
    }

    switch (b0) {

        case TYPE_INT:
        case TYPE_REAL: case TYPE_DREAL:
        case TYPE_COMPLEX: case TYPE_DCOMPLEX:
        case TYPE_GNUMERIC: case TYPE_GNUMERIC_ALL: {
            switch (b1) {
                case TYPE_INT:
                case TYPE_REAL: case TYPE_DREAL:
                case TYPE_COMPLEX: case TYPE_DCOMPLEX:
                case TYPE_GNUMERIC: case TYPE_GNUMERIC_ALL: {
                    isValid = TRUE;
                    break;
                }
                default: {
                    break;
                }
            }
            break;
        }

        case TYPE_CHAR: {
            if (b1 == TYPE_CHAR) {
                isValid = TRUE;
                break;
            }
            break;
        }

        case TYPE_STRUCT: {
            /*
             * FIXME:
             *	it depends on operation, could be a user defined
             *	operator. Anyway return NULL at this moment.
             */
            break;
        }

        default: {
            break;
        }

    }

    return (isValid = TRUE) ? type_basic(TYPE_LOGICAL) : NULL;
}

int
type_is_linked(TYPE_DESC tp, TYPE_DESC tlist)
{
    if(tlist == NULL)
        return FALSE;
    do {
        if (tp == tlist)
            return TRUE;
        tlist = TYPE_LINK(tlist);
    } while (tlist != NULL);
    return FALSE;
}

TYPE_DESC
type_link_add(TYPE_DESC tp, TYPE_DESC tlist, TYPE_DESC ttail)
{
    if(ttail == NULL) 
        return tp;
    TYPE_LINK(ttail) = tp;
    ttail = tp;
    while(ttail != TYPE_LINK(ttail) && TYPE_LINK(ttail) != NULL) {
        if(type_is_linked(TYPE_LINK(ttail), tlist))
            break;
        ttail = TYPE_LINK(ttail);
    }
    TYPE_LINK(ttail) = NULL;
    return ttail;
}

TYPE_DESC
copy_type_partially(TYPE_DESC tp, int doCopyAttr) {
    TYPE_DESC ret = NULL;
    if (tp != NULL) {
        ret = new_type_desc();
        *ret = *tp;
        if (doCopyAttr == FALSE) {
            TYPE_ATTR_FLAGS(ret) = 0;
            TYPE_EXTATTR_FLAGS(ret) = 0;
        }
        if (TYPE_REF(tp) != NULL) {
            TYPE_REF(ret) = copy_type_partially(TYPE_REF(tp), doCopyAttr);
        }
    }
    return ret;
}<|MERGE_RESOLUTION|>--- conflicted
+++ resolved
@@ -1220,10 +1220,6 @@
 static int
 type_is_match_for_argument(TYPE_DESC left, TYPE_DESC right, int compare_rank, int issue_error)
 {
-<<<<<<< HEAD
-    return type_is_compatible(left, right, TRUE, FALSE, FALSE, FALSE,
-        issue_error);
-=======
     return type_is_compatible(left, right,
                               /*is_strict=*/TRUE,
                               /*for_argument=*/TRUE,
@@ -1231,7 +1227,6 @@
                               /*is_pointer_assignment=*/FALSE,
                               /*compare_rank=*/compare_rank,
                               issue_error);
->>>>>>> 3f86def0
 }
 
 
